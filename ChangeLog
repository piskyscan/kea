--- conflicted
+++ resolved
@@ -1,13 +1,11 @@
-<<<<<<< HEAD
-1255.	[bug]		tomek
+1256.	[bug]		tomek
 	Control Agent now writes proper configuration when using
 	config-write command.
 	(Trac #5253, git a1b5da4db6ebfa9635bbe411ec363cdcc4fd1d28)
-=======
+
 1255.	[bug]		marcin
 	Fixed failing unit tests in libkea-http.
 	(Trac #5260, git 43394f76efb1634155c04b205dec7361fc21f4f9)
->>>>>>> 3e6e2246
 
 1254.	[func]		tomek
 	Various improvements needed for upcoming host commands library:
