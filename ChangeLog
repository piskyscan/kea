<<<<<<< HEAD
TBD.	[bug]           y-aharen
	Fixed a bug an instance of IntervalTimerImpl may be destructed 
	while deadline_timer is holding the handler. This fix addresses
	occasional failure of IntervalTimerTest.destructIntervalTimer.
	(Trac #957, git TBD)
=======
256.	[bug]		jerry
	src/bin/xfrin: update xfrin to check TSIG before other part of
	incoming message.
	(Trac955, git 261450e93af0b0406178e9ef121f81e721e0855c)

255.	[func]		zhang likun
	src/lib/cache:  remove empty code in lib/cache and the corresponding
	suppression rule in	src/cppcheck-suppress.lst.
	(Trac639, git 4f714bac4547d0a025afd314c309ca5cb603e212)

254.	[bug]		jinmei
	b10-xfrout: failed to send notifies over IPv6 correctly.
	(Trac964, git 3255c92714737bb461fb67012376788530f16e40)

253.    [func]		jelte
	Add configuration options for logging through the virtual module
	Logging.
	(Trac 736, git 9fa2a95177265905408c51d13c96e752b14a0824)

252.    [func]      	stephen
	Add syslog as destination for logging.
	(Trac976, git 31a30f5485859fd3df2839fc309d836e3206546e)

251.	[bug]*		jinmei
	Make sure bindctl private files are non readable to anyone except
	the owner or users in the same group.  Note that if BIND 10 is run
	with changing the user, this change means that the file owner or
	group will have to be adjusted.  Also note that this change is
	only effective for a fresh install; if these files already exist,
	their permissions must be adjusted by hand (if necessary).
	(Trac870, git 461fc3cb6ebabc9f3fa5213749956467a14ebfd4)

250.    [bug]           ocean
	src/lib/util/encode, in some conditions, the DecodeNormalizer's
	iterator may reach the end() and when later being dereferenced
	it will cause crash on some platform.
	(Trac838, git 83e33ec80c0c6485d8b116b13045b3488071770f)

249.    [func]      	jerry
	xfrout: add support for TSIG verification.
	(Trac816, git 3b2040e2af2f8139c1c319a2cbc429035d93f217)

248.    [func]      	stephen
	Add file and stderr as destinations for logging.
	(Trac555, git 38b3546867425bd64dbc5920111a843a3330646b)

247.    [func]      	jelte
	Upstream queries from the resolver now set EDNS0 buffer size.
	(Trac834, git 48e10c2530fe52c9bde6197db07674a851aa0f5d)

246.    [func]      	stephen
	Implement logging using log4cplus (http://log4cplus.sourceforge.net)
	(Trac899, git 31d3f525dc01638aecae460cb4bc2040c9e4df10)

245.    [func]      	vorner
	Authoritative server can now sign the answers using TSIG
	(configured in tsig_keys/keys, list of strings like
	"name:<base64-secret>:sha1-hmac"). It doesn't use them for
	ACL yet, only verifies them and signs if the request is signed.
	(Trac875, git fe5e7003544e4e8f18efa7b466a65f336d8c8e4d)

244.	[func] 		stephen
	In unit tests, allow the choice of whether unhandled exceptions are
	caught in the unit test program (and details printed) or allowed to
	propagate to the default exception handler.  See the bind10-dev thread
	https://lists.isc.org/pipermail/bind10-dev/2011-January/001867.html
	for more details.
	(Trac #542, git 1aa773d84cd6431aa1483eb34a7f4204949a610f)
>>>>>>> d8a97695

243.	[func]*		feng
	Add optional hmac algorithm SHA224/384/812.
	(Trac#782, git 77d792c9d7c1a3f95d3e6a8b721ac79002cd7db1)

bind10-devel-20110519 released on May 19, 2011

242.	[func]		jinmei
	xfrin: added support for TSIG verify.  This change completes TSIG
	support in b10-xfrin.
	(Trac #914, git 78502c021478d97672232015b7df06a7d52e531b)

241.	[func]		jinmei
	pydnspp: added python extension for the TSIG API introduced in
	change 235.
	(Trac #905, git 081891b38f05f9a186814ab7d1cd5c572b8f777f)
	(Trac #915, git 0555ab65d0e43d03b2d40c95d833dd050eea6c23)

240.	[func]*		jelte
	Updated configuration options to Xfrin, so that you can specify
	a master address, port, and TSIG key per zone. Still only one per
	zone at this point, and TSIG keys are (currently) only specified
	by their full string representation. This replaces the
	Xfrin/master_addr, Xfrin/master_port, and short-lived
	Xfrin/tsig_key configurations with a Xfrin/zones list.
	(Trac #811, git 88504d121c5e08fff947b92e698a54d24d14c375)

239.	[bug]		jerry
	src/bin/xfrout: If a zone doesn't have notify slaves (only has
	one apex ns record - the primary master name server) will cause
	b10-xfrout uses 100% of CPU.
	(Trac #684, git d11b5e89203a5340d4e5ca51c4c02db17c33dc1f)

238.	[func]		zhang likun
	Implement the simplest forwarder, which pass everything through
	except QID, port number. The response will not be cached.
	(Trac #598_new, git 8e28187a582820857ef2dae9b13637a3881f13ba)

237.	[bug]		naokikambe
	Resolved that the stats module wasn't configurable in bindctl in
	spite of its having configuration items. The configuration part
	was removed from the original spec file "stats.spec" and was
	placed in a new spec file "stats-schema.spec". Because it means
	definitions of statistics items. The command part is still
	there. Thus stats module currently has no its own configuration,
	and the items in "stats-schema.spec" are neither visible nor
	configurable through bindctl. "stats-schema.spec" is shared with
	stats module and stats-httpd module, and maybe with other
	statistical modules in future. "stats.spec" has own configuration
	and commands of stats module, if it requires.
	(Trac#719, git a234b20dc6617392deb8a1e00eb0eed0ff353c0a)

236.	[func]		jelte
	C++ client side of configuration now uses BIND10 logging system.
	It also has improved error handling when communicating with the
	rest of the system.
	(Trac #743, git 86632c12308c3ed099d75eb828f740c526dd7ec0)

235.	[func]		jinmei
	libdns++: added support for TSIG signing and verification.  It can
	be done using a newly introduced TSIGContext class.
	Note: we temporarily disabled support for truncated signature
	and modified some part of the code introduced in #226 accordingly.
	We plan to fix this pretty soon.
	(Trac #812, git ebe0c4b1e66d359227bdd1bd47395fee7b957f14)
	(Trac #871, git 7c54055c0e47c7a0e36fcfab4b47ff180c0ca8c8)
	(Trac #813, git ffa2f0672084c1f16e5784cdcdd55822f119feaa)
	(Trac #893, git 5aaa6c0f628ed7c2093ecdbac93a2c8cf6c94349)

234.	[func]		jerry
	src/bin/xfrin: update xfrin to use TSIG. Currently it only supports
	sending a signed TSIG request or SOA request.
	(Trac #815, git a892818fb13a1839c82104523cb6cb359c970e88)

233.	[func]		stephen
	Added new-style logging statements to the NSAS code.
	(Trac #745, git ceef68cd1223ae14d8412adbe18af2812ade8c2d)

232.	[func]		stephen
	To facilitate the writing of extended descriptions in
	message files, altered the message file format.  The message
	is now flagged with a "%" as the first non-blank character
	in the line and the lines in the extended description are
	no longer preceded by a "+".
	(Trac #900, git b395258c708b49a5da8d0cffcb48d83294354ba3)

231.	[func]*		vorner
    The logging interface changed slightly. We use
	logger.foo(MESSAGE_ID).arg(bar); instead of logger.foo(MESSAGE_ID,
	bar); internally. The message definitions use '%1,%2,...'
	instead of '%s,%d', which allows us to cope better with
	mismatched placeholders and allows reordering of them in
	case of translation.
	(Trac901, git 4903410e45670b30d7283f5d69dc28c2069237d6)

230.	[bug]		naokikambe
	Removed too repeated verbose messages in two cases of:
	 - when auth sends statistics data to stats
	 - when stats receives statistics data from other modules
	(Trac#620, git 0ecb807011196eac01f281d40bc7c9d44565b364)

229.	[doc]		jreed
	Add manual page for b10-host.
	(git a437d4e26b81bb07181ff35a625c540703eee845)

228.	[func]*		jreed
	The host tool is renamed to b10-host. While the utility is
	a work in progress, it is expected to now be shipped with
	tarballs. Its initial goal was to be a host(1) clone,
	rewritten in C++ from scratch and using BIND 10's libdns++.
	It now supports the -a (any), -c class, -d (verbose) switches
	and has improved output.
	(Trac #872, git d846851699d5c76937533adf9ff9d948dfd593ca)

227.	[build]		jreed
	Add missing libdns++ rdata files for the distribution (this
	fixes distcheck error). Change three generated libdns++
	headers to "nodist" so they aren't included in the distribution
	(they were mistakenly included in last tarball).

226.	[func]*		jelte
	Introduced an API for cryptographic operations. Currently it only
	supports HMAC, intended for use with TSIG. The current
	implementation uses Botan as the backend library.
	This introduces a new dependency, on Botan.  Currently only Botan
	1.8.x works; older or newer versions don't.
	(Trac #781, git 9df42279a47eb617f586144dce8cce680598558a)

225.	[func]		naokikambe
	Added the HTTP/XML interface (b10-stats-httpd) to the
	statistics feature in BIND 10. b10-stats-httpd is a standalone
	HTTP server and it requests statistics data to the stats
	daemon (b10-stats) and sends it to HTTP clients in XML
	format. Items of the data collected via b10-stats-httpd
	are almost equivalent to ones which are collected via
	bindctl. Since it also can send XSL (Extensible Stylesheet
	Language) document and XSD (XML Schema definition) document,
	XML document is human-friendly to view through web browsers
	and its data types are strictly defined.
	(Trac #547, git 1cbd51919237a6e65983be46e4f5a63d1877b1d3)

224.	[bug]		jinmei
	b10-auth, src/lib/datasrc: inconsistency between the hot spot
	cache and actual data source could cause a crash while query
	processing.  The crash could happen, e.g., when an sqlite3 DB file
	is being updated after a zone transfer while b10-auth handles a
	query using the corresponding sqlite3 data source.
	(Trac #851, git 2463b96680bb3e9a76e50c38a4d7f1d38d810643)

223.	[bug]		feng
	If ip address or port isn't usable for name server, name
	server process won't exist and give end user chance to
	reconfigure them.
	(Trac #775, git 572ac2cf62e18f7eb69d670b890e2a3443bfd6e7)

222.	[bug]*		jerry
	src/lib/zonemgr: Fix a bug that xfrin not checking for new
	copy of zone on startup.  Imposes some random jitters to
	avoid many zones need to do refresh at the same time. This
	removed the Zonemgr/jitter_scope setting and introduced
	Zonemgr/refresh_jitter and Zonemgr/reload_jitter.
	(Trac #387, git 1241ddcffa16285d0a7bb01d6a8526e19fbb70cb)

221.	[func]*		jerry
	src/lib/util: Create C++ utility library.
	(Trac #749, git 084d1285d038d31067f8cdbb058d626acf03566d)

220.	[func]		stephen
	Added the 'badpacket' program for testing; it sends a set of
	(potentially) bad packets to a nameserver and prints the responses.
	(Trac #703, git 1b666838b6c0fe265522b30971e878d9f0d21fde)

219.	[func]		ocean
	src/lib: move some dns related code out of asiolink library to
	asiodns library
	(Trac #751, git 262ac6c6fc61224d54705ed4c700dadb606fcb1c)

218.	[func]		jinmei
	src/lib/dns: added support for RP RDATA.
	(Trac #806, git 4e47d5f6b692c63c907af6681a75024450884a88)

217.	[bug]		jerry
	src/lib/dns/python: Use a signed version of larger size of
	integer and perform more strict range checks with
	PyArg_ParseTuple() in case of overflows.
	(Trac #363, git ce281e646be9f0f273229d94ccd75bf7e08d17cf)

216.	[func]		vorner
	The BIND10_XFROUT_SOCKET_FILE environment variable can be
	used to specify which socket should be used for communication
	between b10-auth and b10-xfrout. Mostly for testing reasons.
	(Trac #615, git 28b01ad5bf72472c824a7b8fc4a8dc394e22e462)

215.	[func]		vorner
	A new process, b10-sockcreator, is added, which will create
	sockets for the rest of the system.  It is the only part
	which will need to keep the root privileges. However, only
	the process exists, nothing can talk to it yet.
	(Trac #366, git b509cbb77d31e388df68dfe52709d6edef93df3f)

214.	[func]*		vorner
	Zone manager no longer thinks it is secondary master for
	all zones in the database. They are listed in
	Zonemgr/secondary_zones configuration variable (in the form
	[{"name": "example.com", "class": "IN"}]).
	(Trac #670, git 7c1e4d5e1e28e556b1d10a8df8d9486971a3f052)

213.	[bug]		naokikambe
	Solved incorrect datetime of "bind10.boot_time" and also
	added a new command "sendstats" for Bob. This command is
	to send statistics data to the stats daemon immediately.
	The solved problem is that statistics data doesn't surely
	reach to the daemon because Bob sent statistics data to
	the daemon while it is starting. So the daemon invokes the
	command for Bob after it starts up. This command is also
	useful for resending statistics data via bindctl manually.
	(Trac #521, git 1c269cbdc76f5dc2baeb43387c4d7ccc6dc863d2)

212.	[bug]		naokikambe
	Fixed that the ModuleCCSession object may group_unsubscribe in the
	closed CC session in being deleted.
	(Trac #698, git 0355bddc92f6df66ef50b920edd6ec3b27920d61)

211.	[func]		shane
	Implement "--brittle" option, which causes the server to exit
	if any of BIND 10's processes dies.
	(Trac #788, git 88c0d241fe05e5ea91b10f046f307177cc2f5bc5)

210.	[bug]		jerry
	src/bin/auth: fixed a bug where type ANY queries don't provide
	additional glue records for ANSWER section.
	(Trac #699, git 510924ebc57def8085cc0e5413deda990b2abeee)

bind10-devel-20110322 released on March 22, 2011

209.	[func]		jelte
	Resolver now uses the NSAS when looking for a nameserver to
	query for any specific zone. This also includes keeping track of
	the RTT for that nameserver.
	(Trac #495, git 76022a7e9f3ff339f0f9f10049aa85e5784d72c5)

208.	[bug]*		jelte
	Resolver now answers REFUSED on queries that are not for class IN.
	This includes the various CH TXT queries, which will be added
	later.
	(git 012f9e78dc611c72ea213f9bd6743172e1a2ca20)

207.	[func]		jelte
	Resolver now starts listening on localhost:53 if no configuration
	is set.
	(Trac #471, git 1960b5becbba05570b9c7adf5129e64338659f07)

206.	[func]		shane
	Add the ability to list the running BIND 10 processes using the
	command channel. To try this, use "Boss show_processes".
	(Trac #648, git 451bbb67c2b5d544db2f7deca4315165245d2b3b)

205.	[bug]		jinmei
	b10-auth, src/lib/datasrc: fixed a bug where b10-auth could return
	an empty additional section for delegation even if some glue is
	crucial when it fails to find some other glue records in its data
	source.
	(Trac #646, git 6070acd1c5b2f7a61574eda4035b93b40aab3e2b)

204.	[bug]		jinmei
	b10-auth, src/lib/datasrc: class ANY queries were not handled
	correctly in the generic data source (mainly for sqlite3).  It
	could crash b10-auth in the worst case, and could result in
	incorrect responses in some other cases.
	(Trac #80, git c65637dd41c8d94399bd3e3cee965b694b633339)

203.	[bug]		zhang likun
	Fix resolver cache memory leak: when cache is destructed, rrset
	and message entries in it are not destructed properly.
	(Trac #643, git aba4c4067da0dc63c97c6356dc3137651755ffce)

202.	[func]		vorner
	It is possible to specify a different directory where we look for
	configuration files (by -p) and different configuration file to
	use (-c).  Also, it is possible to specify the port on which
	cmdctl should listen (--cmdctl-port).
	(Trac #615, git 5514dd78f2d61a222f3069fc94723ca33fb3200b)

201.	[bug]		jerry
	src/bin/bindctl: bindctl doesn't show traceback on shutdown.
	(Trac #588, git 662e99ef050d98e86614c4443326568a0b5be437)

200.	[bug]		Jelte
	Fixed a bug where incoming TCP connections were not closed.
	(Trac #589, git 1d88daaa24e8b1ab27f28be876f40a144241e93b)

199.	[func]		ocean
	Cache negative responses (NXDOMAIN/NODATA) from authoritative
	server for recursive resolver.
	(Trac #493, git f8fb852bc6aef292555063590c361f01cf29e5ca)

198.	[bug]		jinmei
	b10-auth, src/lib/datasrc: fixed a bug where hot spot cache failed
	to reuse cached SOA for negative responses.  Due to this bug
	b10-auth returned SERVFAIL when it was expected to return a
	negative response immediately after a specific SOA query for
	the zone.
	(Trac #626, git 721a53160c15e8218f6798309befe940b9597ba0)

197.	[bug]		zhang likun
	Remove expired message and rrset entries when looking up them
	in cache, touch or remove the rrset entry in cache properly
	when doing lookup or update.
	(Trac #661, git 9efbe64fe3ff22bb5fba46de409ae058f199c8a7)

196.	[bug]		jinmei
	b10-auth, src/lib/datasrc: the backend of the in-memory data
	source could not handle the root name.  As a result b10-auth could
	not work as a root server when using the in-memory data source.
	(Trac #683, git 420ec42bd913fb83da37b26b75faae49c7957c46)

195.	[func]		stephen
	Resolver will now re-try a query over TCP if a response to a UDP
	query has the TC bit set.
	(Trac #499, git 4c05048ba059b79efeab53498737abe94d37ee07)

194.	[bug]		vorner
	Solved a 100% CPU usage problem after switching addresses in b10-auth
	(and possibly, but unconfirmed, in b10-resolver). It was caused by
	repeated reads/accepts on closed socket (the bug was in the code for a
	long time, recent changes made it show).
	(Trac #657, git e0863720a874d75923ea66adcfbf5b2948efb10a)

193.	[func]*		jreed
	Listen on the IPv6 (::) and IPv4 (0.0.0.0) wildcard addresses
	for b10-auth. This returns to previous behavior prior to
	change #184. Document the listen_on configuration in manual.
	(Trac #649, git 65a77d8fde64d464c75917a1ab9b6b3f02640ca6)

192.	[func]*		jreed
	Listen on standard domain port 53 for b10-auth and
	b10-resolver.
	(Trac #617, #618, git 137a6934a14cf0c5b5c065e910b8b364beb0973f)

191.	[func]		jinmei
	Imported system test framework of BIND 9.  It can be run by
	'make systest' at the top source directory.  Notes: currently it
	doesn't work when built in a separate tree.  It also requires
	perl, an inherited dependency from the original framework.
	Also, mainly for the purpose of tests, a new option "--pid-file"
	was added to BoB, with which the boss process will dump its PID
	to the specified file.
	(Trac #606, git 6ac000df85625f5921e8895a1aafff5e4be3ba9c)

190.	[func]		jelte
	Resolver now sets random qids on outgoing queries using
	the boost::mt19937 prng.
	(Trac #583, git 5222b51a047d8f2352bc9f92fd022baf1681ed81)

189.	[bug]		jreed
	Do not install the log message compiler.
	(Trac #634, git eb6441aca464980d00e3ff827cbf4195c5a7afc5)

188.	[bug]		zhang likun
	Make the rrset trust level ranking algorithm used by
	isc::cache::MessageEntry::getRRsetTrustLevel() follow RFC2181
	section 5.4.1.
	(Trac #595 git 19197b5bc9f2955bd6a8ca48a2d04472ed696e81)

187.	[bug]		zhang likun
	Fix the assert error in class isc::cache::RRsetCache by adding the
	check for empty pointer and test case for it.
	(Trac #638, git 54e61304131965c4a1d88c9151f8697dcbb3ce12)

186.	[bug]		jelte
	b10-resolver could stop with an assertion failure on certain kinds
	of messages (there was a problem in error message creation). This
	fixes that.
	(Trac #607, git 25a5f4ec755bc09b54410fcdff22691283147f32)

185.	[bug]		vorner
	Tests use port from private range (53210), lowering chance of
	a conflict with something else (eg. running bind 10).
	(Trac #523, git 301da7d26d41e64d87c0cf72727f3347aa61fb40)

184.	[func]*		vorner
	Listening address and port configuration of b10-auth is the same as
	for b10-resolver now. That means, it is configured through bindctl
	at runtime, in the Auth/listen_on list, not through command line
	arguments.
	(Trac #575, #576, git f06ce638877acf6f8e1994962bf2dbfbab029edf)

183.	[bug]		jerry
	src/bin/xfrout: Enable parallel sessions between xfrout server and
	muti-Auth. The session needs to be created only on the first time
	or if an error occur.
	(Trac #419, git 1d60afb59e9606f312caef352ecb2fe488c4e751)

182.	[func]		jinmei
	Support cppcheck for static code check on C++ code.  If cppcheck
	is available, 'make cppcheck' on the top source directory will run
	the checker and should cleanly complete with an exit code of 0
	(at least with cppcheck 1.47).
	Note: the suppression list isn't included in the final
	distributions.  It should be created by hand or retrieved from
	the git repository.
	(Trac #613, git b973f67520682b63ef38b1451d309be9f4f4b218)

181.	[func]		feng
	Add stop interface into dns server, so we can stop each running
	server individually. With it, user can reconfigure her running server
	with different ip address or port.
	(Trac #388, git 6df94e2db856c1adc020f658cc77da5edc967555)

180.	[build]		jreed
	Fix custom DESTDIR for make install. Patch from Jan Engelhardt.
	(Trac #629, git 5ac67ede03892a5eacf42ce3ace1e4e376164c9f)

bind10-devel-20110224 released on February 24, 2011

179.	[func]		vorner
	It is possible to start and stop resolver and authoritative
	server without restart of the whole system. Change of the
	configuration (Boss/start_auth and Boss/start_resolver) is
	enough.
	(Trac #565, git 0ac0b4602fa30852b0d86cc3c0b4730deb1a58fe)

178.	[func]		jelte
	Resolver now makes (limited) use of the cache
	(Trac #491, git 8b41f77f0099ddc7ca7d34d39ad8c39bb1a8363c)

177.	[func]		stephen
	The upstream fetch code in asiolink is now protocol agnostic to
	allow for the addition of fallback to TCP if a fetch response
	indicates truncation.
	(Trac #554, git 9739cbce2eaffc7e80640db58a8513295cf684de)

176.	[func]		likun
	src/lib/cache: Rename one interface: from lookupClosestRRset()
	to lookupDeepestNS(), and remove one parameter of it.
	(Trac #492, git ecbfb7cf929d62a018dd4cdc7a841add3d5a35ae)

175.	[bug]		jerry
	src/bin/xfrout: Xfrout use the case-sensitive mode to compress
	names in an AXFR massage.
	(Trac #253, git 004e382616150f8a2362e94d3458b59bb2710182)

174.	[bug]*		jinmei
	src/lib/dns: revised dnssectime functions so that they don't rely
	on the time_t type (whose size varies on different systems, which
	can lead to subtle bugs like some form of "year 2038 problem").
	Also handled 32-bit wrap around issues more explicitly, with more
	detailed tests.  The function API has been changed, but the effect
	should be minimal because these functions are mostly private.
	(Trac #61, git 09ece8cdd41c0f025e8b897b4883885d88d4ba5d)

173.	[bug]		jerry
	python/isc/notify: A notify_out test fails without network
	connectivity, encapsulate the socket behavior using a mock
	socket class to fix it.
	(Trac #346, git 319debfb957641f311102739a15059f8453c54ce)

172.	[func]		jelte
	Improved the bindctl cli in various ways, mainly concerning
	list and map item addressing, the correct display of actual values,
	and internal help.
	(Trac #384, git e5fb3bc1ed5f3c0aec6eb40a16c63f3d0fc6a7b2)

171.	[func]		vorner
	b10-auth, src/lib/datasrc: in memory data source now works as a
	complete data source for authoritative DNS servers and b10-auth
	uses it.  It still misses major features, however, including
	DNSSEC support and zone transfer.
	(Last Trac #553, but many more,
	git 6f031a09a248e7684723c000f3e8cc981dcdb349)

170.	[bug]		jinmei
	Tightened validity checks in the NSEC3 constructors, both "from
	"text" and "from wire".  Specifically, wire data containing
	invalid type bitmaps or invalid lengths of salt or hash is now
	correctly rejected.
	(Trac #117, git 9c690982f24fef19c747a72f43c4298333a58f48)

169.	[func]		jelte
	Added a basic implementation for a resolver cache (though not
	used yet).
	(Trac #449, git 8aa3b2246ae095bbe7f855fd11656ae3bdb98986)

168.	[bug]		vorner
	Boss no longer has the -f argument, which was undocumented and
	stayed as a relict of previous versions, currently causing only
	strange behaviour.
	(Trac #572, git 17f237478961005707d649a661cc72a4a0d612d4)

167.	[bug]		naokikambe
	Fixed failure of termination of msgq_test.py with python3
	coverage (3.3.1).
	(Trac #573, git 0e6a18e12f61cc482e07078776234f32605312e5)

166.	[func]		jelte
	The resolver now sends back a SERVFAIL when there is a client
	timeout (timeout_client config setting), but it will not stop
	resolving (until there is a lookup timeout or a result).
	(Trac #497 and #489, git af0e5cd93bebb27cb5c4457f7759d12c8bf953a6)

165.	[func]		jelte
	The resolver now handles CNAMEs, it will follow them, and include
	them in the answer. The maximum length of CNAME chains that is
	supported is 16.
	(Trac #497, git af0e5cd93bebb27cb5c4457f7759d12c8bf953a6)

164.	[bug]		y-aharen
	IntervalTimer: Modified the interface to accept interval in
	milliseconds. It shortens the time of the tests of IntervalTimer.
	(Trac #452, git c9f6acc81e24c4b8f0eb351123dc7b43f64e0914)

163.	[func]		vorner
	The pimpl design pattern is used in UDPServer, with a shared
	pointer. This makes it smaller to copy (which is done a lot as a
	sideeffect of being coroutine) and speeds applications of this
	class (notably b10-auth) up by around 10%.
	(Trac #537, git 94cb95b1d508541201fc064302ba836164d3cbe6)

162.	[func]		stephen
	Added C++ logging, allowing logging at different severities.
	Code specifies the message to be logged via a symbol, and the
	logging code picks up the message from an in-built dictionary.
	The contents of the dictionary can be replaced at run-time by
	locale-specific messages.  A message compiler program is provided
	to create message header files and supply the default messages.
	(Trac #438, git 7b1606cea7af15dc71f5ec1d70d958b00aa98af7)

161.	[func]		stephen
	Added ResponseScrubber class to examine response from
	a server and to remove out-of-bailiwick RRsets.  Also
	does cross-section checks to ensure consistency.
	(Trac #496, git b9296ca023cc9e76cda48a7eeebb0119166592c5)

160.	[func]		jelte
  	Updated the resolver to take 3 different timeout values;
	timeout_query for outstanding queries we sent while resolving
	timeout_client for sending an answer back to the client
	timeout_lookup for stopping the resolving
	(currently 2 and 3 have the same final effect)
	(Trac #489, git 578ea7f4ba94dc0d8a3d39231dad2be118e125a2)

159.	[func]		smann
	The resolver now has a configurable set of root servers to start
	resolving at (called root_addresses). By default these are not
	(yet) filled in. If empty, a hardcoded address for f-root will be
	used right now.
	(Trac #483, git a07e078b4feeb01949133fc88c9939254c38aa7c)

158.	[func]		jelte
	The Resolver module will now do (very limited) resolving, if not
	set to forwarding mode (i.e. if the configuration option
	forward_addresses is left empty). It only supports referrals that
	contain glue addresses at this point, and does no other processing
	of authoritative answers.
	(Trac #484, git 7b84de4c0e11f4a070e038ca4f093486e55622af)

157.	[bug]		vorner
	One frozen process no longer freezes the whole b10-msgq. It caused the
	whole system to stop working.
	(Trac #420, git 93697f58e4d912fa87bc7f9a591c1febc9e0d139)

156.	[func]		stephen
	Added ResponseClassifier class to examine response from
	a server and classify it into one of several categories.
	(Trac #487, git 18491370576e7438c7893f8551bbb8647001be9c)

bind10-devel-20110120 released on January 20, 2011

155.	[doc]		jreed
	Miscellaneous documentation improvements for man pages and
	the guide, including auth, resolver, stats, xfrout, and
	zonemgr.  (git c14c4741b754a1eb226d3bdc3a7abbc4c5d727c0)

154.	[bug]		jinmei
	b10-xfrin/b10-zonemgr: Fixed a bug where these programs didn't
	receive command responses from CC sessions.  Eventually the
	receive buffer became full, and many other components that rely
	on CC channels would stall (as noted in #420 and #513).  This is
	an urgent care fix due to the severity of the problem; we'll need
	to revisit it for cleaner fix later.
	(Trac #516, git 62c72fcdf4617e4841e901408f1e7961255b8194)

153.	[bug]		jelte
	b10-cfgmgr: Fixed a bug where configuration updates sometimes
	lost previous settings in the configuration manager.
	(Trac #427, git 2df894155657754151e0860e2ca9cdbed7317c70)

152.	[func]*		jinmei
	b10-auth: Added new configuration variable "statistics-interval"
	to allow the user to change the timer interval for periodic
	statistics updates.  The update can also be disabled by setting
	the value to 0.  Disabling statistics updates will also work as
	a temporary workaround of a known issue that b10-auth can block in
	sending statistics and stop responding to queries as a result.
	(Trac #513, git 285c5ee3d5582ed6df02d1aa00387f92a74e3695)

151.	[bug]		smann
	lib/log/dummylog.h: 
	lib/log/dummylog.cc: Modify dlog so that it takes an optional
	2nd argument of type bool (true or false). This flag, if
	set, will cause the message to be printed whether or not
	-v is chosen.
        (Trac #432, git 880220478c3e8702d56d761b1e0b21b77d08ee5a)

150.	[bug]		jelte
	b10-cfgmgr: No longer save the configuration on exit. Configuration
	is already saved if it is changed successfully, so writing it on
	exit (and hence, when nothing has changed too) is unnecessary and
	may even cause problems.
	(Trac #435, git fd7baa38c08d54d5b5f84930c1684c436d2776dc)

149.	[bug]		jelte
	bindctl: Check if the user session has disappeared (either by a
	timeout or by a server restart), and reauthenticate if so. This
	fixes the 'cmdctl not running' problem.
        (Trac #431, git b929be82fec5f92e115d8985552f84b4fdd385b9)

148.	[func]		jelte
	bindctl: Command results are now pretty-printed (i.e. printed in
	a more readable form). Empty results are no longer printed at all
	(used to print '{}'), and the message
	'send the command to cmd-ctrl' has also been removed.
	(git 3954c628c13ec90722a2d8816f52a380e0065bae)

147.	[bug]		jinmei
	python/isc/config: Fixed a bug that importing custom configuration
	(in b10-config.db) of a remote module didn't work.
	(Trac #478, git ea4a481003d80caf2bff8d0187790efd526d72ca)

146.	[func]		jelte
	Command arguments were not validated internally against their
	specifications. This change fixes that (on the C++ side, Python
	side depends on an as yet planned addition). Note: this is only
	an added internal check, the cli already checks format.
	(Trac #473, git 5474eba181cb2fdd80e2b2200e072cd0a13a4e52)

145.	[func]*		jinmei
	b10-auth: added a new command 'loadzone' for (re)loading a
	specific zone.  The command syntax is generic but it is currently
	only feasible for class IN in memory data source.  To reload a
	zone "example.com" via bindctl, execute the command as follows:
	> Auth loadzone origin = example.com
	(Trac #467 git 4f7e1f46da1046de527ab129a88f6aad3dba7562
	from 1d7d3918661ba1c6a8b1e40d8fcbc5640a84df12)

144.	[build]		jinmei
	Introduced a workaround for clang++ build on FreeBSD (and probably
	some other OSes).  If building BIND 10 fails with clang++ due to
	a link error about "__dso_handle", try again from the configure
	script with CXX_LIBTOOL_LDFLAGS=-L/usr/lib (the path actually
	doesn't matter; the important part is the -L flag).  This
	workaround is not automatically enabled as it's difficult to
	detect the need for it dynamically, and must be enabled via the
	variable by hand.
	(Trac #474, git cfde436fbd7ddf3f49cbbd153999656e8ca2a298)

143.	[build]		jinmei
	Fixed build problems with clang++ in unit tests due to recent
	changes.  No behavior change. (Trac #448, svn r4133)

142.	[func]		jinmei
	b10-auth: updated query benchmark so that it can test in memory
	data source.  Also fixed a bug that the output buffer isn't
	cleared after query processing, resulting in misleading results
	or program crash.  This is a regression due to change #135.
	(Trac #465, svn r4103)

141.	[bug]		jinmei
	b10-auth: Fixed a bug that the authoritative server includes
	trailing garbage data in responses.  This is a regression due to
	change #135. (Trac #462, svn r4081)

140.	[func]		y-aharen
	src/bin/auth: Added a feature to count queries and send counter
	values to statistics periodically. To support it, added wrapping
	class of asio::deadline_timer to use as interval timer.
	The counters can be seen using the "Stats show" command from
	bindctl.  The result would look like:
	  ... "auth.queries.tcp": 1, "auth.queries.udp": 1 ...
	Using the "Auth sendstats" command you can make b10-auth send the
	counters to b10-stats immediately.
	(Trac #347, svn r4026)

139.	[build]		jreed
	Introduced configure option and make targets for generating
	Python code coverage report. This adds new make targets:
	report-python-coverage and clean-python-coverage. The C++
	code coverage targets were renamed to clean-cpp-coverage
	and report-cpp-coverage. (Trac #362, svn r4023)

138.	[func]*		jinmei
	b10-auth: added a configuration interface to support in memory
	data sources.  For example, the following command to bindctl
	will configure a memory data source containing the "example.com"
	zone with the zone file named "example.com.zone":
	> config set Auth/datasources/ [{"type": "memory", "zones": \
	 [{"origin": "example.com", "file": "example.com.zone"}]}]
	By default, the memory data source is disabled; it must be
	configured explicitly.  To disable it again, specify a null list
	for Auth/datasources:
	> config set Auth/datasources/ []
	Notes: it's currently for class IN only.  The zone files are not
	actually loaded into memory yet (which will soon be implemented).
	This is an experimental feature and the syntax may change in
	future versions.
	(Trac #446, svn r3998)

137.	[bug]		jreed
	Fix run_*.sh scripts that are used for development testing
	so they use a msgq socket file in the build tree.
	(Trac #226, svn r3989)

136.	[bug]		jelte
  	bindctl (and the configuration manager in general) now no longer
	accepts 'unknown' data; i.e. data for modules that it does not know
	about, or configuration items that are not specified in the .spec
	files.
	(Trac #202, svn r3967)

135.	[func]		each
	Add b10-resolver. This is an example recursive server that
	currently does forwarding only and no caching.
	(Trac #327, svn r3903)

134.	[func]		vorner
	b10-resolver supports timeouts and retries in forwarder mode.
	(Trac #401, svn r3660)

133.	[func]		vorner
	New temporary logging function available in isc::log. It is used by
	b10-resolver.
	(Trac #393, r3602)

132.	[func]		vorner
	The b10-resolver is configured through config manager.
	It has "listen_on" and "forward_addresses" options.
	(Trac #389, r3448)

131.	[func]		jerry
	src/lib/datasrc: Introduced two template classes RBTree and RBNode
	to provide the generic map with domain name as key and anything as
	the value. Because of some unresolved design issue, the new classes
	are only intended to be used by memory zone and zone table.
	(Trac #397, svn r3890)

130.	[func]		jerry
	src/lib/datasrc: Introduced a new class MemoryDataSrc to provide
	the general interface for memory data source.  For the initial
	implementation, we don't make it a derived class of AbstractDataSrc
	because the interface is so different (we'll eventually
	consider this as part of the generalization work).
	(Trac #422, svn r3866)

129.	[func]		jinmei
	src/lib/dns: Added new functions masterLoad() for loading master
	zone files.  The initial implementation can only parse a limited
	form of master files, but BIND 9's named-compilezone can convert
	any valid zone file into the acceptable form.
	(Trac #423, svn r3857)

128.	[build]		vorner
	Test for query name = '.', type = DS to authoritative nameserver
	for root zone was added.
	(Trac #85, svn r3836)

127.	[bug]		stephen
	During normal operation process termination and resurrection messages
	are now output regardless of the state of the verbose flag.
	(Trac #229, svn r3828)

126.	[func]		ocean
	The Nameserver Address Store (NSAS) component has been added. It takes
	care of choosing an IP address of a nameserver when a zone needs to be
	contacted.
	(Trac #356, Trac #408, svn r3823)

bind10-devel-20101201 released on December 01, 2010

125.	[func]		jelte
	Added support for addressing individual list items in bindctl
	configuration commands; If you have an element that is a list, you
	can use foo[X]		integer
	(starting at 0)
	(Trac #405, svn r3739)

124.	[bug]		jreed
	Fix some wrong version reporting. Now also show the version
	for the component and BIND 10 suite. (Trac #302, svn r3696)

123.	[bug]		jelte
	src/bin/bindctl printed values had the form of python literals
	(e.g. 'True'), while the input requires valid JSON (e.g. 'true').
	Output changed to JSON format for consistency. (svn r3694)

122.	[func]		stephen
	src/bin/bind10: Added configuration options to Boss to determine
	whether to start the authoritative server, recursive server (or
	both). A dummy program has been provided for test purposes.
	(Trac #412, svn r3676)

121.	[func]		jinmei
	src/lib/dns: Added support for TSIG RDATA.  At this moment this is
	not much of real use, however, because no protocol support was
	added yet.  It will soon be added. (Trac #372, svn r3649)

120.	[func]		jinmei
	src/lib/dns: introduced two new classes, TSIGKey and TSIGKeyRing,
	to manage TSIG keys. (Trac #381, svn r3622)

119.	[bug]		jinmei
	The master file parser of the python datasrc module incorrectly
	regarded a domain name beginning with a decimal number as a TTL
	specification.  This confused b10-loadzone and had it reject to
	load a zone file that contains such a name.
	Note: this fix is incomplete and the loadzone would still be
	confused if the owner name is a syntactically indistinguishable
	from a TTL specification.  This is part of a more general issue
	and will be addressed in Trac #413. (Trac #411, svn r3599)

118.	[func]		jinmei
	src/lib/dns: changed the interface of
	AbstractRRset::getRdataIterator() so that the internal
	cursor would point to the first RDATA automatically.  This
	will be a more intuitive and less error prone behavior.
	This is a backward compatible change. (Trac #410, r3595)

117.	[func]		jinmei
	src/lib/datasrc: added new zone and zone table classes for the
	support of in memory data source.  This is an intermediate step to
	the bigger feature, and is not yet actually usable in practice.
	(Trac #399, svn r3590)

116.	[bug]		jerry
	src/bin/xfrout: Xfrout and Auth will communicate by long tcp
	connection, Auth needs to make a new connection only on the first
	time or if an error occurred.
	(Trac #299, svn r3482)

115.	[func]*		jinmei
	src/lib/dns: Changed DNS message flags and section names from
	separate classes to simpler enums, considering the balance between
	type safety and usability.  API has been changed accordingly.
	More documentation and tests were provided with these changes.
	(Trac #358, r3439)

114.	[build]		jinmei
	Supported clang++.  Note: Boost >= 1.44 is required.
	(Trac #365, svn r3383)

113.	[func]*		zhanglikun
	Folder name 'utils'(the folder in /src/lib/python/isc/) has been
	renamed	to 'util'. Programs that used 'import isc.utils.process'
	now need to use 'import isc.util.process'. The folder
	/src/lib/python/isc/Util is removed since it isn't used by any
	program. (Trac #364, r3382)

112.	[func]		zhang likun
	Add one mixin class to override the naive serve_forever() provided
	in python library socketserver. Instead of polling for shutdown
	every poll_interval seconds, one socketpair is used to wake up
	the waiting server. (Trac #352, svn r3366)

111.	[bug]*		Vaner
	Make sure process xfrin/xfrout/zonemgr/cmdctl can be stopped
	properly when user enter "ctrl+c" or 'Boss shutdown' command
	through bindctl.  The ZonemgrRefresh.run_timer and
	NotifyOut.dispatcher spawn a thread themselves.
	(Trac #335, svn r3273)

110.	[func]		Vaner
	Added isc.net.check module to check ip addresses and ports for
	correctness and isc.net.addr to hold IP address. The bind10, xfrin
	and cmdctl programs are modified to use it.
	(Trac #353, svn r3240)

109.	[func]		naokikambe
	Added the initial version of the stats module for the statistics
	feature of BIND 10, which supports the restricted features and
	items and reports via bindctl command. (Trac #191, r3218)
	Added the document of the stats module, which is about how stats
	module collects the data (Trac #170, [wiki:StatsModule])

108.	[func]		jerry
	src/bin/zonemgr: Provide customizable configurations for
	lowerbound_refresh, lowerbound_retry, max_transfer_timeout and
	jitter_scope. (Trac #340, r3205)

107.	[func]		likun
	Remove the parameter 'db_file' for command 'retransfer' of
	xfrin module. xfrin.spec will not be generated by script.
	(Trac #329, r3171)

106.	[bug]		likun
	When xfrin can't connect with one zone's master, it should tell
	the bad news to zonemgr, so that zonemgr can reset the timer for
	that zone. (Trac #329, r3170)

105.	[bug]		Vaner
	Python processes: they no longer take 100% CPU while idle
	due to a busy loop in reading command session in a nonblocking way.
	(Trac #349, svn r3153), (Trac #382, svn r3294)

104.	[bug]		jerry
	bin/zonemgr: zonemgr should be attempting to refresh expired zones.
	(Trac #336, r3139)
 
103.	[bug]		jerry
	lib/python/isc/log: Fixed an issue with python logging,
	python log shouldn't die with OSError. (Trac #267, r3137)
 
102.	[build]		jinmei
	Disable threads in ASIO to minimize build time dependency.
	(Trac #345, r3100)

101.	[func]		jinmei
	src/lib/dns: Completed Opcode and Rcode implementation with more
	tests and documentation.  API is mostly the same but the
	validation was a bit tightened. (Trac #351, svn r3056)

100.	[func]		Vaner
	Python processes: support naming of python processes so
	they're not all called python3.
	(Trac #322, svn r3052)

99.	[func]*		jinmei
	Introduced a separate EDNS class to encapsulate EDNS related
	information more cleanly.  The related APIs are changed a bit,
	although it won't affect most of higher level applications.
	(Trac #311, svn r3020)

98.	[build]		jinmei
	The ./configure script now tries to search some common include
	paths for boost header files to minimize the need for explicit
	configuration with --with-boost-include. (Trac #323, svn r3006)

97.	[func]		jinmei
	Added a micro benchmark test for query processing of b10-auth.
	(Trac #308, svn r2982)

96.	[bug]		jinmei
	Fixed two small issues with configure: Do not set CXXFLAGS so that
	it can be customized; Make sure --disable-static works.
	(Trac #325, r2976)

bind10-devel-20100917 released on September 17, 2010 

95.	[doc]		jreed
	Add b10-zonemgr manual page. Update other docs to introduce
	this secondary manager. (Trac #341, svn r2951)

95.	[bug]		jreed
	bin/xfrout and bin/zonemgr: Fixed some stderr output.
	(Trac #342, svn r2949)

94.	[bug]		jelte
  	bin/xfrout:  Fixed a problem in xfrout where only 2 or 3 RRs
	were used per DNS message in the xfrout stream.
	(Trac #334, r2931)

93.	[bug]		jinmei
	lib/datasrc: A DS query could crash the library (and therefore,
	e.g. the authoritative server) if some RR of the same apex name
	is stored in the hot spot cache. (Trac #307, svn r2923)

92.	[func]*		jelte
	libdns_python (the python wrappers for libdns++) has been renamed
	to pydnspp (Python DNS++). Programs and libraries that used
	'import libdns_python' now need to use 'import pydnspp'.
	(Trac #314, r2902)

91.	[func]*		jinmei
	lib/cc: Use const pointers and const member functions for the API
	as much as possible for safer operations.  Basically this does not
	change the observable behavior, but some of the API were changed
	in a backward incompatible manner.  This change also involves more
	copies, but at this moment the overhead is deemed acceptable.
	(Trac #310, r2803)

90.	[build]		jinmei
	(Darwin/Mac OS X specific) Specify DYLD_LIBRARY_PATH for tests and
	experimental run under the source tree.  Without this loadable
	python modules refer to installation paths, which may confuse the
	operation due to version mismatch or even trigger run time errors
	due to missing libraries. (Trac #313, r2782)

89.	[build]		jinmei
	Generate b10-config.db for tests at build time so that the source
	tree does not have to be writable. (Trac #315, r2776)

88.	[func]		jelte
	Blocking reads on the msgq command channel now have a timeout
	(defaults to 4 seconds, modifiable as needed by modules).
	Because of this, modules will no longer block indefinitely
	if they are waiting for a message that is not sent for whatever
	reason. (Trac #296, r2761)

87.	[func]		zhanglikun
	lib/python/isc/notifyout: Add the feature of notify-out, when 
	zone axfr/ixfr finishing, the server will notify its slaves.
	(Trac #289, svn r2737)

86.	[func]		jerry
	bin/zonemgr: Added zone manager module. The zone manager is one 
	of the co-operating processes of BIND10, which keeps track of 
	timers and other information necessary for BIND10 to act as a 
	slave. (Trac #215, svn r2737)

85.	[build]*		jinmei
	Build programs using dynamic link by default.  A new configure
	option --enable-static-link is provided to force static link for
	executable programs.  Statically linked programs can be run on a
	debugger more easily and would be convenient for developers.
	(Trac #309, svn r2723)

bind10-devel-20100812 released on August 12, 2010

84.	[bug]		jinmei, jerry
	This is a quick fix patch for the issue: AXFR fails half the 
	time because of connection problems. xfrout client will make
	a new connection every time. (Trac #299, svn r2697)

83.	[build]*		jreed
	The configure --with-boost-lib option is removed. It was not
	used since the build included ASIO. (svn r2684)

82.	[func]		jinmei
	bin/auth: Added -u option to change the effective process user
	of the authoritative server after invocation.  The same option to
	the boss process will be propagated to b10-auth, too.
	(Trac #268, svn r2675)

81.	[func]		jinmei
	Added a C++ framework for micro benchmark tests.  A supplemental
	library functions to build query data for the tests were also
	provided. (Trac #241, svn r2664)

80.	[bug]		jelte
	bindctl no longer accepts configuration changes for unknown or
	non-running modules (for the latter, this is until we have a
	way to verify those options, at which point it'll be allowed
	again).
	(Trac #99, r2657)

79.	[func]		feng, jinmei
	Refactored the ASIO link interfaces to move incoming XFR and
	NOTIFY processing to the auth server class.  Wrapper classes for
	ASIO specific concepts were also provided, so that other BIND 10
	modules can (eventually) use the interface without including the
	ASIO header file directly.  On top of these changes, AXFR and
	NOTIFY processing was massively improved in terms of message
	validation and protocol conformance.  Detailed tests were provided
	to confirm the behavior.
	Note: Right now, NOTIFY doesn't actually trigger subsequent zone
	transfer due to security reasons. (Trac #221, r2565)

78.	[bug]		jinmei
	lib/dns: Fixed miscellaneous bugs in the base32 (hex) and hex
	(base16) implementation, including incorrect padding handling,
	parser failure in decoding with a SunStudio build, missing
	validation on the length of encoded hex string.  Test cases were
	more detailed to identify these bugs and confirm the fix.  Also
	renamed the incorrect term of "base32" to "base32hex".  This
	changed the API, but they are not intended to be used outside
	libdns++, so we don't consider it a backward incompatible change.
	(Trac #256, r2549)

77.	[func]		zhanglikun
	Make error message be more friendly when running cmdctl and it's 
	already running (listening on same port)(Trac #277, r2540)

76.	[bug]		jelte
	Fixed a bug in the handling of 'remote' config modules (i.e.
	modules that peek at the configuration of other modules), where
	they answered 'unknown command' to commands for those other
	modules. (Trac #278, r2506)

75.	[bug]		jinmei
	Fixed a bug in the sqlite3 data source where temporary strings
	could be referenced after destruction.  It caused various lookup
	failures with SunStudio build. (Trac #288, r2494)

74.	[func]*		jinmei
	Refactored the cc::Session class by introducing an abstract base
	class.  Test code can use their own derived mock class so that
	tests can be done without establishing a real CC session.  This
	change also modified some public APIs, mainly in the config
	module. (Trac #275, r2459)

73.	[bug]		jelte
  	Fixed a bug where in bindctl, locally changed settings were
	reset when the list of running modules is updated. (Trac #285,
	r2452)

72.	[build]		jinmei
	Added -R when linking python wrapper modules to libpython when
	possible.  This helps build BIND 10 on platforms that install
	libpython whose path is unknown to run-time loader.  NetBSD is a
	known such platform. (Trac #148, r2427)

71.	[func]		each
  	Add "-a" (address) option to bind10 to specify an address for
	the auth server to listen on.

70.	[func]		each
  	Added a hot-spot cache to libdatasrc to speed up access to
	repeatedly-queried data and reduce the number of queries to
	the underlying database; this should substantially improve
	performance.  Also added a "-n" ("no cache") option to
	bind10 and b10-auth to disable the cache if needed.
	(Trac #192, svn r2383)

bind10-devel-20100701 released on July 1, 2010

69.	[func]*		jelte
	Added python wrappers for libdns++ (isc::dns), and libxfr. This
	removes the dependency on Boost.Python. The wrappers don't
	completely implement all functionality, but the high-level API
	is wrapped, and current modules use it now.
	(Trac #181, svn r2361)

68.	[func]		zhanglikun
	Add options -c (--certificate-chain) to bindctl. Override class
	HTTPSConnection to support server certificate validation.
	Add support to cmdctl.spec file, now there are three configurable 
	items for cmdctl: 'key_file', 'cert_file' and 'accounts_file', 
	all of them can be changed in runtime.
	(Trac #127, svn r2357)

67.	[func]		zhanglikun
	Make bindctl's command parser only do minimal check.
	Parameter value can be a sequence of non-space characters,
	or a string surrounded by quotation marks (these marks can
	be a part of the value string in escaped form). Make error
	message be more friendly. (If there is some error in
	parameter's value, the parameter name will be provided).
	Refactor function login_to_cmdctl() in class BindCmdInterpreter:
	avoid using Exception to catch all exceptions.
	(Trac #220, svn r2356)

66.	[bug]		each
	Check for duplicate RRsets before inserting data into a message
	section; this, among other things, will prevent multiple copies
	of the same CNAME from showing up when there's a loop. (Trac #69,
	svn r2350)
    
65.	[func]		shentingting
	Various loadzone improvements: allow optional comment for
	$TTL, allow optional origin and comment for $INCLUDE, allow
	optional comment for $ORIGIN, support BIND9 extension of
	time units for TTLs, and fix bug to not use class as part
	of label name when records don't have a label but do have
	a class.  Added verbose options to exactly what is happening
	with loadzone.  Added loadzone test suite of different file
	formats to load.
	(Trac #197, #199, #244, #161, #198, #174, #175, svn r2340)

64.	[func]		jerry
	Added python logging framework. It is for testing and
	experimenting with logging ideas. Currently, it supports
	three channels (file, syslog and stderr) and five levels
	(debug, info, warning, error and critical).
	(Trac #176, svn r2338)

63.	[func]		shane
	Added initial support for setuid(), using the "-u" flag. This will
	be replaced in the future, but for now provides a reasonable 
	starting point.
	(Trac #180, svn r2330)

62.	[func]		jelte
	bin/xfrin: Use the database_file as configured in Auth to transfers
	bin/xfrout: Use the database_file as configured in Auth to transfers

61.	[bug]		jelte
	bin/auth: Enable b10-auth to be launched in source tree
	(i.e. use a zone database file relative to that)

60.	[build]		jinmei
	Supported SunStudio C++ compiler.  Note: gtest still doesn't work.
	(Trac #251, svn r2310)

59.	[bug]		jinmei
	lib/datasrc,bin/auth: The authoritative server could return a
	SERVFAIL with a partial answer if it finds a data source broken
	while looking for an answer.  This can happen, for example, if a
	zone that doesn't have an NS RR is configured and loaded as a
	sqlite3 data source. (Trac #249, r2286)

58.	[bug]		jinmei
	Worked around an interaction issue between ASIO and standard C++
	library headers.  Without this ASIO didn't work: sometimes the
	application crashes, sometimes it blocked in the ASIO module.
	(Trac #248, svn r2187, r2190)

57.	[func]		jinmei
	lib/datasrc: used a simpler version of Name::split (change 31) for
	better readability.  No behavior change. (Trac #200, svn r2159)

56.	[func]*		jinmei
	lib/dns: renamed the library name to libdns++ to avoid confusion
	with the same name of library of BIND 9.
	(Trac #190, svn r2153)

55.	[bug]		shane
	bin/xfrout: xfrout exception on Ctrl-C now no longer generates
	exception for 'Interrupted system call'
	(Trac #136, svn r2147)

54.	[bug]		zhanglikun
	bin/xfrout: Enable b10-xfrout can be launched in source
	code tree.
	(Trac #224, svn r2103)

53.	[bug]		zhanglikun
	bin/bindctl: Generate a unique session ID by using 
	socket.gethostname() instead of socket.gethostbyname(), 
	since the latter one could make bindctl	stall if its own 
	host name can't be resolved.
	(Trac #228, svn r2096)

52.	[func]		zhanglikun
	bin/xfrout: When xfrout is launched, check whether the
	socket file is being used by one running xfrout process, 
	if it is, exit from python.	If the file isn't a socket file 
	or nobody is listening, it will be removed. If it can't 
	be removed, exit from python.
	(Trac #151, svn r2091)

bind10-devel-20100602 released on June 2, 2010

51.	[build]		jelte
	lib/python: Add bind10_config.py module for paths and
	possibly other configure-time variables. Allow some components
	to find spec files in build tree when ran from source.
	(Trac #223)

50.	[bug]		zhanglikun
	bin/xfrin: a regression in xfrin: it can't communicate with 
	a remote server. (Trac #218, svn r2038)

49.	[func]*		jelte
	Use unix domain sockets for msgq. For b10-msgq, the command
	line options --msgq-port and -m were removed. For bind10,
	the -msgq-port option was removed, and the -m command line
	option was changed to be a filename (instead of port number).
	(Trac #183, svn r2009)

48.	[func]		jelte
	bin/auth: Use asio's io_service for the msgq handling.
	(svn r2007)

47.	[func]		zhanglikun
	bin/cmdctl: Add value/type check for commands sent to
	cmdctl. (Trac #201, svn r1959)

46.	[func]		zhanglikun
	lib/cc: Fix real type data encoding/decoding. (Trac #193,
	svn r1959)

45.	[func]		zhanglikun
	bin/bind10: Pass verbose option to more modules. (Trac
	#205, svn r1957)

44.	[build]		jreed
	Install headers for libdns and libexception. (Trac #68,
	svn r1941)

43.	[func]		jelte
	lib/cc: Message queuing on cc channel. (Trac #58, svn r1870)

42.	[func]		jelte
	lib/python/isc/config:      Make temporary file with python
	tempfile module instead of manual with fixed name. (Trac
	#184, svn r1859)

41.	[func]		jelte
	Module descriptions in spec files. (Trac #90, svn r1856)

40.	[build]		jreed
	Report detected features and configure settings at end of
	configure output. (svn r1836)

39.	[func]*		each
	Renamed libauth to libdatasrc.

38.	[bug]		zhanglikun
	Send command 'shutdown' to Xfrin and Xfrout when boss receive SIGINT.
	Remove unused socket file when Xfrout process exits. Make sure Xfrout
	exit by itself when it receives SIGINT, instead of being killed by the
	signal SIGTERM or SIGKILL sent from boss.
	(Trac #135, #151, #134, svn r1797)

37.	[build]		jinmei
	Check for the availability of python-config. (Trac #159,
	svn r1794)

36.	[func]		shane
	bin/bind10:	Miscellaneous code cleanups and improvements.
	(Trac #40, svn r2012)

35.	[bug]		jinmei
	bin/bindctl: fixed a bug that it didn't accept IPv6 addresses as
	command arguments. (Trac #219, svn r2022)

34.	[bug]		jinmei
	bin/xfrin: fixed several small bugs with many additional unit
	tests.  Fixes include: IPv6 transport support, resource leak,
	and non IN class support. (Trac #185, svn r2000)

33.	[bug]		each
	bin/auth: output now prepended with "[b10-auth]" (Trac
	#109, svn r1985)

32.	[func]*		each
	bin/auth: removed custom query-processing code, changed
        boost::asio code to use plain asio instead, and added asio
        headers to the source tree.  This allows building without
        using an external boost library. (Trac #163, svn r1983)

31.	[func]		jinmei
	lib/dns: added a separate signature for Name::split() as a
	convenient wrapper for common usage. (Trac #49, svn r1903)

30.	[bug]		jinmei
	lib/dns: parameter validation of Name::split() was not sufficient,
	and invalid parameters could cause integer overflow and make the
	library crash. (Trac #177, svn r1806)

bind10-devel-20100421 released on April 21, 2010

29.	[build]		jreed
	Enable Python unit tests for "make check". (svn r1762)

28.	[bug]		jreed
	Fix msgq CC test so it can find its module. (svn r1751)

27.	[build]		jelte
	Add missing copyright license statements to various source
	files. (svn r1750)

26.	[func]		jelte
	Use PACKAGE_STRING (name + version) from config.h instead
	of hard-coded value in CH TXT version.bind replies (Trac
	#114, svn r1749)

25.	[func]*		jreed
	Renamed msgq to b10-msgq. (Trac #25, svn r1747, r1748)

24.	[func]		jinmei
	Support case-sensitive name compression in MessageRenderer.
	(Trac #142, svn r1704)

23.	[func]		jinmei
	Support a simple name with possible compression. (svn r1701)

22.	[func]		zhanglikun
	b10-xfrout for AXFR-out support added. (svn r1629, r1630)

21.	[bug]		zhanglikun
	Make log message more readable when xfrin failed. (svn
	r1697)

20.	[bug]		jinmei
	Keep stderr for child processes if -v is specified. (svn
	r1690, r1698)

19.	[bug]		jinmei
	Allow bind10 boss to pass environment variables from parent.
	(svn r1689)

18.	[bug]		jinmei
	Xfrin warn if bind10_dns load failed. (svn r1688)

17.	[bug]		jinmei
	Use sqlite3_ds.load() in xfrin module and catch Sqlite3DSError
	explicitly. (svn r1684)

16.	[func]*		zhanglikun
	Removed print_message and print_settings configuration
	commands from Xfrin. (Trac #136, svn r1682)

15.	[func]*		jinmei
	Changed zone loader/updater so trailing dot is not required.
	(svn r1681)

14.	[bug]		shane
	Change shutdown to actually SIGKILL properly. (svn r1675)

13.	[bug]		jinmei
	Don't ignore other RRs than SOA even if the second SOA is
	found. (svn r1674)

12.	[build]		jreed
	Fix tests and testdata so can be used from a read-only
	source directory.

11.	[build]		jreed
	Make sure python tests scripts are included in tarball.
	(svn r1648)

10.	[build]		jinmei
	Improve python detection for configure. (svn r1622)

9.	[build]		jinmei
	Automake the python binding of libdns. (svn r1617)

8.	[bug]		zhanglikun
	Fix log errors which may cause xfrin module to crash. (svn
	r1613)

7.	[func]		zhanglikun
	New API for inserting zone data to sqlite3 database for
	AXFR-in. (svn r1612, r1613)

6.	[bug]		jreed
	More code review, miscellaneous cleanups, style guidelines,
	and new and improved unit tests added.

5.	[doc]		jreed
	Manual page cleanups and improvements.

4.	[bug]		jinmei
	NSEC RDATA fixes for buffer overrun lookups, incorrect
	boundary checks, spec-non-conformant behaviors. (svn r1611)

3.	[bug]		jelte
	Remove a re-raise of an exception that should only have
	been included in an error answer on the cc channel. (svn
	r1601)

2.	[bug]		mgraff
	Removed unnecessary sleep() from ccsession.cc. (svn r1528)

1.	[build]*		jreed
	The configure --with-boostlib option changed to --with-boost-lib.

bind10-devel-20100319 released on March 19, 2010

For complete code revision history, see http://bind10.isc.org/browser
Specific git changesets can be accessed at:
	http://bind10.isc.org/changeset/?reponame=&old=rrrr^&new=rrrr
or after cloning the original git repository by executing:
	% git diff rrrr^ rrrr
Subversion changesets are not accessible any more.  The subversion
revision numbers will be replaced with corresponding git revisions.
Trac tickets can be accessed at: https://bind10.isc.org/ticket/nnn

LEGEND
[bug] general bug fix.  This is generally a backward compatible change,
	unless it's deemed to be impossible or very hard to keep
	compatibility to fix the bug.
[build] compilation and installation infrastructure change.
[doc] update to documentation. This shouldn't change run time behavior.
[func] new feature.  In some cases this may be a backward incompatible
	change, which would require a bump of major version.
[security] security hole fix. This is no different than a general bug
	fix except that it will be handled as confidential and will cause
	security patch releases.
*: Backward incompatible or operational change.<|MERGE_RESOLUTION|>--- conflicted
+++ resolved
@@ -1,10 +1,9 @@
-<<<<<<< HEAD
-TBD.	[bug]           y-aharen
+257.	[bug]           y-aharen
 	Fixed a bug an instance of IntervalTimerImpl may be destructed 
 	while deadline_timer is holding the handler. This fix addresses
 	occasional failure of IntervalTimerTest.destructIntervalTimer.
 	(Trac #957, git TBD)
-=======
+
 256.	[bug]		jerry
 	src/bin/xfrin: update xfrin to check TSIG before other part of
 	incoming message.
@@ -73,7 +72,6 @@
 	https://lists.isc.org/pipermail/bind10-dev/2011-January/001867.html
 	for more details.
 	(Trac #542, git 1aa773d84cd6431aa1483eb34a7f4204949a610f)
->>>>>>> d8a97695
 
 243.	[func]*		feng
 	Add optional hmac algorithm SHA224/384/812.
