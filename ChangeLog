--- conflicted
+++ resolved
@@ -1,15 +1,7 @@
-<<<<<<< HEAD
-1359.	[func]		fdupont
+1362.	[func]		fdupont
 	Extended forensic (aka legal) logging with database capability.
 	(Trac #5420, git xxx)
 
-1358.	[build,bug]	fdupont
-	Cassandra build fixes for macOS.
-	(Trac #5494, git 51fd66d364fab2da37fc12557b78bf9863df78d3)
-
-1357.	[bug]		rcgoodfellow
-	Fixed bug in kea-admon causing error on lease-dump.
-=======
 1361.	[func]		tmark
 	Added support for automatically recalculating lease statistics
 	to the CQL backend.
@@ -32,7 +24,6 @@
 
 1357.	[bug]		rcgoodfellow
 	Fixed bug in kea-admin causing error on lease-dump.
->>>>>>> 8c75b440
 	(github #61, git 2c9454ec56edc8f3cff8a23329f53ced0d172280)
 
 1356.	[func]		andreipavelQ,tomek
