--- conflicted
+++ resolved
@@ -1,4 +1,10 @@
-<<<<<<< HEAD
+496.	[func]		tomek
+	DHCPv6 Allocation Engine implemented. It allows address allocation
+	from the configured subnets/pools. It currently features a single
+	allocator: IterativeAllocator, which assigns addresses iteratively.
+	Other allocators (hashed, random) are planned.
+	(Trac #2324, git 8aa188a10298e3a55b725db36502a99d2a8d638a)
+
 495.	[func]		team
 	b10-auth now handles reconfiguration of data sources in
 	background using a separate thread.  This means even if the new
@@ -6,14 +12,6 @@
 	memory (very large zones and/or a very large number of zones),
 	the reconfiguration doesn't block query handling.
 	(Multiple Trac tickets up to #2211)
-=======
-4XX.	[func]		tomek
-	DHCPv6 Allocation Engine implemented. It allows address allocation
-	from the configured subnets/pools. It currently features a single
-	allocator: IterativeAllocator, which assigns addresses iteratively.
-	Other allocators (hashed, random) are planned.
-	(Trac #2324, git TBD)
->>>>>>> 7e2dedc0
 
 494.	[bug]		jinmei
 	Fixed a problem that shutting down BIND 10 kept some of the
