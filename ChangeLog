--- conflicted
+++ resolved
@@ -1,10 +1,9 @@
-<<<<<<< HEAD
-1627.	[func]		tmark
+1629.	[func]		tmark
 	High Availaiblity logging now also emits server and partner system
 	times when reporting clock skew issues.  Prior to this it reported
 	only the skew between the two servers.
 	(Gitlab #174,!414, git 9715ddecb0143d997a57edea564f5c180a7f8577)
-=======
+
 1628.	[bug]		fdupont
 	Improved the error message from MySQL CB -set commands when
 	a specified server does not exist.
@@ -13,7 +12,6 @@
 1627.	[func]		fdupont
 	Added new command server-tag-get to DHCPv4 and DHCPv6 servers.
 	(Gitlab #470,!386, git 3cb43f112662ba3f9d2fc7152dfa1639401b1491)
->>>>>>> 109b9dd2
 
 1626.	[bug]		marcin
 	Automatically delete embedded options as a result of deleting
