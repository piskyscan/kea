--- conflicted
+++ resolved
@@ -1,4 +1,10 @@
-<<<<<<< HEAD
+943.	[func]		sar
+	Split the DHCP-DDNS logging messages amongst several loggers to
+	allow the administrator finer control over debugging messages.
+	Messages pertaining to the name change requests processing include
+	an ID, currently the DHCID, to identify the transactions.
+	(Trac #3808, git <TBD>)
+
 942.	[func]		tomek
 	18 new statistics added in DHCPv4 server: generic packet counters,
 	per packet type counters, parsing failure and packet drops.
@@ -74,16 +80,6 @@
 	(Trac #3793, git 68e9554ecabfc2a79731eeec1c706522e4d39332)
 
 929.	[build]		fdupont
-=======
-xxx	[func]		sar
-	Split the DHCP-DDNS logging messages amongst several loggers to
-	allow the administrator finer control over debugging messages.
-	Messages pertaining to the name change requests processing include
-	an ID, currently the DHCID, to identify the transactions.
-	(Trac #3808, git <TBD>)
-
-929	[build]		fdupont
->>>>>>> 0cf77da0
 	Corrected problem in build system whereby specifying an
 	installation directory on the "configure" command line that
 	included a "+" in the name caused the build to fail.
