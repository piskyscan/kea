<<<<<<< HEAD
  105.	[func]*		zhanglikun
	Folder name 'utils'(the folder in /src/lib/python/isc/) has been 
	renamed	to 'util'. Programs that used 'import isc.utils.process'
	now need to use 'import isc.util.process'. The folder
	/src/lib/python/isc/Util is removed since it isn't used by any
	program. (Trac #364, rTBD)
=======
  112.	[func]		zhang likun
	Add one mixin class to override the naive serve_forever() provided
	in python library socketserver. Instead of polling for shutdwon
	every poll_interval seconds, one socketpair is used to wake up
	the waiting server.(Trac #352, svn r3366)

  111.	[bug]*   zhanglikun, Michal Vaner
	Make sure process xfrin/xfrout/zonemgr/cmdctl can be stoped
	properly when user enter "ctrl+c" or 'Boss shutdown' command
	through	bindctl.

	The ZonemgrRefresh.run_timer and NotifyOut.dispatcher spawn
	a thread themselves.
	(Trac #335, svn r3273)

  110.  [func]      Michal Vaner
	Added isc.net.check module to check ip addresses and ports for
	correctness and isc.net.addr to hold IP address. The bind10, xfrin
	and cmdctl programs are modified to use it.
	(Trac #353, svn r3240)

  109.  [func]		naokikambe
	Added the initial version of the stats module for the statistics
	feature of BIND 10, which supports the restricted features and
	items and reports via bindctl command (Trac #191, r3218)
	Added the document of the stats module, which is about how stats
	module collects the data (Trac #170, [wiki:StatsModule])

  108.	[func]		jerry
	src/bin/zonemgr: Provide customizable configurations for
	lowerbound_refresh, lowerbound_retry, max_transfer_timeout and
	jitter_scope. (Trac #340, r3205)

  107.  [func]       zhang likun
	Remove the parameter 'db_file' for command 'retransfer' of
	xfrin module. xfrin.spec will not be generated by script.
	(Trac #329, r3171)

  106.  [bug]       zhang likun
	When xfrin can't connect with one zone's master, it should tell
	the bad news to zonemgr, so that zonemgr can reset the timer for
	that zone. (Trac #329, r3170)

  105.  [bug]       Michal Vaner
	Python processes: they no longer take 100% CPU while idle
	due to a busy loop in reading command session in a nonblocking way.
	(Trac #349, svn r3153), (Trac #382, svn r3294)
>>>>>>> f8b62f49

  104.	[bug]		jerry
	bin/zonemgr: zonemgr should be attempting to refresh expired zones.
	(Trac #336, r3139)
				   
  103.	[bug]		jerry
	lib/python/isc/log: Fixed an issue with python logging,
	python log shouldn't die with OSError.(Trac #267, r3137)
				   
  102.	[build]		jinmei
	Disable threads in ASIO to minimize build time dependency.
	(Trac #345, r3100)

  101.	[func]		jinmei
	src/lib/dns: Completed Opcode and Rcode implementation with more
	tests and documentation.  API is mostly the same but the
	validation was a bit tightened. (Trac #351, svn r3056)

  100.  [func]      Michal Vaner
	Python processes: support naming of python processes so
	they're not all called python3.
	(Trac #322, svn r3052)

  99.	[func]*		jinmei
	Introduced a separate EDNS class to encapsulate EDNS related
	information more cleanly.  The related APIs are changed a bit,
	although it won't affect most of higher level applications.
	(Trac #311, svn r3020)

  98.	[build]		jinmei
	The ./configure script now tries to search some common include
	paths for boost header files to minimize the need for explicit
	configuration with --with-boost-include. (Trac #323, svn r3006)

  97.	[func]		jinmei
	Added a micro benchmark test for query processing of b10-auth.
	(Trac #308, svn r2982)

  96.	[bug]		jinmei
	Fixed two small issues with configure: Do not set CXXFLAGS so that
	it can be customized; Make sure --disable-static works.
	(Trac #325, r2976)

bind10-devel-20100917 released on September 17, 2010 

  95.	[doc]		jreed
	Add b10-zonemgr manual page. Update other docs to introduce
	this secondary manager. (Trac #341, svn r2951)

  95.	[bug]		jreed
	bin/xfrout and bin/zonemgr: Fixed some stderr output.
	(Trac #342, svn r2949)

  94.	[bug]		jelte
  	bin/xfrout:  Fixed a problem in xfrout where only 2 or 3 RRs
	were used per DNS message in the xfrout stream.
	(Trac #334, r2931)

  93.	[bug]		jinmei
	lib/datasrc: A DS query could crash the library (and therefore,
	e.g. the authoritative server) if some RR of the same apex name
	is stored in the hot spot cache.  (Trac #307, svn r2923)

  92.	[func]*		jelte
	libdns_python (the python wrappers for libdns++) has been renamed
	to pydnspp (Python DNS++). Programs and libraries that used
	'import libdns_python' now need to use 'import pydnspp'.
	(Trac #314, r2902)

  91.	[func]*		jinmei
	lib/cc: Use const pointers and const member functions for the API
	as much as possible for safer operations.  Basically this does not
	change the observable behavior, but some of the API were changed
	in a backward incompatible manner.  This change also involves more
	copies, but at this moment the overhead is deemed acceptable.
	(Trac #310, r2803)

  90.	[build]		jinmei
	(Darwin/Mac OS X specific) Specify DYLD_LIBRARY_PATH for tests and
	experimental run under the source tree.  Without this loadable
	python modules refer to installation paths, which may confuse the
	operation due to version mismatch or even trigger run time errors
	due to missing libraries. (Trac #313, r2782)

  89.	[build]		jinmei
	Generate b10-config.db for tests at build time so that the source
	tree does not have to be writable. (Trac #315, r2776)

  88.   [func]		jelte
	Blocking reads on the msgq command channel now have a timeout
	(defaults to 4 seconds, modifiable as needed by modules).
	Because of this, modules will no longer block indefinitely
	if they are waiting for a message that is not sent for whatever
	reason. (Trac #296, r2761)

  87.   [func]		zhanglikun
	lib/python/isc/notifyout: Add the feature of notify-out, when 
	zone axfr/ixfr finishing, the server will notify its slaves.
	(Trac #289, svn r2737)

  86.	[func]		jerry
	bin/zonemgr: Added zone manager module. The zone manager is one 
	of the co-operating processes of BIND10, which keeps track of 
	timers and other information necessary for BIND10 to act as a 
	slave. (Trac #215, svn r2737)

  85.	[build]*	jinmei
	Build programs using dynamic link by default.  A new configure
	option --enable-static-link is provided to force static link for
	executable programs.  Statically linked programs can be run on a
	debugger more easily and would be convenient for developers.
	(Trac #309, svn r2723)

bind10-devel-20100812 released on August 12, 2010

  84.	[bug]		jinmei, jerry
	This is a quick fix patch for the issue: AXFR fails half the 
	time because of connection problems. xfrout client will make
	a new connection every time. (Trac #299, svn r2697)

  83.	[build]*	jreed
	The configure --with-boost-lib option is removed. It was not
	used since the build included ASIO. (svn r2684)

  82.	[func]		jinmei
	bin/auth: Added -u option to change the effective process user
	of the authoritative server after invocation.  The same option to
	the boss process will be propagated to b10-auth, too.
	(Trac #268, svn r2675)

  81.	[func]		jinmei
	Added a C++ framework for micro benchmark tests.  A supplemental
	library functions to build query data for the tests were also
	provided. (Trac #241, svn r2664)

  80.	[bug]		jelte
	bindctl no longer accepts configuration changes for unknown or
	non-running modules (for the latter, this is until we have a
	way to verify those options, at which point it'll be allowed
	again).
	(Trac #99, r2657)

  79.	[func]		feng, jinmei
	Refactored the ASIO link interfaces to move incoming XFR and
	NOTIFY processing to the auth server class.  Wrapper classes for
	ASIO specific concepts were also provided, so that other BIND 10
	modules can (eventually) use the interface without including the
	ASIO header file directly.  On top of these changes, AXFR and
	NOTIFY processing was massively improved in terms of message
	validation and protocol conformance.  Detailed tests were provided
	to confirm the behavior.
	Note: Right now, NOTIFY doesn't actually trigger subsequent zone
	transfer due to security reasons. (Trac #221, r2565)

  78.	[bug]		jinmei
	lib/dns: Fixed miscellaneous bugs in the base32 (hex) and hex
	(base16) implementation, including incorrect padding handling,
	parser failure in decoding with a SunStudio build, missing
	validation on the length of encoded hex string.  Test cases were
	more detailed to identify these bugs and confirm the fix.  Also
	renamed the incorrect term of "base32" to "base32hex".  This
	changed the API, but they are not intended to be used outside
	libdns++, so we don't consider it a backward incompatible change.
	(Trac #256, r2549)

  77.	[func]		zhanglikun
	Make error message be more friendly when running cmdctl and it's 
	already running(listening on same port)(Trac #277, r2540)

  76.	[bug]		jelte
	Fixed a bug in the handling of 'remote' config modules (i.e.
	modules that peek at the configuration of other modules), where
	they answered 'unknown command' to commands for those other
	modules. (Trac #278, r2506)

  75.	[bug]		jinmei
	Fixed a bug in the sqlite3 data source where temporary strings
	could be referenced after destruction.  It caused various lookup
	failures with SunStudio build. (Trac #288, r2494)

  74.	[func]*		jinmei
	Refactored the cc::Session class by introducing an abstract base
	class.  Test code can use their own derived mock class so that
	tests can be done without establishing a real CC session.  This
	change also modified some public APIs, mainly in the config
	module. (Trac #275, r2459)

  73.	[bug]		jelte
  	Fixed a bug where in bindctl, locally changed settings were
	reset when the list of running modules is updated. (Trac #285,
	r2452)

  72.	[build]		jinmei
	Added -R when linking python wrapper modules to libpython when
	possible.  This helps build BIND 10 on platforms that install
	libpython whose path is unknown to run-time loader.  NetBSD is a
	known such platform. (Trac #148, r2427)

  71.  [func]		each
  	Add "-a" (address) option to bind10 to specify an address for
	the auth server to listen on.

  70.  [func]		each
  	Added a hot-spot cache to libdatasrc to speed up access to
	repeatedly-queried data and reduce the number of queries to
	the underlying database; this should substantially improve
	performance.  Also added a "-n" ("no cache") option to
	bind10 and b10-auth to disable the cache if needed.
	(Trac #192, svn r2383)

bind10-devel-20100701 released on July 1, 2010

  69.  [func]*		jelte
	Added python wrappers for libdns++ (isc::dns), and libxfr. This
	removes the dependency on Boost.Python. The wrappers don't
	completely implement all functionality, but the high-level API
	is wrapped, and current modules use it now.
	(Trac #181, svn r2361)

  68.  [func]		zhanglikun
	Add options -c(--certificate-chain) to bindctl. Override class
	HTTPSConnection to support server certificate validation.
	Add support to cmdctl.spec file, now there are three configurable 
	items for cmdctl: 'key_file', 'cert_file' and 'accounts_file', 
	all of them can be changed in runtime.
	(Trac #127, svn r2357)

  67.  [func]		zhanglikun
	Make bindctl's command parser only do minimal check.
	Parameter value can be a sequence of non-space characters,
	or a string surrounded by quotation marks (these marks can
	be a part of the value string in escaped form). Make error
	message be more friendly. (If there is some error in
	parameter's value, the parameter name will be provided).
	Refactor function login_to_cmdctl() in class BindCmdInterpreter:
	avoid using Exception to catch all exceptions.
	(Trac #220, svn r2356)

  66.  [bug]		each
	Check for duplicate RRsets before inserting data into a message
	section; this, among other things, will prevent multiple copies
	of the same CNAME from showing up when there's a loop.  (Trac #69,
	svn r2350)
    
  65.  [func]		shentingting
	Various loadzone improvements: allow optional comment for
	$TTL, allow optional origin and comment for $INCLUDE, allow
	optional comment for $ORIGIN, support BIND9 extension of
	time units for TTLs, and fix bug to not use class as part
	of label name when records don't have a label but do have
	a class.  Added verbose options to exactly what is happening
	with loadzone.  Added loadzone test suite of different file
	formats to load.
	(Trac #197, #199, #244, #161, #198, #174, #175, svn r2340)

  64.  [func]		jerry
	Added python logging framework. It is for testing and
	experimenting with logging ideas. Currently, it supports
	three channels (file, syslog and stderr) and five levels
	(debug, info, warning, error and critical).
	(Trac #176, svn r2338)

  63.  [func]		shane
	Added initial support for setuid(), using the "-u" flag. This will
	be replaced in the future, but for now provides a reasonable 
	starting point.
	(Trac #180, svn r2330)

  62.  [func]		jelte
	bin/xfrin: Use the database_file as configured in Auth to transfers
	bin/xfrout: Use the database_file as configured in Auth to transfers

  61.  [bug]		jelte
	bin/auth: Enable b10-auth to be launched in source tree
	(i.e. use a zone database file relative to that)

  60.	[build]		jinmei
	Supported SunStudio C++ compiler.  Note: gtest still doesn't work.
	(Trac #251, svn r2310)

  59.	[bug]		jinmei
	lib/datasrc,bin/auth: The authoritative server could return a
	SERVFAIL with a partial answer if it finds a data source broken
	while looking for an answer.  This can happen, for example, if a
	zone that doesn't have an NS RR is configured and loaded as a
	sqlite3 data source. (Trac #249, r2286)

  58.	[bug]		jinmei
	Worked around an interaction issue between ASIO and standard C++
	library headers.  Without this ASIO didn't work: sometimes the
	application crashes, sometimes it blocked in the ASIO module.
	(Trac #248, svn r2187, r2190)

  57.	[func]		jinmei
	lib/datasrc: used a simpler version of Name::split (change 31) for
	better readability.  No behavior change. (Trac #200, svn r2159)

  56.	[func]*		jinmei
	lib/dns: renamed the library name to libdns++ to avoid confusion
	with the same name of library of BIND 9.
	(Trac #190, svn r2153)

  55.	[bug]		shane
	bin/xfrout: xfrout exception on Ctrl-C now no longer generates
	exception for 'Interrupted system call'
	(Track #136, svn r2147)

  54.	[bug]		zhanglikun
	bin/xfrout: Enable b10-xfrout can be launched in source
	code tree.
	(Trac #224, svn r2103)

  53.	[bug]		zhanglikun
	bin/bindctl: Generate a unique session ID by using 
	socket.gethostname() instead of socket.gethostbyname(), 
	since the latter one could make bindctl	stall if its own 
	host name can't be resolved.
	(Trac #228, svn r2096)

  52.	[func]		zhanglikun
	bin/xfrout: When xfrout is launched, check whether the
	socket file is being used by one running xfrout process, 
	if it is, exit from python.	If the file isn't a socket file 
	or nobody is listening, it will be removed. If it can't 
	be removed, exit from python.
	(Trac #151, svn r2091)

bind10-devel-20100602 released on June 2, 2010

  51.   [build]		jelte
	lib/python: Add bind10_config.py module for paths and
	possibly other configure-time variables. Allow some components
	to find spec files in build tree when ran from source.
	(Trac #223)

  50.	[bug]		zhanglikun
	bin/xfrin: a regression in xfrin: it can't communicate with 
	a remote server. (Trac #218, svn r2038)

  49.	[func]*		jelte
	Use unix domain sockets for msgq. For b10-msgq, the command
	line options --msgq-port and -m were removed. For bind10,
	the -msgq-port option was removed, and the -m command line
	option was changed to be a filename (instead of port number).
	(Trac #183, svn r2009)

  48.	[func]		jelte
	bin/auth: Use asio's io_service for the msgq handling.
	(svn r2007)

  47.	[func]		zhanglikun
	bin/cmdctl: Add value/type check for commands sent to
	cmdctl. (Trac #201, svn r1959)

  46.	[func]		zhanglikun
	lib/cc: Fix real type data encoding/decoding. (Trac #193,
	svn r1959)

  45.	[func]		zhanglikun
	bin/bind10: Pass verbose option to more modules. (Trac
	#205, svn r1957)

  44.   [build]         jreed
	Install headers for libdns and libexception.  (Trac #68,
	svn r1941)

  43.   [func]          jelte
	lib/cc: Message queuing on cc channel. (Trac #58, svn r1870)

  42.   [func]          jelte
	lib/python/isc/config:      Make temporary file with python
	tempfile module instead of manual with fixed name.  (Trac
	#184, svn r1859)

  41.   [func]          jelte
	Module descriptions in spec files. (Trac #90, svn r1856)

  40.   [build]         jreed
	Report detected features and configure settings at end of
	configure output.  (svn r1836)

  39.   [func]*         each
	Renamed libauth to libdatasrc.

  38.   [bug]           zhanglikun
	Send command 'shutdown' to Xfrin and Xfrout when boss receive SIGINT.
	Remove unused socket file when Xfrout process exits. Make sure Xfrout
	exit by itself when it receives SIGINT, instead of being killed by the
	signal SIGTERM or SIGKILL sent from boss.
	(Trac #135, #151, #134, svn r1797)

  37.   [build]         jinmei
	Check for the availability of python-config.  (Trac #159,
	svn r1794)

  36.	[func]		shane
	bin/bind10:	Miscellaneous code cleanups and improvements.
	(Trac #40, svn r2012)

  35.	[bug]		jinmei
	bin/bindctl: fixed a bug that it didn't accept IPv6 addresses as
	command arguments. (Trac #219, svn r2022)

  34.	[bug]		jinmei
	bin/xfrin: fixed several small bugs with many additional unit
	tests.  Fixes include: IPv6 transport support, resource leak,
	and non IN class support. (Trac #185, svn r2000)

  33.   [bug]           each
	bin/auth: output now prepended with "[b10-auth]" (Trac
	#109, svn r1985)

  32.	[func]*		each
	bin/auth: removed custom query-processing code, changed
        boost::asio code to use plain asio instead, and added asio
        headers to the source tree.  This allows building without
        using an external boost library. (Trac #163, svn r1983)

  31.	[func]		jinmei
	lib/dns: added a separate signature for Name::split() as a
	convenient wrapper for common usage. (Trac #49, svn r1903)

  30.	[bug]		jinmei
	lib/dns: parameter validation of Name::split() was not sufficient,
	and invalid parameters could cause integer overflow and make the
	library crash. (Trac #177, svn r1806)

bind10-devel-20100421 released on April 21, 2010

  29.	[build]
	Enable Python unit tests for "make check". (svn r1762)

  28.	[bug]
	Fix msgq CC test so it can find its module. (svn r1751)

  27.	[build]
	Add missing copyright license statements to various source
	files.  (svn r1750)

  26.	[func]
	Use PACKAGE_STRING (name + version) from config.h instead
	of hard-coded value in CH TXT version.bind replies (Trac
	#114, svn r1749)

  25.	[func]*
	Renamed msgq to b10-msgq. (Trac #25, svn r1747, r1748)

  24.	[func]
	Support case-sensitive name compression in MessageRenderer.
	(Trac #142, svn r1704)

  23.	[func]
	Support a simple name with possible compression. (svn r1701)

  22.	[func]
	b10-xfrout for AXFR-out support added. (svn r1629, r1630)

  21.	[bug]
	Make log message more readable when xfrin failed. (svn
	r1697)

  20.	[bug]
	Keep stderr for child processes if -v is specified. (svn
	r1690, r1698)

  19.	[bug]
	Allow bind10 boss to pass environment variables from parent.
	(svn r1689)

  18.	[bug]
	Xfrin warn if bind10_dns load failed. (svn r1688)

  17.	[bug]
	Use sqlite3_ds.load() in xfrin module and catch Sqlite3DSError
	explicitly. (svn r1684)

  16.	[func]*
	Removed print_message and print_settings configuration
	commands from Xfrin. (Trac #136, svn r1682)

  15.	[func]*
	Changed zone loader/updater so trailing dot is not required.
	(svn r1681)

  14.	[bug]
	Change shutdown to actually SIGKILL properly. (svn r1675)

  13.	[bug]
	Don't ignore other RRs than SOA even if the second SOA is
	found. (svn r1674)

  12.	[build]
	Fix tests and testdata so can be used from a read-only
	source directory.

  11.	[build]
	Make sure python tests scripts are included in tarball.
	(svn r1648)

  10.	[build]
	Improve python detection for configure. (svn r1622)

   9.	[build]
	Automake the python binding of libdns. (svn r1617)

   8.	[bug]
	Fix log errors which may cause xfrin module to crash. (svn
	r1613)

   7.	[func]
	New API for inserting zone data to sqlite3 database for
	AXFR-in. (svn r1612, r1613)

   6.	[bug]
	More code review, miscellaneous cleanups, style guidelines,
	and new and improved unit tests added.

   5.	[doc]
	Manual page cleanups and improvements.

   4.	[bug]
	NSEC RDATA fixes for buffer overrun lookups, incorrect
	boundary checks, spec-non-conformant behaviors. (svn r1611)

   3.	[bug]
	Remove a re-raise of an exception that should only have
	been included in an error answer on the cc channel. (svn
	r1601)

   2.	[bug]
	Removed unnecessary sleep() from ccsession.cc. (svn r1528)

   1.	[build]*
	The configure --with-boostlib option changed to --with-boost-lib.

bind10-devel-20100319 released on March 19, 2010

For complete code revision history, see http://bind10.isc.org/browser
Specific subversion changesets can be accessed at:
	http://bind10.isc.org/changeset/rrrr
Trac tickets can be accessed at: https://bind10.isc.org/ticket/nnn

LEGEND
[bug] general bug fix.  This is generally a backward compatible change,
	unless it's deemed to be impossible or very hard to keep
	compatibility to fix the bug.
[build] compilation and installation infrastructure change.
[doc] update to documentation.  This shouldn't change run time behavior.
[func] new feature.  In some cases this may be a backward incompatible
	change, which would require a bump of major version.
[security] security hole fix.  This is no different than a general bug fix
	except that it will be handled as confidential and will cause 
	security patch releases.
*: Backward incompatible or operational change.<|MERGE_RESOLUTION|>--- conflicted
+++ resolved
@@ -1,11 +1,10 @@
-<<<<<<< HEAD
-  105.	[func]*		zhanglikun
+  113.	[func]*		zhanglikun
 	Folder name 'utils'(the folder in /src/lib/python/isc/) has been 
 	renamed	to 'util'. Programs that used 'import isc.utils.process'
 	now need to use 'import isc.util.process'. The folder
 	/src/lib/python/isc/Util is removed since it isn't used by any
 	program. (Trac #364, rTBD)
-=======
+
   112.	[func]		zhang likun
 	Add one mixin class to override the naive serve_forever() provided
 	in python library socketserver. Instead of polling for shutdwon
@@ -53,7 +52,6 @@
 	Python processes: they no longer take 100% CPU while idle
 	due to a busy loop in reading command session in a nonblocking way.
 	(Trac #349, svn r3153), (Trac #382, svn r3294)
->>>>>>> f8b62f49
 
   104.	[bug]		jerry
 	bin/zonemgr: zonemgr should be attempting to refresh expired zones.
