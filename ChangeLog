--- conflicted
+++ resolved
@@ -1,4 +1,9 @@
-<<<<<<< HEAD
+1235.	[func]		MrMarvin
+	kea-admin now supports -h (and --host) parameter that can specify
+	MySQL or PostgreSQL database locations other than the default
+	localhost.
+	(Github #14, git tbd)
+
 1234.	[build]		fdupont
 	Improved installation procedure for kea-shell.
 	(Trac #5170, git 68a902fb723965ee6f5b7a8272224395917525cc)
@@ -21,13 +26,6 @@
 	Control agent forwards commands to be handled by other Kea
 	servers.
 	(Trac #5078, git 19a50ed1ccafae19ef10d84cba73992cadf49753)
-=======
-12XX.	[func]		MrMarvin
-	kea-admin now supports -h (and --host) parameter that can specify
-	MySQL or PostgreSQL database locations other than the default
-	localhost.
-	(Github #14, git tbd)
->>>>>>> 1c406d1a
 
 1230.	[bug]		fdupont
 	kea-dhcp-ddns now correctly populates the original ID in the TSIG rdata
