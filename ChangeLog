--- conflicted
+++ resolved
@@ -1,9 +1,8 @@
-<<<<<<< HEAD
-219.  [bug]     feng
+223.  [bug]     feng
 	If ip address or port isn't usable for name server, name server process
 	won't exist and give end user chance to reconfigure them.
 	(Trac #775, git 572ac2cf62e18f7eb69d670b890e2a3443bfd6e7)
-=======
+
 222.	[bug] 		jerry
 	src/lib/zonemgr: Fix a bug that xfrin not checking for new copy of
 	zone on startup.  Imposes some random jitters to avoid many zones
@@ -23,7 +22,6 @@
 	src/lib: move some dns related code out of asiolink library to
 	asiodns library
 	(Trac #751, git 262ac6c6fc61224d54705ed4c700dadb606fcb1c)
->>>>>>> fe8babb0
 
 218.	[func]		jinmei
 	src/lib/dns: added support for RP RDATA.
