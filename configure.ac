#                                               -*- Autoconf -*-
# Process this file with autoconf to produce a configure script.

AC_PREREQ([2.69])

# For released versions, this is in x.y.z format.
# For GIT versions, this is x.y.z-git, where x.y.z denotes the software
# version that was used as a base + changes that were made later, but
# are not released yet.
AC_INIT(kea,1.5.0-git, kea-dev@lists.isc.org)
AC_CONFIG_SRCDIR(README)

# serial-tests is not available in automake version before 1.13, so
# we'll check that and conditionally use serial-tests. This check is
# adopted from code by Richard W.M. Jones:
# https://www.redhat.com/archives/libguestfs/2013-February/msg00102.html
m4_define([serial_tests], [
    m4_esyscmd([automake --version |
                head -1 |
                awk '{split ($NF,a,"."); if (a[1] == 1 && a[2] >= 12) { print "serial-tests" }}'
    ])
])
AM_INIT_AUTOMAKE(foreign serial_tests)

m4_ifdef([AM_SILENT_RULES], [AM_SILENT_RULES([yes])])dnl be backward compatible
AC_CONFIG_HEADERS([config.h])
AC_CONFIG_MACRO_DIR([m4macros])

AC_CANONICAL_HOST
AC_CANONICAL_BUILD

# Checks for programs.
AC_PROG_CXX

# Check for exact Kea version.
AC_MSG_CHECKING(whether this is a tarball or git source)
if test -d "${srcdir}/.git"; then
        KEA_SRCID="git `(cd "${top_srcdir}";git rev-parse HEAD)`"
        AC_MSG_RESULT("git")
else
        KEA_SRCID="tarball"
        AC_MSG_RESULT("tarball")
fi
# Export EXTENDED_VERSION to config.h
# This will be either "tarball" or "git abcd".
# We do not want to put this in a config.h, because it messes up ccache
# horribly. When building different branches, the commit-id is different
# and since the config.h is included in most files *and* has a different
# content, ccache can't use cached content and thus has to do full compilation.
# Now it is in kea_version.h and config.status substitutes it.
AC_SUBST(KEA_SRCID)

# Find a separator for path_replacer
for sep in "+" "," ";" "&" "__NONE__"; do
        if `pwd | grep -q $sep`; then continue; fi
        if `echo ${prefix} | grep -q $sep`; then continue; fi
        if `echo ${sysconfdir} | grep -q $sep`; then continue; fi
        if `echo ${localstatedir} | grep -q $sep`; then continue; fi
        SEP=$sep
        break
done
if test "$sep" = "__NONE__"; then
        AC_MSG_ERROR([can't find a separator character in '+,;&' for the path_replacer shell script])
fi
AC_SUBST(SEP)

# pkg-config can be required.
AC_PATH_PROG([PKG_CONFIG], [pkg-config])

# Enable low-performing debugging facilities? This option optionally
# enables some debugging aids that perform slowly and hence aren't built
# by default.
AC_ARG_ENABLE([debug],
  AS_HELP_STRING([--enable-debug],
    [enable debugging (default is no)]),
  [case "${enableval}" in
    yes) debug_enabled=yes ;;
    no)  debug_enabled=no ;;
    *)   AC_MSG_ERROR([bad value ${enableval} for --enable-debug]) ;;
  esac],[debug_enabled=no])
AM_CONDITIONAL([DEBUG_ENABLED], [test x$debug_enabled = xyes])
AM_COND_IF([DEBUG_ENABLED], [AC_DEFINE([ENABLE_DEBUG], [1], [Enable low-performing debugging facilities?])])

# Include premium configuration
INCLUDED_HOOKS=

PREMIUM_DIR=
DISTCHECK_PREMIUM_CONFIGURE_FLAG=
AC_DEFUN([AX_PREMIUM],[])
# m4_sinclude includes the file if it exists at autoreconf time
m4_sinclude(premium/config.m4)
AC_SUBST(PREMIUM_DIR)
AC_SUBST(DISTCHECK_PREMIUM_CONFIGURE_FLAG)
AX_PREMIUM

# Include contrib configuration
# (currently only a provision copied from premium support)
CONTRIB_DIR=
DISTCHECK_CONTRIB_CONFIGURE_FLAG=
AC_DEFUN([AX_CONTRIB],[])
m4_sinclude(contrib/config.m4)
AC_SUBST(CONTRIB_DIR)
AC_SUBST(DISTCHECK_CONTRIB_CONFIGURE_FLAG)
AX_CONTRIB

# Libtool configuration
#

# libtool cannot handle spaces in paths, so exit early if there is one
if [ test `echo $PWD | grep -c ' '` != "0"  ]; then
    AC_MSG_ERROR([Kea cannot be built in a directory that contains spaces, because of libtool limitations. Please change the directory name, or use a symbolic link that does not contain spaces.])
fi

# On FreeBSD (and probably some others), clang++ does not meet an autoconf
# assumption in identifying libtool configuration regarding shared library:
# the configure script will execute "$CC -shared $CFLAGS/$CXXFLAGS -v" and
# expect the output contains -Lxxx or -Ryyy.  This is the case for g++, but
# not for clang++, and, as a result, it will cause various errors in linking
# programs or running them with a shared object (such as some of our python
# scripts).
# To work around this problem we define a temporary variable
# "CXX_LIBTOOL_LDFLAGS".  It's expected to be defined as, e.g, "-L/usr/lib"
# to temporarily fake the output so that it will be compatible with that of
# g++.
CFLAGS_SAVED=$CFLAGS
CXXFLAGS_SAVED=$CXXFLAGS
CFLAGS="$CFLAGS $CXX_LIBTOOL_LDFLAGS"
CXXFLAGS="$CXXFLAGS $CXX_LIBTOOL_LDFLAGS"
LT_INIT
CFLAGS=$CFLAGS_SAVED
CXXFLAGS=$CXXFLAGS_SAVED

# Use C++ language
AC_LANG([C++])

# Identify the compiler: this check must be after AC_PROG_CXX and AC_LANG.
AM_CONDITIONAL(USE_GXX, test "X${GXX}" = "Xyes")
AC_CHECK_DECL([__SUNPRO_CC], [SUNCXX="yes"], [SUNCXX="no"])
AC_CHECK_DECL([__clang__], [CLANGPP="yes"], [CLANGPP="no"])
# USE_CLANGPP is no longer used, keep it by symmetry with USE_GXX?
AM_CONDITIONAL(USE_CLANGPP, test "X${CLANGPP}" = "Xyes")

# Check for C++11 features support
AX_ISC_CPP11

# Check for std::is_base_of support
AC_MSG_CHECKING([for std::is_base_of])
AC_COMPILE_IFELSE(
    [AC_LANG_PROGRAM(
        [#include <type_traits>
        class A {};
        class B : A {};]
        [static_assert(std::is_base_of<A, B>::value, "");])],
    [AC_MSG_RESULT(yes)
    AC_DEFINE([HAVE_IS_BASE_OF], [1],
    [Define to 1 if std::is_base_of is available])],
    [AC_MSG_RESULT(no)])

dnl Determine if we are using GNU sed
GNU_SED=no
$SED --version 2> /dev/null | grep GNU > /dev/null 2>&1
if test $? -eq 0; then
  GNU_SED=yes
fi

# Display the C++ version
AC_MSG_CHECKING([C++ version])
cat > conftest.cpp << EOF
long v = __cplusplus;
EOF
CXX_STANDARD=`$CXX $CXXFLAGS -E -o - conftest.cpp | grep '^long v = ' | $SED -e 's/^long v = //' -e 's/[[^0-9]]*$//' 2> /dev/null`
if test -z "$CXX_STANDARD"; then
        CXX_STANDARD="unknown"
fi
AC_MSG_RESULT([$CXX_STANDARD])

# Linker options

# check -R, "-Wl,-R" or -rpath
AX_ISC_RPATH

# Compiler dependent settings: define some mandatory CXXFLAGS here.
# We also use a separate variable KEA_CXXFLAGS.  This will (and should) be
# used as the default value for each specific AM_CXXFLAGS:
# AM_CXXFLAGS = $(KEA_CXXFLAGS)
# AM_CXXFLAGS += ... # add module specific flags
# We need this so that we can disable some specific compiler warnings per
# module basis; since AM_CXXFLAGS are placed before CXXFLAGS, and since
# gcc's -Wno-XXX option must be specified after -Wall or -Wextra, we cannot
# specify the default warning flags in CXXFLAGS and let specific modules
# "override" the default.

# This may be used to try linker flags.
AC_DEFUN([KEA_CXX_TRY_FLAG], [
  AC_MSG_CHECKING([whether $CXX supports $1])

  kea_save_CXXFLAGS="$CXXFLAGS"
  CXXFLAGS="$CXXFLAGS -Werror $1"

  AC_LINK_IFELSE([AC_LANG_SOURCE([int main(){ return 0;}])],
                 [kea_cxx_flag=yes], [kea_cxx_flag=no])
  CXXFLAGS="$kea_save_CXXFLAGS"

  if test "x$kea_cxx_flag" = "xyes"; then
    ifelse([$2], , :, [$2])
  else
    ifelse([$3], , :, [$3])
  fi

  AC_MSG_RESULT([$kea_cxx_flag])
])

CXX_VERSION="unknown"

# SunStudio compiler requires special compiler options for boost
# (http://blogs.sun.com/sga/entry/boost_mini_howto)
if test "$SUNCXX" = "yes"; then
CXX_VERSION=`$CXX -V 2> /dev/null | head -1`
CXXFLAGS="$CXXFLAGS -library=stlport4 -features=tmplife -features=tmplrefstatic"
KEA_CXXFLAGS="$KEA_CXXFLAGS -mt"
MULTITHREADING_FLAG="-mt"
fi

# Newer versions of clang++ promotes "unused driver arguments" warnings to
# a fatal error with -Werror, causing build failure.  Since we use multiple
# compilers on multiple systems, this can easily happen due to settings for
# non clang++ environments that could be just ignored otherwise.  It can also
# happen if clang++ is used via ccache.  So, although probably suboptimal,
# we suppress this particular warning.  Note that it doesn't weaken checks
# on the source code.
if test "X$CLANGPP" = "Xyes"; then
CXX_VERSION=`$CXX --version 2> /dev/null | head -1`
KEA_CXXFLAGS="$KEA_CXXFLAGS -Qunused-arguments"
fi

# gcc/clang specific settings:
if test "X$GXX" = "Xyes"; then
CXX_VERSION=`$CXX --version 2> /dev/null | head -1`
KEA_CXXFLAGS="$KEA_CXXFLAGS -Wall -Wextra -Wnon-virtual-dtor -Wwrite-strings -Woverloaded-virtual -Wno-sign-compare"
# gcc 4.4 would emit warnings about breaking strict aliasing rules.
# See https://gcc.gnu.org/bugzilla/show_bug.cgi?id=41874
CXX_DUMP_VERSION=`$CXX -dumpversion | cut -f1-2 -d.`
if expr "$CXX_DUMP_VERSION" \< "4.5" > /dev/null; then
       WARNING_GCC_44_STRICT_ALIASING_CFLAG="-fno-strict-aliasing"
fi
AC_SUBST(WARNING_GCC_44_STRICT_ALIASING_CFLAG)
CPPP="$CPP"
# gcc 5 preprocessor requires -P for checking its output
if expr "$CXX_DUMP_VERSION" \> "5" > /dev/null; then
       CPPP="$CPP -P"
fi

case "$host" in
*-solaris*)
        MULTITHREADING_FLAG=-pthreads
        # In Solaris, IN6ADDR_ANY_INIT and IN6ADDR_LOOPBACK_INIT need -Wno-missing-braces
        KEA_CXXFLAGS="$KEA_CXXFLAGS -Wno-missing-braces"
        ;;
*-apple-darwin*)
        MULTITHREADING_FLAG=
        ;;
*)
        MULTITHREADING_FLAG=-pthread
        ;;
esac
KEA_CXXFLAGS="$KEA_CXXFLAGS $MULTITHREADING_FLAG"

# Disable -Werror by default. Only use it if specifically enabled.
# The usage of this flag is:
#
# No flag:            -Werror is disabled
# --with-werror:      -Werror is enabled
# --with-werror=yes:  -Werror is enabled
# --with-werror=no:   -Werror is disabled
# --with-werror=value -Werror is enabled and "value" is included in the compiler flags
#
# In the last case, "value" may be one or more compiler flags, e.g.

# --with-werror=-Wundef
# --with-werror='-Wundef -Wconversion'

werror_extras=
AC_ARG_WITH(werror,
    AC_HELP_STRING([--with-werror], [Compile using -Werror (default=no)]),
    [
     case "${withval}" in
         yes) with_werror=1 ;;
         no)  with_werror=0 ;;
         -*)  with_werror=1; werror_extras=${withval} ;;
         *)   AC_MSG_ERROR(bad value ${withval} for --with-werror) ;;
     esac],
     [with_werror=0])

werror_ok=0

# Certain versions of gcc (g++) have a bug that incorrectly warns about
# the use of anonymous name spaces even if they're closed in a single
# translation unit.  For these versions we have to disable -Werror.
if test $with_werror = 1; then
   CXXFLAGS_SAVED="$CXXFLAGS"
   CXXFLAGS="$CXXFLAGS $KEA_CXXFLAGS -Werror"
   AC_MSG_CHECKING(for in-TU anonymous namespace breakage)
   # We use struct, not class, here, because some compilers complain about
   # "unused private members", causing a false positive.
   AC_TRY_COMPILE([namespace { struct Foo {}; }
   namespace isc {struct Bar {Foo foo_;};} ],,
        [AC_MSG_RESULT(no)
         werror_ok=1
         KEA_CXXFLAGS="$KEA_CXXFLAGS -Werror"],
        [AC_MSG_RESULT(yes)])
   CXXFLAGS="$CXXFLAGS_SAVED"
fi

# Added flags after -Werror

# Some versions of GCC warn about some versions of Boost regarding
# missing initializer for members in its posix_time.
# https://svn.boost.org/trac/boost/ticket/3477
# But older GCC compilers don't have the flag.
KEA_CXX_TRY_FLAG([-Wno-missing-field-initializers],
        [KEA_CXXFLAGS="$KEA_CXXFLAGS -Wno-missing-field-initializers"])

if test "X$CLANGPP" = "Xyes"; then
        # This is to workaround unused variables tcout and tcerr in
        # log4cplus's streams.h and unused parameters from some of the
        # Boost headers.
        KEA_CXXFLAGS="$KEA_CXXFLAGS -Wno-unused-variable -Wno-unused-parameter"
fi

# Add the extras at the very last
# Note it can be used to re-enable a (fatal) warning
for extra in $werror_extras; do
        KEA_CXX_TRY_FLAG([$extra],
                [KEA_CXXFLAGS="$KEA_CXXFLAGS $extra"],
                [AC_MSG_ERROR([$CXX does not support $extra"])])
done

fi                              dnl GXX = yes

# allow building programs with static link.  we need to make it selective
# because loadable modules cannot be statically linked.
AC_ARG_ENABLE([static-link],
AC_HELP_STRING([--enable-static-link],
  [build programs with static link [[default=no]]]),
  [enable_static_link=yes], [enable_static_link=no])
AM_CONDITIONAL(USE_STATIC_LINK, test $enable_static_link = yes)
AM_COND_IF([USE_STATIC_LINK], [AC_DEFINE([USE_STATIC_LINK], [1], [Was Kea statically linked?])])

# Check validity about some libtool options
if test $enable_static_link = yes -a $enable_static = no; then
        AC_MSG_ERROR([--enable-static-link requires --enable-static])
fi
if test $enable_static_link = no -a $enable_shared = no; then
        AC_MSG_ERROR([--disable-static-link requires --enable-shared])
fi

# OS dependent configuration
kea_undefined_pthread_behavior=no

case "$host" in
*-solaris*)
        # Solaris requires special definitions to get some standard libraries
        # (e.g. getopt(3)) available with common used header files.
        CPPFLAGS="$CPPFLAGS -D_XPG4_2 -D__EXTENSIONS__"
        # "now" binding is necessary to prevent deadlocks in C++ static initialization code
        LDFLAGS="$LDFLAGS -z now"
        # Destroying locked mutexes, condition variables being waited
        # on, etc. are undefined behavior on Solaris, so we set it as
        # such here.
        kea_undefined_pthread_behavior=yes
        ;;
*-apple-darwin*)
        # Starting with OSX 10.7 (Lion) we must choose which IPv6 API to use
        # (RFC2292 or RFC3542).
        CPPFLAGS="$CPPFLAGS -D__APPLE_USE_RFC_3542"

        # In OS X 10.9 (and possibly any future versions?) pthread_cond_destroy
        # doesn't work as documented, which makes some of unit tests fail.
        AC_MSG_CHECKING([OS X versions where destroying locked locks do not fail])
        AC_TRY_COMPILE(
        [#include <Availability.h>],
        [#ifdef __MAC_OS_X_VERSION_MIN_REQUIRED
         #if __MAC_OS_X_VERSION_MIN_REQUIRED >= 1090
         #error " OS X >= 10.9"
         #endif
         #endif
         return 1;],
        [AC_MSG_RESULT([OS X < 10.9])],
        [AC_MSG_RESULT([OS X >= 10.9])
         kea_undefined_pthread_behavior=yes])
        ;;
*-freebsd*)
        # On FreeBSD10.1 pthread_cond_destroy doesn't work as documented, which
        # causes the CondVarTest.destroyWhileWait test to fail. According to the
        # pthread_cond_destroy documentation for FreeBSD, this function should
        # return EBUSY error when there is a thread waiting for the conditional
        # variable, whereas this function returned success code. We treat it here
        # as an undefined behavior. Also note that this issue was only visible
        # when gtest 1.7 was in use, because the previous versions of gtest
        # didn't seem to have support for the death tests on FreeBSD. As a
        # result, the test was not executed and the error didn't occur.
        kea_undefined_pthread_behavior=yes
        ;;
esac
if [ test $kea_undefined_pthread_behavior = "yes" ]; then
   AC_DEFINE([HAS_UNDEFINED_PTHREAD_BEHAVIOR], [1], [Does this platform have some undefined pthreads behavior?])
fi

# Our experiments have shown Solaris 10 has broken support for the
# IPV6_USE_MIN_MTU socket option for getsockopt(); it doesn't return the value
# previously set via setsockopt().  We know it doesn't happen on one instance
# on Solaris 11, but we don't know whether it happens for any Solaris 10
# implementations or for earlier versions of Solaris.  In any case, at the
# moment this matters for only one unittest case, so we'll simply disable
# the affected test using the following definition with the specific hardcoding
# of that version of Solaris.
case "$host" in
*-solaris2.10)
        AC_DEFINE([HAVE_BROKEN_GET_IPV6_USE_MIN_MTU], [1],
        [Define to 1 if getsockopt(IPV6_USE_MIN_MTU) does not work])
        ;;
esac

# Made perfdhcp optional.
AC_ARG_ENABLE(perfdhcp, [AC_HELP_STRING([--enable-perfdhcp],
  [enable perfdhcp, a DHCP benchmarking tool [default=no]])],
  enable_perfdhcp=$enableval, enable_perfdhcp=no)

DISTCHECK_PERFDHCP_CONFIGURE_FLAG=
if test "x$enable_perfdhcp" != xno ; then
  DISTCHECK_PERFDHCP_CONFIGURE_FLAG="--enable-perfdhcp"
fi

# Export to makefiles the info whether we have perfdhcp enabled or not
AM_CONDITIONAL(PERFDHCP, test x$enable_perfdhcp != xno)
AC_SUBST(DISTCHECK_PERFDHCP_CONFIGURE_FLAG)

# Kea-shell is written in python. It can work with python 2.7 or any 3.x.
# It may likely work with earlier versions, but 2.7 was the oldest one we tested
# it with. We require python only if kea-shell was enabled. It is disabled
# by default to not introduce hard dependency on python.
AC_ARG_ENABLE(shell, [AC_HELP_STRING([--enable-shell],
  [enable kea-shell, a text management client for Control Agent [default=no]])],
  enable_shell=$enableval, enable_shell=no)

DISTCHECK_KEA_SHELL_CONFIGURE_FLAG=
PKGPYTHONDIR=
m4_define_default([_AM_PYTHON_INTERPRETER_LIST],
 [python3 python3.9 python3.8 python3.7 python3.6 python3.5 python3.4 dnl
  python3.3 python3.2 python3.1 python3.0 python python2 python2.7])
if test "x$enable_shell" != xno ; then
# If kea-shell is enabled, we really need python. 2.7 or anything newer will do.
# We try to find 3.x first. If not found, we can do with 2.7.
  AM_PATH_PYTHON([2.7])
  # pkgpythondir needs to be expanded
  saved_prefix="$prefix"
  if test "$prefix" = "NONE"; then
    prefix=$ac_default_prefix
  fi
  PKGPYTHONDIR="$pkgpythondir"
  OLD=
  while test "x$OLD" != "x$PKGPYTHONDIR"; do
    OLD="$PKGPYTHONDIR"
    eval PKGPYTHONDIR="\"$OLD\""
  done
  prefix="$saved_prefix"
  DISTCHECK_KEA_SHELL_CONFIGURE_FLAG="--enable-shell"
else
  PYTHON=no
fi

# Export to makefiles the info whether we have shell enabled or not
AM_CONDITIONAL(KEA_SHELL, test x$enable_shell != xno)
AC_SUBST(DISTCHECK_KEA_SHELL_CONFIGURE_FLAG)
AC_SUBST(PKGPYTHONDIR)

# produce PIC unless we disable shared libraries. need this for python bindings.
if test $enable_shared != "no" -a "X$GXX" = "Xyes"; then
   KEA_CXXFLAGS="$KEA_CXXFLAGS -fPIC"
fi

# Look for glib static libs if they're trying to do static builds
if test $enable_static_link != "no"; then
   CXX_SAVED=$CXX
   CXX="$CXX -static"

   AC_LINK_IFELSE(
     [AC_LANG_PROGRAM([#include <math.h>],[(void)sqrt(-1.0);])],
     [AC_MSG_RESULT([checking for static glib libraries... yes])],
     [AC_MSG_RESULT([checking for static glib libraries... no])
      AC_MSG_ERROR([Building with --enable-static-link does not work. You appear to be missing glib static libraries. Check config.log for details.])])

   CXX=$CXX_SAVED
fi

AC_SUBST(KEA_CXXFLAGS)

# Checks for libraries.

AC_SEARCH_LIBS(inet_pton, [nsl])
AC_SEARCH_LIBS(recvfrom, [socket])
AC_SEARCH_LIBS(nanosleep, [rt])
AC_SEARCH_LIBS(dlsym, [dl])

# Checks for header files.

# Checks for typedefs, structures, and compiler characteristics.
AC_HEADER_STDBOOL
AC_TYPE_SIZE_T


# Detect OS type (it may be used to do OS-specific things, e.g.
# interface detection in DHCP)
AC_MSG_CHECKING(OS type)
BSD_TYPE="notaBSD"
case $host in
    *-linux*)
      AC_DEFINE([OS_LINUX], [1], [Running on Linux?])
      OS_TYPE="Linux"
      CPPFLAGS="$CPPFLAGS -DOS_LINUX"
      ;;
    *-apple-darwin*)
      AC_DEFINE([OS_BSD], [1], [Running on BSD?])
      AC_DEFINE([OS_OSX], [1], [Running on OSX?])
      OS_TYPE="BSD"
      BSD_TYPE="OSX"
      CPPFLAGS="$CPPFLAGS -DOS_BSD"
      ;;
    *-freebsd*)
      AC_DEFINE([OS_BSD], [1], [Running on BSD?])
      AC_DEFINE([OS_FREEBSD], [1], [Running on FreeBSD?])
      OS_TYPE="BSD"
      BSD_TYPE="FreeBSD"
      CPPFLAGS="$CPPFLAGS -DOS_BSD"
      ;;
    *-netbsd*)
      AC_DEFINE([OS_BSD], [1], [Running on BSD?])
      AC_DEFINE([OS_NETBSD], [1], [Running on NetBSD?])
      OS_TYPE="BSD"
      BSD_TYPE="NetBSD"
      CPPFLAGS="$CPPFLAGS -DOS_BSD"
      ;;
    *-openbsd*)
      AC_DEFINE([OS_BSD], [1], [Running on BSD?])
      AC_DEFINE([OS_OPENBSD], [1], [Running on OpenBSD?])
      OS_TYPE="BSD"
      BSD_TYPE="OpenBSD"
      CPPFLAGS="$CPPFLAGS -DOS_BSD"
      ;;
    *-solaris*)
      AC_DEFINE([OS_SOLARIS], [1], [Running on Solaris?])
      OS_TYPE="Solaris"
      CPPFLAGS="$CPPFLAGS -DOS_SUN"
      ;;
    *)
      OS_TYPE="Unknown"
      # $host_os is more user friendly than full $host
      AC_MSG_WARN("Unsupported OS: $host_os")
      ;;
esac
AC_MSG_RESULT($OS_TYPE)

AM_CONDITIONAL(OS_LINUX, test $OS_TYPE = Linux)
AM_CONDITIONAL(OS_BSD, test $OS_TYPE = BSD)
AM_CONDITIONAL(OS_SOLARIS, test $OS_TYPE = Solaris)
AM_CONDITIONAL(OS_OSX, test $BSD_TYPE = OSX)
AM_CONDITIONAL(OS_FREEBSD, test $BSD_TYPE = FreeBSD)
AM_CONDITIONAL(OS_NETBSD, test $BSD_TYPE = NetBSD)
AM_CONDITIONAL(OS_OPENBSD, test $BSD_TYPE = OpenBSD)


AC_MSG_CHECKING(for sa_len in struct sockaddr)
AC_TRY_COMPILE([
#include <sys/types.h>
#include <sys/socket.h>],
[struct sockaddr sa; sa.sa_len = 0; return (0);],
        [AC_MSG_RESULT(yes)
        AC_DEFINE(HAVE_SA_LEN, 1, [Define to 1 if sockaddr has a sa_len member, and corresponding sin_len and sun_len])],
        AC_MSG_RESULT(no))

AC_MSG_CHECKING(for usuable C++11 regex)
AC_TRY_RUN([
#include <regex>
#include <iostream>
int main() {
  const std::regex regex(".*");
  const std::string string = "This should match!";
  const auto result = std::regex_search(string, regex);
  return result ? EXIT_SUCCESS : EXIT_FAILURE;
}],
        [AC_MSG_RESULT(yes)
        AC_DEFINE(USE_REGEX, 1, [Define to 1 if C++11 regex is usable])],
        AC_MSG_RESULT(no))

enable_gtest="no"
GTEST_INCLUDES=

AC_ARG_WITH([gtest-source],
            [AS_HELP_STRING([--with-gtest-source=PATH],
                            [location of the Googletest source])],
            [enable_gtest="yes" ; GTEST_SOURCE="$withval"])

AC_ARG_WITH([gtest],
            [AS_HELP_STRING([--with-gtest=PATH],
                            [specify a path to gtest header files (PATH/include) and library (PATH/lib)])],
        [gtest_path="$withval"; enable_gtest="yes"], [gtest_path="no"])

AC_ARG_WITH(lcov,
[  --with-lcov[=PROGRAM]         enable gtest and coverage target using the specified lcov], lcov="$withval", lcov="no")

USE_LCOV="no"
if test "$lcov" != "no"; then
        # force gtest if not set
        if test "$enable_gtest" = "no"; then
#               AC_MSG_ERROR("lcov needs gtest for test coverage report")
                AC_MSG_NOTICE([gtest support is now enabled, because used by coverage tests])
                enable_gtest="yes"
        fi
        if test "$lcov" != "yes"; then
                LCOV=$lcov
        else
                AC_PATH_PROG([LCOV], [lcov])
        fi
        if test -x "${LCOV}"; then
                USE_LCOV="yes"
        else
                AC_MSG_ERROR([Cannot find lcov.])
        fi
        # is genhtml always in the same directory?
        GENHTML=`echo "$LCOV" | ${SED} s/lcov$/genhtml/`
        if test ! -x $GENHTML; then
                AC_MSG_ERROR([genhtml not found, needed for lcov])
        fi
        # GCC specific?
        CXXFLAGS="$CXXFLAGS -fprofile-arcs -ftest-coverage"
        LIBS=" $LIBS -lgcov"
        AC_SUBST(CPPFLAGS)
        AC_SUBST(LIBS)
        AC_SUBST(LCOV)
        AC_SUBST(GENHTML)
fi
AC_SUBST(USE_LCOV)

enable_benchmark="no"
BENCHMARK_INCLUDES=

AC_ARG_WITH([benchmark-source],
            [AS_HELP_STRING([--with-benchmark-source=PATH],
                            [location of the benchmark source])],
            [enable_benchmark="yes" ; BENCHMARK_SOURCE="$withval"])

AC_ARG_WITH([benchmark],
            [AS_HELP_STRING([--with-benchmark=PATH],
                            [specify a path to benchmark header files (PATH/include) and library (PATH/lib)])],
        [benchmark_path="$withval"; enable_benchmark="yes"], [benchmark_path="no"])

# Sets up for use of botan unless openssl is specified
# sets variables CRYPTO_*
AX_CRYPTO

# List of directories, where tools like mysql_config or pgsql_config will be
# searched for
defaultdirs="/usr /usr/local /usr/pkg /opt /opt/local"

# Check for MySql.  The path to the mysql_config program is given with
# the --with-mysql-config (default to /usr/bin/mysql-config).  By default,
# the software is not built with MySQL support enabled.
mysql_config="no"
AC_ARG_WITH([mysql],
  AC_HELP_STRING([--with-mysql=PATH],
    [path to the MySQL 'mysql_config' script (MySQL is used for the DHCP database)]),
    [mysql_config="$withval"])

deprec_msg="no"
AC_ARG_WITH([dhcp-mysql],,
    [mysql_config="$withval";deprec_msg="yes"])

if test "${deprec_msg}" = "yes" ; then
    AC_MSG_WARN([--with-dhcp-mysql has been deprecated, please use --with-mysql])
fi

if test "${mysql_config}" = "yes" ; then
    MYSQL_CONFIG="/usr/bin/mysql_config"
    for d in $defaultdirs
    do
        if test -f $d/bin/mysql_config; then
            MYSQL_CONFIG="$d/bin/mysql_config"
            break
        fi
    done
elif test "${mysql_config}" != "no" ; then
    MYSQL_CONFIG="${withval}"
fi

if test "$MYSQL_CONFIG" != "" ; then
    if test -d "$MYSQL_CONFIG" -o ! -x "$MYSQL_CONFIG" ; then
        AC_MSG_ERROR([MySQL dependencies cannot be found. Please install MySQL libraries or point --with-mysql to mysql_config program if it is located in non-default directory, eg. --with-mysql=/opt/mysql/bin/mysql_config.])
    fi

    MYSQL_CPPFLAGS=`$MYSQL_CONFIG --cflags`
    MYSQL_LIBS=`$MYSQL_CONFIG --libs`
    MYSQL_VERSION=`$MYSQL_CONFIG --version`

    AC_SUBST(MYSQL_CPPFLAGS)
    AC_SUBST(MYSQL_LIBS)

    # Check that a simple program using MySQL functions can compile and link.
    CPPFLAGS_SAVED="$CPPFLAGS"
    LIBS_SAVED="$LIBS"

    CPPFLAGS="$MYSQL_CPPFLAGS $CPPFLAGS"
    LIBS="$MYSQL_LIBS $LIBS"

    AC_LINK_IFELSE(
        [AC_LANG_PROGRAM([#include <mysql.h>],
                         [MYSQL mysql_handle;
                          (void) mysql_init(&mysql_handle);
                         ])],
        [AC_MSG_RESULT([checking for MySQL headers and library... yes])],
        [AC_MSG_RESULT([checking for MySQL headers and library... no])
         AC_MSG_ERROR([Needs MySQL library])]
    )

    # Note that MYSQL is present in the config.h file
    AC_DEFINE([HAVE_MYSQL], [1], [MySQL is present])

    # Check is my_bool is defined.
    AC_COMPILE_IFELSE(
        [AC_LANG_PROGRAM([#include <mysql.h>
                          const my_bool MLM_FALSE = 0;]
                         [])],
        [AC_MSG_RESULT([checking for MySQL my_bool... yes])
         AC_DEFINE([HAVE_MYSQL_MY_BOOL], [1], [MySQL uses my_bool])],
        [AC_MSG_RESULT([checking for MySQL my_bool... no])])

    CPPFLAGS=$CPPFLAGS_SAVED
    LIBS=$LIBS_SAVED

fi

# Solaris puts FIONREAD in filio.h
AC_CHECK_HEADERS(sys/filio.h,,,)

# ... and at the shell level, so Makefile.am can take action depending on this.
AM_CONDITIONAL(HAVE_MYSQL, test "$MYSQL_CONFIG" != "")

pg_config="no"
AC_ARG_WITH([pgsql],
  AC_HELP_STRING([--with-pgsql=PATH],
    [path to the PostgreSQL 'pg_config' script]),
    [pg_config="$withval"])

deprec_msg="no"
AC_ARG_WITH([dhcp-pgsql],,
    [pg_config="$withval";deprec_msg="yes"])

if test "${deprec_msg}" = "yes" ; then
    AC_MSG_WARN([--with-dhcp-pgsql has been deprecated, please use --with-pgsql])
fi

if test "${pg_config}" = "yes" ; then
    PG_CONFIG="/usr/bin/pg_config"
    for d in $defaultdirs
    do
        if test -f $d/bin/pg_config; then
            PG_CONFIG="$d/bin/pg_config"
            break
        fi
    done
elif test "${pg_config}" != "no" ; then
    PG_CONFIG="${withval}"
fi

if test "$PG_CONFIG" != "" ; then
    if test -d "$PG_CONFIG" -o ! -x "$PG_CONFIG" ; then
        AC_MSG_ERROR([PostgreSQL dependencies cannot be found. Please install PostgreSQL libraries or point --with-pgsql to pg_config program if it is located in non-default directory, eg. --with-pgsql=/opt/pgsql/bin/pg_config.])
    fi

    PGSQL_CPPFLAGS=`$PG_CONFIG --cppflags`
    PGSQL_INCLUDEDIR=`$PG_CONFIG --includedir`
    PGSQL_INCLUDEDIR_SERVER=`$PG_CONFIG --includedir-server`
    PGSQL_CPPFLAGS="$PGSQL_CPPFLAGS -I$PGSQL_INCLUDEDIR -I$PGSQL_INCLUDEDIR_SERVER"
    PGSQL_LIBS=`$PG_CONFIG --libdir`
    PGSQL_LIBS="-L$PGSQL_LIBS -lpq"
    PGSQL_VERSION=`$PG_CONFIG --version`

    AC_SUBST(PGSQL_CPPFLAGS)
    AC_SUBST(PGSQL_LIBS)

    # Check that a simple program using PostgreSQL functions can compile and link.
    CPPFLAGS_SAVED="$CPPFLAGS"
    LIBS_SAVED="$LIBS"

    CPPFLAGS="$PGSQL_CPPFLAGS $CPPFLAGS"
    LIBS="$PGSQL_LIBS $LIBS"

    AC_LINK_IFELSE(
            [AC_LANG_PROGRAM([#include <libpq-fe.h>],
                             [PGconn * c = PQconnectdb("dbname = 'postgres'");
                              PQfinish(c);])],
            [AC_MSG_RESULT([checking for PostgreSQL headers and library... yes])],
            [AC_MSG_RESULT([checking for PostgreSQL headers and library... no])
             AC_MSG_ERROR([Needs PostgreSQL library])]
    )

    AC_CHECK_HEADERS([utils/errcodes.h],,
    AC_MSG_ERROR([Missing required header file (errcodes.h) from PostgreSQL server-development package]))

    CPPFLAGS=$CPPFLAGS_SAVED
    LIBS=$LIBS_SAVED

    # Note that PostgreSQL is present in the config.h file
    AC_DEFINE([HAVE_PGSQL], [1], [PostgreSQL is present])
fi

# ... and at the shell level, so Makefile.am can take action depending on this.
AM_CONDITIONAL(HAVE_PGSQL, test "$PG_CONFIG" != "")

# allow building kea programs with static link to cassandra cpp-driver.
AC_ARG_ENABLE([cql-static-lib],
AS_HELP_STRING([--enable-cql-static-lib],
    [build programs with cassandra cpp driver static library [[default=no]]]),
    [enable_cql_static_lib=yes], [enable_cql_static_lib=no])
AM_CONDITIONAL(USE_CQL_STATIC_LIB, test "$enable_cql_static_lib" = yes)
#AC_DEFINE USE_CQL_STATIC_LIB? (unused)

cql_lib="cassandra"
if test "${enable_cql_static_lib}" = "yes" ; then
    cql_lib="${cql_lib}_static"
fi

cql_config="no"
AC_ARG_WITH([cql],
  AC_HELP_STRING([--with-cql=PATH],
    [path to pkg-config or the Cassandra CQL 'cql_config' script]),
    [cql_config="$withval"])

if test "${cql_config}" = "yes" ; then
    CQL_CONFIG="$PKG_CONFIG"
elif test "${cql_config}" != "no" ; then
    CQL_CONFIG="${cql_config}"
fi

if test "$CQL_CONFIG" != "" ; then
    if test -d "$CQL_CONFIG" -o ! -x "$CQL_CONFIG" ; then
        AC_MSG_ERROR([--with-cql should point to a pkg-config or cql_config program])
    fi

    $CQL_CONFIG --print-errors $cql_lib
    if test $? -ne 0; then
        AC_MSG_ERROR([$CQL_CONFIG $cql_lib failed])
    fi

    CQL_INCLUDEDIR=`$CQL_CONFIG --cflags-only-I $cql_lib`
    CQL_CPPFLAGS="$CQL_INCLUDEDIR `$CQL_CONFIG --cflags-only-other $cql_lib`"
    CQL_LIBS="`$CQL_CONFIG --libs $cql_lib`"
    CQL_VERSION=`$CQL_CONFIG --modversion $cql_lib`

    AC_SUBST(CQL_CPPFLAGS)
    AC_SUBST(CQL_LIBS)

    # Check that a simple program using CQL functions can compile and link.
    CPPFLAGS_SAVED="$CPPFLAGS"
    LIBS_SAVED="$LIBS"

    CPPFLAGS="$CQL_CPPFLAGS $CPPFLAGS"
    LIBS="$CQL_LIBS $LIBS"

    AC_LINK_IFELSE(
            [AC_LANG_PROGRAM([#include <cassandra.h>],
                             [CassCluster* cluster = cass_cluster_new();
                              cass_cluster_free(cluster);])],
            [AC_MSG_RESULT([checking for Cassandra CQL headers and library... yes])],
            [AC_MSG_RESULT([checking for Cassandra CQL headers and library... no])
             AC_MSG_ERROR([Needs Cassandra CQL library])]
    )
    CPPFLAGS=$CPPFLAGS_SAVED
    LIBS=$LIBS_SAVED

    # Note that CQL is present in the config.h file
    AC_DEFINE([HAVE_CQL], [1], [CQL is present])
fi

# ... and at the shell level, so Makefile.am can take action depending on this.
AM_CONDITIONAL(HAVE_CQL, test "$CQL_CONFIG" != "")

DISTCHECK_SYSREPO_CONFIGURE_FLAG=
sysrepo_config="no"
AC_ARG_WITH([sysrepo],
  AC_HELP_STRING([--with-sysrepo=PATH],
    [path to pkg-config or the Sysrepo 'sysrepo_config' script]),
    [sysrepo_config="$withval"])

if test "${sysrepo_config}" = "yes" ; then
    SYSREPO_CONFIG="$PKG_CONFIG"
    DISTCHECK_SYSREPO_CONFIGURE_FLAG="-with-sysrepo=${sysrepo_config}"
elif test "${sysrepo_config}" != "no" ; then
    SYSREPO_CONFIG="${sysrepo_config}"
    DISTCHECK_SYSREPO_CONFIGURE_FLAG="-with-sysrepo=${sysrepo_config}"
fi
AC_SUBST(DISTCHECK_SYSREPO_CONFIGURE_FLAG)

if test "$SYSREPO_CONFIG" != "" ; then
    if test -d "$SYSREPO_CONFIG" -o ! -x "$SYSREPO_CONFIG" ; then
        AC_MSG_ERROR([--with-sysrepo should point to a pkg-config or sysrepo_config program])
    fi

    # Let's get the configuration environment for pure Sysrepo (written in C) first
    SYSREPO_INCLUDEDIR=`$SYSREPO_CONFIG --cflags-only-I libsysrepo`
    SYSREPO_CPPFLAGS="$SYSREPO_INCLUDEDIR `$SYSREPO_CONFIG --cflags-only-other libsysrepo`"
    SYSREPO_LIBS="`$SYSREPO_CONFIG --libs libsysrepo`"
    SYSREPO_VERSION=`$SYSREPO_CONFIG --modversion libsysrepo`
    SYSREPO_REPO=`$SYSREPO_CONFIG --variable=SR_REPOSITORY_LOC libsysrepo`

    # Now get the environment for C++ bindings for Sysrepo.
    SYSREPOCPP_INCLUDEDIR=`$SYSREPO_CONFIG --cflags-only-I libSysrepo-cpp`
    SYSREPOCPP_CPPFLAGS="$SYSREPO_INCLUDEDIR `$SYSREPO_CONFIG --cflags-only-other libSysrepo-cpp`"
    SYSREPOCPP_LIBS="`$SYSREPO_CONFIG --libs libSysrepo-cpp`"
    SYSREPOCPP_VERSION=`$SYSREPO_CONFIG --modversion libSysrepo-cpp`

    # If include paths are equal, there's no need to include both. But if they're different,
    # we need both.
    if test "${SYSREPO_INCLUDEDIR}" != "${SYSREPOCPP_INCLUDEDIR}"; then
       SYSREPO_INCLUDEDIR="${SYSREPO_INCLUDEDIR} ${SYSREPOCPP_INCLUDEDIR}"
    fi

    if test "${SYSREPO_CPPFLAGS}" != "${SYSREPOCPP_CPPFLAGS}"; then
       SYSREPO_CPPFLAGS="${SYSREPO_CPPFLAGS} ${SYSREPOCPP_CPPFLAGS}"
    fi

    if test "${SYSREPO_LIBS}" != "${SYSREPOCPP_LIBS}"; then
       SYSREPO_LIBS="${SYSREPO_LIBS} ${SYSREPOCPP_LIBS}"
    fi

    AC_SUBST(SYSREPO_CPPFLAGS)
    AC_SUBST(SYSREPO_LIBS)
    AC_SUBST(SYSREPO_REPO)

    # Check that a simple program using Sysrepo functions can compile and link.
    CPPFLAGS_SAVED="$CPPFLAGS"
    LIBS_SAVED="$LIBS"

    CPPFLAGS="$SYSREPO_CPPFLAGS $CPPFLAGS"
    LIBS="$SYSREPO_LIBS $LIBS"

    AC_LINK_IFELSE(
            [AC_LANG_PROGRAM([extern "C" {
                              #include <sysrepo.h>
                              }],
                              [sr_conn_ctx_t *connection = NULL;
                              sr_session_ctx_t *session = NULL;
                              sr_connect("configure_test", SR_CONN_DEFAULT, &connection);
                              sr_disconnect(connection);])],
            [AC_MSG_RESULT([checking for Sysrepo headers and library... yes])],
            [AC_MSG_RESULT([checking for Sysrepo headers and library... no])
             AC_MSG_ERROR([Needs Sysrepo library])]
    )

    AC_LINK_IFELSE(
        [AC_LANG_PROGRAM(
            [#include <sysrepo-cpp/Session.hpp>],
            [sysrepo::Connection("conn-name");])],
        [AC_MSG_RESULT([checking for Sysrepo C++ bindings headers and library... yes])],
        [AC_LINK_IFELSE(
            [AC_LANG_PROGRAM(
                [#include <sysrepo-cpp/Session.h>],
                [Connection("conn-name");])],
            [AC_MSG_RESULT([checking for Sysrepo C++ bindings headers and library... old])
             AC_DEFINE([HAVE_PRE_0_7_6_SYSREPO], [1], [Using sysrepo < 0.7.6])],
             [AC_MSG_RESULT([checking for Sysrepo C++ bindings headers and library... no])
              AC_MSG_ERROR([Needs Sysrepo C++ bindings (unable to find Sysrepo-ccp library. To get it, you need to compile sysrepo with -DGEN_CPP_BINDINGS=ON.)])]
        )]
    )

    CPPFLAGS=$CPPFLAGS_SAVED
    LIBS=$LIBS_SAVED

    # Note that Sysrepo is present in the config.h file
    AC_DEFINE([HAVE_SYSREPO], [1], [SYSREPO is present])
fi

# ... and at the shell level, so Makefile.am can take action depending on this.
AM_CONDITIONAL(HAVE_SYSREPO, test "$SYSREPO_CONFIG" != "")

# Check for log4cplus
DISTCHECK_LOG4CPLUS_CONFIGURE_FLAG=
log4cplus_path="yes"
AC_ARG_WITH([log4cplus],
  AC_HELP_STRING([--with-log4cplus=PATH],
    [specify exact directory of log4cplus library and headers]),
    [log4cplus_path="$withval"])
if test "${log4cplus_path}" = "no" ; then
    AC_MSG_ERROR([Need log4cplus])
elif test "${log4cplus_path}" != "yes" ; then
  DISTCHECK_LOG4CPLUS_CONFIGURE_FLAG="-with-log4cplus=${log4cplus_path}"
  LOG4CPLUS_INCLUDES="-I${log4cplus_path}/include"
  LOG4CPLUS_LIBS="-L${log4cplus_path}/lib"
else
# If not specified, try some common paths.
        for d in $defaultdirs
        do
                if test -f $d/include/log4cplus/logger.h; then
                        LOG4CPLUS_INCLUDES="-I$d/include"
                        LOG4CPLUS_LIBS="-L$d/lib"
                        if test -d $d/lib64; then
                                LOG4CPLUS_LIBS="$LOG4CPLUS_LIBS -L$d/lib64"
                        fi
                        break
                fi
        done
        DISTCHECK_LOG4CPLUS_CONFIGURE_FLAG="-with-log4cplus"
fi

LOG4CPLUS_LIBS="$LOG4CPLUS_LIBS -llog4cplus"

AC_SUBST(DISTCHECK_LOG4CPLUS_CONFIGURE_FLAG)
AC_SUBST(LOG4CPLUS_LIBS)
AC_SUBST(LOG4CPLUS_INCLUDES)

CPPFLAGS_SAVED=$CPPFLAGS
CPPFLAGS="$LOG4CPLUS_INCLUDES $CPPFLAGS"
LIBS_SAVED="$LIBS"
LIBS="$LOG4CPLUS_LIBS $MULTITHREADING_FLAG $LIBS"

AC_CHECK_HEADERS([log4cplus/logger.h],,AC_MSG_ERROR([Missing required header files.]))
AC_LINK_IFELSE(
        [AC_LANG_PROGRAM([#include <log4cplus/logger.h>
                         ],
                         [using namespace log4cplus;
                          Logger logger = Logger::getInstance("main");
                         ])],
        [AC_MSG_RESULT([checking for log4cplus library... yes])],
        [AC_MSG_RESULT([checking for log4cplus library... no])
         AC_MSG_ERROR([Needs log4cplus library])]
)

dnl Determine the log4cplus version, used mainly for config.report.
AC_MSG_CHECKING([log4cplus version])
cat > conftest.cpp << EOF
#include <log4cplus/version.h>
AUTOCONF_LOG4CPLUS_VERSION=LOG4CPLUS_VERSION_STR
EOF

LOG4CPLUS_VERSION=`$CPPP $CPPFLAGS conftest.cpp | grep '^AUTOCONF_LOG4CPLUS_VERSION=' | $SED -e 's/^AUTOCONF_LOG4CPLUS_VERSION=//' -e 's/[[ 	]]//g' -e 's/"//g' 2> /dev/null`
if test -z "$LOG4CPLUS_VERSION"; then
  LOG4CPLUS_VERSION="unknown"
fi
$RM -f conftest.cpp
AC_MSG_RESULT([$LOG4CPLUS_VERSION])

CPPFLAGS=$CPPFLAGS_SAVED
LIBS=$LIBS_SAVED

#
# Configure Boost header path
#
AX_BOOST_FOR_KEA
# Boost offset_ptr is required in one library and not optional right now, so
# we unconditionally fail here if it doesn't work.
if test "$BOOST_OFFSET_PTR_WOULDFAIL" = "yes" -a X"$werror_ok" = X1; then
    AC_MSG_ERROR([Failed to compile a required header file.  Try upgrading Boost to 1.44 or higher (when using clang++) or specifying --without-werror.  See the ChangeLog entry for Trac no. 2147 for more details.])
fi

if test "$BOOST_STATIC_ASSERT_WOULDFAIL" = "yes" -a X"$werror_ok" = X1; then
    AC_MSG_ERROR([Failed to use Boost static assertions. Try upgrading Boost to 1.54 or higher (when using GCC 4.8) or specifying --without-werror.  See trac ticket no. 3039 for more details.])
fi

# There's a known bug in FreeBSD ports for Boost that would trigger a false
# warning in build with g++ and -Werror (we exclude clang++ explicitly to
# avoid unexpected false positives).
if test "$BOOST_NUMERIC_CAST_WOULDFAIL" = "yes" -a X"$werror_ok" = X1 -a $CLANGPP = "no"; then
    AC_MSG_ERROR([Failed to compile a required header file.  If you are using FreeBSD and Boost installed via ports, retry with specifying --without-werror.  See the ChangeLog entry for Trac no. 1991 for more details.])
fi

# Add some default CPP flags needed for Boost, identified by the AX macro.
CPPFLAGS="$CPPFLAGS $CPPFLAGS_BOOST_THREADCONF"

# Can be required by gtest, boost and perhaps still asio
AC_CHECK_LIB(pthread, pthread_create,[ LDFLAGS="$LDFLAGS -lpthread" ], [])

#
# Check availability of gtest, which will be used for unit tests.
#
GTEST_LDFLAGS=
GTEST_LDADD=
DISTCHECK_GTEST_CONFIGURE_FLAG=
GTEST_VERSION="unknown"

if test "x$enable_gtest" = "xyes" ; then

    DISTCHECK_GTEST_CONFIGURE_FLAG="--with-gtest=$gtest_path"

    if test -n "$with_gtest_source" ; then

        if test "x$GTEST_SOURCE" = "xyes" ; then

            AC_MSG_CHECKING([for gtest source])
            # If not specified, try some common paths.
            GTEST_SOURCE=
            for d in /usr/src/gtest /usr/local /usr/pkg /opt /opt/local ; do
                if test -f $d/src/gtest-all.cc -a $d/src/gtest_main.cc; then
                    GTEST_SOURCE=$d
                    AC_MSG_RESULT([$GTEST_SOURCE])
                    break
                fi
            done
            if test -z $GTEST_SOURCE ; then
                AC_MSG_ERROR([no gtest source but it was selected])
            fi
        else
            if test ! -d $GTEST_SOURCE/src -a -d $GTEST_SOURCE/googletest; then
                GTEST_SOURCE=$GTEST_SOURCE/googletest
            fi
            AC_CHECK_FILES([$GTEST_SOURCE/src/gtest-all.cc]
                [$GTEST_SOURCE/src/gtest_main.cc],
                [have_gtest_source=yes],
                [AC_MSG_ERROR([no gtest source at $GTEST_SOURCE])])
        fi
        have_gtest_source=yes
        GTEST_LDADD="\$(top_builddir)/ext/gtest/libgtest.a"
        DISTCHECK_GTEST_CONFIGURE_FLAG="--with-gtest-source=$GTEST_SOURCE"
        GTEST_INCLUDES="-I$GTEST_SOURCE -I$GTEST_SOURCE/include"
        GTEST_VERSION="`basename $GTEST_SOURCE`"
    fi

    if test "$gtest_path" != "no" ; then
        if test "$gtest_path" != "yes"; then
            GTEST_PATHS=$gtest_path
            if test -x "${gtest_path}/bin/gtest-config" ; then
                GTEST_CONFIG="${gtest_path}/bin/gtest-config"
            fi
        else
            AC_PATH_PROG([GTEST_CONFIG], [gtest-config])
        fi
        if test -x "${GTEST_CONFIG}" ; then :
            # using cppflags instead of cxxflags
            GTEST_INCLUDES=`${GTEST_CONFIG} --cppflags`
            GTEST_LDFLAGS=`${GTEST_CONFIG} --ldflags`
            GTEST_LDADD=`${GTEST_CONFIG} --libs`
            GTEST_VERSION=`${GTEST_CONFIG} --version`
            GTEST_FOUND="true"
        else
            AC_MSG_WARN([Unable to locate Google Test gtest-config.])
            if test -z "${GTEST_PATHS}" ; then
                GTEST_PATHS="/usr /usr/local"
            fi
            GTEST_FOUND="false"
        fi
        if test "${GTEST_FOUND}" != "true"; then
            GTEST_FOUND="false"
            for dir in $GTEST_PATHS; do
                if test -f "$dir/include/gtest/gtest.h"; then
                    if ! test -f "$dir/lib/libgtests.a"; then
                        AC_MSG_WARN([Found Google Test include but not the library in $dir.])
                        continue
                    fi
                    GTEST_INCLUDES="-I$dir/include"
                    GTEST_LDFLAGS="-L$dir/lib"
                    GTEST_LDADD="-lgtest"
                    GTEST_FOUND="true"
                    break
                fi
            done
        fi
        if test "${GTEST_FOUND}" != "true"; then
            AC_MSG_ERROR([Cannot find gtest in: $GTEST_PATHS])
        fi

    fi
fi
AM_CONDITIONAL(HAVE_GTEST, test $enable_gtest != "no")
AM_CONDITIONAL(HAVE_GTEST_SOURCE, test "X$have_gtest_source" = "Xyes")
AC_SUBST(DISTCHECK_GTEST_CONFIGURE_FLAG)
AC_SUBST(GTEST_INCLUDES)
AC_SUBST(GTEST_LDFLAGS)
AC_SUBST(GTEST_LDADD)
AC_SUBST(GTEST_SOURCE)

#
# Check availability of benchmark.
#
BENCHMARK_CPPFLAGS=
BENCHMARK_LDFLAGS=
BENCHMARK_LDADD=
DISTCHECK_BENCHMARK_CONFIGURE_FLAG=
BENCHMARK_VERSION="unknown"

if test "x$enable_benchmark" = "xyes" ; then

    DISTCHECK_BENCHMARK_CONFIGURE_FLAG="--with-benchmark=$benchmark_path"

    if test -n "$with_benchmark_source" ; then

        if test "x$BENCHMARK_SOURCE" = "xyes" ; then

            AC_MSG_CHECKING([for benchmark source])
            # If not specified, try some common paths.
            BENCHMARK_SOURCE=
            for d in /usr/src/benchmark /usr/local /usr/pkg /opt /opt/local ; do
                if test -f $d/src/benchmark.cc; then
                    BENCHMARK_SOURCE=$d
                    AC_MSG_RESULT([$BENCHMARK_SOURCE])
                    break
                fi
            done
            if test -z $BENCHMARK_SOURCE ; then
                AC_MSG_ERROR([no benchmark source but it was selected])
            fi
        else
            if test ! -d $BENCHMARK_SOURCE/src; then
                BENCHMARK_SOURCE=$BENCHMARK_SOURCE/benchmark
            fi
            AC_CHECK_FILES([$BENCHMARK_SOURCE/src/benchmark.cc],
                [have_benchmark_source=yes],
                [AC_MSG_ERROR([no benchmark source at $BENCHMARK_SOURCE])])
        fi
        have_benchmark_source=yes
        BENCHMARK_CPPFLAGS=`cat \${BENCHMARK_SOURCE}/build/src/CMakeFiles/benchmark.dir/flags.make | grep CXX_DEFINES | cut -d "=" -f 2`
        BENCHMARK_LDADD="\$(BENCHMARK_SOURCE)/build/src/libbenchmark.a"
        DISTCHECK_BENCHMARK_CONFIGURE_FLAG="--with-benchmark-source=$BENCHMARK_SOURCE"
        BENCHMARK_INCLUDES="-I$BENCHMARK_SOURCE \
                            -I$BENCHMARK_SOURCE/src \
                            -I$BENCHMARK_SOURCE/include \
                            -I$BENCHMARK_SOURCE/include/benchmark"
        BENCHMARK_VERSION="$(basename $BENCHMARK_SOURCE)"
    fi

    if test "$benchmark_path" != "no" ; then
        if test "$benchmark_path" != "yes"; then
            BENCHMARK_PATHS=$benchmark_path
        fi
        if test -z "${BENCHMARK_PATHS}" ; then
            BENCHMARK_PATHS="/usr /usr/local"
        fi
        BENCHMARK_FOUND="false"
        for dir in ${BENCHMARK_PATHS}; do
            if test -f "$dir/include/benchmark/benchmark.h"; then
                if ! test -f "$dir/lib/libbenchmark.a"; then
                    AC_MSG_WARN([Found Google Benchmark include but not the library in $dir.])
                    continue
                fi
                BENCHMARK_INCLUDES="-I$dir/include"
                BENCHMARK_LDFLAGS="-L$dir/lib"
                BENCHMARK_LDADD="$dir/lib/libbenchmark.a "
                BENCHMARK_FOUND="true"
                break
            fi
        done
        if test "${BENCHMARK_FOUND}" != "true"; then
            AC_MSG_ERROR([Cannot find benchmark in: $BENCHMARK_PATHS])
        fi

    fi

    if test $enable_gtest = no; then
        AC_MSG_ERROR([--with-benchmark and --with-benchmark-source require --with-gtest or --with-gtest-source])
    fi

fi
AM_CONDITIONAL(HAVE_BENCHMARK, test $enable_benchmark != "no")
AM_CONDITIONAL(HAVE_BENCHMARK_SOURCE, test "X$have_benchmark_source" = "Xyes")
AC_SUBST(DISTCHECK_BENCHMARK_CONFIGURE_FLAG)
AC_SUBST(BENCHMARK_CPPFLAGS)
AC_SUBST(BENCHMARK_INCLUDES)
AC_SUBST(BENCHMARK_LDFLAGS)
AC_SUBST(BENCHMARK_LDADD)
AC_SUBST(BENCHMARK_SOURCE)

#
# Some Googletest versions bug with C++11 compilers
#
if test $enable_gtest != "no"; then
   AC_MSG_CHECKING([if Google Test is compatible with the compiler])
   CPPFLAGS_SAVED=$CPPFLAGS
   CPPFLAGS="$CPPFLAGS $BOOST_INCLUDES $GTEST_INCLUDES"
   AC_COMPILE_IFELSE(
       [AC_LANG_PROGRAM(
            [#include <boost/shared_ptr.hpp>
            #include <gtest/gtest.h>
            void foo() {
                boost::shared_ptr<int> bar;
                ASSERT_TRUE(bar);
            }],
            [return 0;])],
        [AC_MSG_RESULT(yes)],
        [AC_MSG_ERROR([XXX_TRUE() Google Test macros won't compile; the most likely reason is that a later version of Google Test is required])])
    CPPFLAGS=$CPPFLAGS_SAVED
fi

# Check for CreateUnifiedDiff from gtest >= 1.8.0
if test $enable_gtest != "no"; then
   AC_MSG_CHECKING([for CreateUnifiedDiff in $GTEST_INCLUDES/gtest.h])
   CPPFLAGS_SAVED=$CPPFLAGS
   CPPFLAGS="$CPPFLAGS $BOOST_INCLUDES $GTEST_INCLUDES"
   AC_COMPILE_IFELSE(
       [AC_LANG_PROGRAM(
            [#include <boost/algorithm/string.hpp>
            #include <gtest/gtest.h>
            #include <string>
            #include <vector>
            std::string nodiff(std::string text) {
                std::vector<std::string> lines;
                boost::split(lines, text, boost::is_any_of("\n"));
                using namespace testing::internal;
                return (edit_distance::CreateUnifiedDiff(lines, lines));
            }],
            [return 0;])],
        [AC_MSG_RESULT(yes)
        AC_DEFINE([HAVE_CREATE_UNIFIED_DIFF], [1],
        [Define to 1 if gtest defines edit_distance::CreateUnifiedDiff])],
        [AC_MSG_RESULT(no)])
    CPPFLAGS=$CPPFLAGS_SAVED
fi

#
# ASIO: we extensively use it as the C++ event management module.
#
# Use our 'coroutine' header from ext
# CPPFLAGS="$CPPFLAGS -I\$(top_srcdir)/ext/coroutine"

#
# Doesn't seem to be required?
CPPFLAGS="$CPPFLAGS -DBOOST_ASIO_HEADER_ONLY"
#
# Disable threads: they seems to break things on some systems
# As now we use threads in boost ASIO this is commented out...
# CPPFLAGS="$CPPFLAGS -DBOOST_ASIO_DISABLE_THREADS=1"

# We tried to stay header only
if test "x${BOOST_LIBS}" = "x"; then
   # Don't want boost system library
   CPPFLAGS="$CPPFLAGS -DBOOST_ERROR_CODE_HEADER_ONLY"
   # Avoid boost::system::throws multiple defines
   CPPFLAGS="$CPPFLAGS -DBOOST_SYSTEM_NO_DEPRECATED"
fi

# Check for functions that are not available on all platforms
AC_CHECK_FUNCS([pselect])

# /dev/poll issue: ASIO uses /dev/poll by default if it's available (generally
# the case with Solaris).  Unfortunately its /dev/poll specific code would
# trigger the gcc's "missing-field-initializers" warning, which would
# subsequently make the build fail with -Werror.  Further, older versions of
# gcc don't provide an option to selectively suppress this warning.
# So, for the moment, we simply disable the use of /dev/poll.  Unless we
# implement recursive DNS server with randomized ports, we don't need the
# scalability that /dev/poll can provide, so this decision wouldn't affect
# run time performance.  Hopefully we can find a better solution or the ASIO
# code will be updated by the time we really need it.
AC_CHECK_HEADERS(sys/devpoll.h, ac_cv_have_devpoll=yes, ac_cv_have_devpoll=no)
if test "X$ac_cv_have_devpoll" = "Xyes" -a "X$GXX" = "Xyes"; then
    CPPFLAGS="$CPPFLAGS -DBOOST_ASIO_DISABLE_DEV_POLL=1"
fi

#
# Perl is optional; it is used only by some of the system test scripts.
#
AC_PATH_PROGS(PERL, perl5 perl)
AC_SUBST(PERL)
AC_PATH_PROGS(AWK, gawk awk)
AC_SUBST(AWK)

AC_ARG_ENABLE(generate_messages, [AC_HELP_STRING([--enable-generate-messages],
  [indicates that the messages files will be regenerated. [default=no]])],
  enable_generate_messages=$enableval, enable_generate_messages=no)

AM_CONDITIONAL([GENERATE_MESSAGES], [test x$enable_generate_messages != xno])

# cross compiling is not compatible with enable-generate-messages.
if test "$cross_compiling" = "yes"; then
    if test "$enable_generate_messages" != "no"; then
        AC_MSG_WARN([To build the message compiler is not compatible with cross compiling])
    fi
fi

AC_ARG_ENABLE(generate_parser, [AC_HELP_STRING([--enable-generate-parser],
  [indicates that the parsers will be regenerated. This implies that the
   bison and flex are required [default=no]])],
   enable_generate_parser=$enableval, enable_generate_parser=no)

# Check if flex is available. Flex is not needed for building Kea sources,
# unless you want to regenerate grammars
AC_PROG_LEX

# Check if bison is available. Bison is not needed for building Kea sources,
# unless you want to regenerate grammars
AC_PATH_PROG(YACC, bison)
AC_SUBST(YACC)

if test "x$enable_generate_parser" != "xno"; then

    if test "x$LEX" != "xflex"; then
       AC_MSG_ERROR([Flex is required for enable-generate-parser, but was not found])
    fi

    if test "x$YACC" == "x"; then
       AC_MSG_ERROR([Bison is required for enable-generate-parser, but was not found])
    fi

# Ok, let's check if we have at least 3.0.0 version of the bison. The code used
# to generate parsers is roughly based on bison 3.0 examples.
   cat > bisontest.y << EOF
%require "3.0.0"
%token X
%%
%start Y;
Y: X;
EOF
# Try to compile.
    $YACC bisontest.y -o bisontest.cc

    if test $? -ne 0 ; then
        $YACC -V
        $RM -f bisontest.y bisontest.cc
        AC_MSG_ERROR("Error with $YACC. Possibly incorrect version? Required at least 3.0.0.")
    fi
    $RM -f bisontest.y bisontest.cc
fi

AM_CONDITIONAL([GENERATE_PARSER], [test x$enable_generate_parser != xno])

AC_ARG_ENABLE(generate_docs, [AC_HELP_STRING([--enable-generate-docs],
  [regenerate documentation using Docbook [default=no]])],
  enable_generate_docs=$enableval, enable_generate_docs=no)

if test "x$enable_generate_docs" != xno ; then

# xsltproc --nonet parameter
  NONET="--nonet"
  AC_ARG_VAR(XSLTPROC_NET, [xsltproc uses the Internet to fetch DTDs, entities or documents.])
  if test "x$XSLTPROC_NET" != x ; then
    NONET=
  fi
  AC_SUBST(NONET)

# Check for xsltproc
  AC_PATH_PROG([XSLTPROC], [xsltproc])
  if test -z "$XSLTPROC"; then
    AC_MSG_ERROR("xsltproc not found; it is required for --enable-generate-docs")
  else
    AC_MSG_CHECKING([if $XSLTPROC works])
    # run xsltproc to see if works
    $XSLTPROC --novalid --xinclude $NONET http://docbook.sourceforge.net/release/xsl/current/manpages/docbook.xsl
    if test $? -ne 0 ; then
      AC_MSG_ERROR("Error with $XSLTPROC using release/xsl/current/manpages/docbook.xsl")
    fi
    $XSLTPROC --novalid --xinclude $NONET http://docbook.sourceforge.net/release/xsl/current/html/docbook.xsl
    if test $? -ne 0 ; then
      AC_MSG_ERROR("Error with $XSLTPROC using release/xsl/current/html/docbook.xsl")
    fi
    AC_MSG_RESULT(yes)
  fi

  AC_PATH_PROG([ELINKS], [elinks])
  if test -z "$ELINKS"; then
    AC_MSG_ERROR("elinks not found; it is required for --enable-generate-docs")
  fi
fi

# Don't fail here if not found, used to generate PDF documentation.
AC_PATH_PROG([DBLATEX], [dblatex])
AM_CONDITIONAL(HAVE_DBLATEX, test "x$DBLATEX" != "x")

AM_CONDITIONAL(GENERATE_DOCS, test x$enable_generate_docs != xno)

AC_ARG_ENABLE(install-configurations,
  [AC_HELP_STRING([--disable-install-configurations],
  [do not install configuration])], install_configurations=$enableval, install_configurations=yes)

AM_CONDITIONAL(INSTALL_CONFIGURATIONS, test x$install_configurations = xyes || test x$install_configurations = xtrue)

AC_ARG_ENABLE(logger-checks, [AC_HELP_STRING([--enable-logger-checks],
  [check logger messages [default=no]])], enable_logger_checks=$enableval, enable_logger_checks=no)
AM_CONDITIONAL(ENABLE_LOGGER_CHECKS, test x$enable_logger_checks != xno)
AM_COND_IF([ENABLE_LOGGER_CHECKS], [AC_DEFINE([ENABLE_LOGGER_CHECKS], [1], [Check logger messages?])])

# Check for asciidoc
AC_PATH_PROG(ASCIIDOC, asciidoc, no)
AM_CONDITIONAL(HAVE_ASCIIDOC, test "x$ASCIIDOC" != "xno")

# Check for plantuml
AC_PATH_PROG(PLANTUML, plantuml, no)
AM_CONDITIONAL(HAVE_PLANTUML, test "x$PLANTUML" != "xno")

# Check for valgrind
AC_PATH_PROG(VALGRIND, valgrind, no)
AM_CONDITIONAL(HAVE_VALGRIND, test "x$VALGRIND" != "xno")

# Also check for valgrind headers
# We could consider adding them to the source code tree, as this
# is the encouraged method of using them; they are BSD-licensed.
# However, until we find that this is a problem, we just use
# the system-provided ones, if available
AC_CHECK_HEADERS(valgrind/valgrind.h, [AC_DEFINE([HAVE_VALGRIND_HEADERS], [1], [Check valgrind headers])])

found_valgrind="not found"
if test "x$VALGRIND" != "xno"; then
   found_valgrind="found"
fi

# Check for optreset in unistd.h. On BSD systems the optreset is
# used to reset the state of getopt() function. Resetting its state
# is required if command line arguments are parsed multiple times
# during a program. On Linux this variable will not exist because
# getopt() reset is performed by setting optind = 0. On Operating
# Systems where optreset is defined use optreset = 1 and optind = 1
# to reset internal state of getopt(). Failing to do so will result
# in unpredictable output from getopt().
AC_MSG_CHECKING([whether optreset variable is defined in unistd.h])
AC_TRY_LINK(
    [#include <unistd.h>],
    [extern int optreset; optreset=1;],
    [ AC_MSG_RESULT(yes)
      var_optreset_exists=yes],
    [ AC_MSG_RESULT(no)
      var_optreset_exists=no]
)
AM_CONDITIONAL(HAVE_OPTRESET, test "x$var_optreset_exists" != "xno")
AM_COND_IF([HAVE_OPTRESET], [AC_DEFINE([HAVE_OPTRESET], [1], [Check for optreset?])])

AC_DEFINE([CONFIG_H_WAS_INCLUDED], [1], [config.h inclusion marker])

AC_CONFIG_FILES([Makefile
                 compatcheck/Makefile
                 doc/Makefile
                 doc/guide/Makefile
                 doc/version.ent
                 doc/docgen/Makefile
                 ext/Makefile
                 ext/gtest/Makefile
                 ext/coroutine/Makefile
                 kea_version.h
                 m4macros/Makefile
                 src/Makefile
                 src/bin/Makefile
                 src/bin/admin/Makefile
                 src/bin/admin/kea-admin
                 src/bin/admin/tests/Makefile
                 src/bin/admin/tests/cql_tests.sh
                 src/bin/admin/tests/data/Makefile
                 src/bin/admin/tests/memfile_tests.sh
                 src/bin/admin/tests/mysql_tests.sh
                 src/bin/admin/tests/pgsql_tests.sh
                 src/bin/agent/Makefile
                 src/bin/agent/tests/Makefile
                 src/bin/agent/tests/ca_process_tests.sh
                 src/bin/agent/tests/test_data_files_config.h
                 src/bin/agent/tests/test_libraries.h
                 src/bin/d2/Makefile
                 src/bin/d2/tests/Makefile
                 src/bin/d2/tests/d2_process_tests.sh
                 src/bin/d2/tests/test_data_files_config.h
                 src/bin/dhcp4/Makefile
                 src/bin/dhcp4/tests/Makefile
                 src/bin/dhcp4/tests/dhcp4_process_tests.sh
                 src/bin/dhcp4/tests/marker_file.h
                 src/bin/dhcp4/tests/test_data_files_config.h
                 src/bin/dhcp4/tests/test_libraries.h
                 src/bin/dhcp6/Makefile
                 src/bin/dhcp6/tests/Makefile
                 src/bin/dhcp6/tests/dhcp6_process_tests.sh
                 src/bin/dhcp6/tests/marker_file.h
                 src/bin/dhcp6/tests/test_data_files_config.h
                 src/bin/dhcp6/tests/test_libraries.h
                 src/bin/keactrl/Makefile
                 src/bin/keactrl/keactrl
                 src/bin/keactrl/keactrl.conf
                 src/bin/keactrl/tests/Makefile
                 src/bin/keactrl/tests/keactrl_tests.sh
                 src/bin/lfc/Makefile
                 src/bin/lfc/tests/Makefile
                 src/bin/netconf/Makefile
                 src/bin/netconf/tests/Makefile
                 src/bin/netconf/tests/shtests/Makefile
                 src/bin/netconf/tests/shtests/netconf_tests.sh
                 src/bin/netconf/tests/test_data_files_config.h
                 src/bin/netconf/tests/test_libraries.h
                 src/bin/perfdhcp/Makefile
                 src/bin/perfdhcp/tests/Makefile
                 src/bin/perfdhcp/tests/testdata/Makefile
                 src/bin/shell/Makefile
                 src/bin/shell/kea-shell
                 src/bin/shell/tests/Makefile
                 src/bin/shell/tests/shell_process_tests.sh
                 src/bin/shell/tests/shell_unittest.py
                 src/hooks/Makefile
                 src/hooks/dhcp/Makefile
                 src/hooks/dhcp/high_availability/Makefile
                 src/hooks/dhcp/high_availability/tests/Makefile
                 src/hooks/dhcp/lease_cmds/Makefile
                 src/hooks/dhcp/lease_cmds/tests/Makefile
                 src/hooks/dhcp/mysql_cb/Makefile
                 src/hooks/dhcp/mysql_cb/tests/Makefile
                 src/hooks/dhcp/user_chk/Makefile
                 src/hooks/dhcp/user_chk/tests/Makefile
                 src/hooks/dhcp/user_chk/tests/test_data_files_config.h
                 src/hooks/dhcp/stat_cmds/Makefile
                 src/hooks/dhcp/stat_cmds/tests/Makefile
                 src/lib/Makefile
                 src/lib/asiodns/Makefile
                 src/lib/asiodns/tests/Makefile
                 src/lib/asiolink/Makefile
                 src/lib/asiolink/testutils/Makefile
                 src/lib/asiolink/tests/Makefile
                 src/lib/cc/Makefile
                 src/lib/cc/tests/Makefile
                 src/lib/cfgrpt/Makefile
                 src/lib/cfgrpt/tests/Makefile
                 src/lib/config/Makefile
                 src/lib/config/tests/Makefile
                 src/lib/config/tests/data_def_unittests_config.h
                 src/lib/config/tests/testdata/Makefile
                 src/lib/config_backend/Makefile
                 src/lib/config_backend/tests/Makefile
                 src/lib/cryptolink/Makefile
                 src/lib/cryptolink/tests/Makefile
                 src/lib/database/Makefile
                 src/lib/database/tests/Makefile
                 src/lib/database/testutils/Makefile
                 src/lib/dhcp/Makefile
                 src/lib/dhcp/tests/Makefile
                 src/lib/dhcp_ddns/Makefile
                 src/lib/dhcp_ddns/tests/Makefile
                 src/lib/dhcpsrv/Makefile
                 src/lib/dhcpsrv/benchmarks/Makefile
                 src/lib/dhcpsrv/tests/Makefile
                 src/lib/dhcpsrv/tests/test_libraries.h
                 src/lib/dhcpsrv/testutils/Makefile
                 src/lib/dns/Makefile
                 src/lib/dns/gen-rdatacode.py
                 src/lib/dns/tests/Makefile
                 src/lib/dns/tests/testdata/Makefile
                 src/lib/eval/Makefile
                 src/lib/eval/tests/Makefile
                 src/lib/exceptions/Makefile
                 src/lib/exceptions/tests/Makefile
                 src/lib/hooks/Makefile
                 src/lib/hooks/tests/Makefile
                 src/lib/hooks/tests/marker_file.h
                 src/lib/hooks/tests/test_libraries.h
                 src/lib/http/Makefile
                 src/lib/http/tests/Makefile
                 src/lib/log/Makefile
                 src/lib/log/compiler/Makefile
                 src/lib/log/interprocess/Makefile
                 src/lib/log/interprocess/tests/Makefile
                 src/lib/log/tests/Makefile
                 src/lib/log/tests/buffer_logger_test.sh
                 src/lib/log/tests/console_test.sh
                 src/lib/log/tests/destination_test.sh
                 src/lib/log/tests/init_logger_test.sh
                 src/lib/log/tests/local_file_test.sh
                 src/lib/log/tests/logger_lock_test.sh
                 src/lib/log/tests/severity_test.sh
                 src/lib/log/tests/tempdir.h
                 src/lib/mysql/Makefile
                 src/lib/mysql/testutils/Makefile
                 src/lib/mysql/tests/Makefile
                 src/lib/pgsql/Makefile
                 src/lib/pgsql/tests/Makefile
                 src/lib/pgsql/testutils/Makefile
                 src/lib/cql/Makefile
                 src/lib/cql/tests/Makefile
                 src/lib/cql/testutils/Makefile
                 src/lib/process/Makefile
                 src/lib/process/tests/Makefile
                 src/lib/process/testutils/Makefile
                 src/lib/stats/Makefile
                 src/lib/stats/tests/Makefile
                 src/lib/testutils/Makefile
                 src/lib/testutils/dhcp_test_lib.sh
                 src/lib/util/Makefile
                 src/lib/util/io/Makefile
                 src/lib/util/python/Makefile
                 src/lib/util/python/gen_wiredata.py
                 src/lib/util/tests/Makefile
                 src/lib/util/tests/process_spawn_app.sh
                 src/lib/util/threads/Makefile
                 src/lib/util/threads/tests/Makefile
                 src/lib/util/unittests/Makefile
                 src/lib/yang/Makefile
                 src/lib/yang/pretests/Makefile
                 src/lib/yang/tests/Makefile
                 src/lib/yang/testutils/Makefile
                 src/share/Makefile
                 src/share/database/Makefile
                 src/share/database/scripts/Makefile
                 src/share/database/scripts/cql/Makefile
                 src/share/database/scripts/cql/upgrade_1.0_to_2.0.sh
                 src/share/database/scripts/cql/upgrade_2.0_to_3.0.sh
                 src/share/database/scripts/cql/wipe_data.sh
                 src/share/database/scripts/mysql/Makefile
                 src/share/database/scripts/mysql/upgrade_1.0_to_2.0.sh
                 src/share/database/scripts/mysql/upgrade_2.0_to_3.0.sh
                 src/share/database/scripts/mysql/upgrade_3.0_to_4.0.sh
                 src/share/database/scripts/mysql/upgrade_4.0_to_4.1.sh
                 src/share/database/scripts/mysql/upgrade_4.1_to_5.0.sh
                 src/share/database/scripts/mysql/upgrade_5.0_to_5.1.sh
                 src/share/database/scripts/mysql/upgrade_5.1_to_5.2.sh
                 src/share/database/scripts/mysql/upgrade_5.2_to_6.0.sh
                 src/share/database/scripts/mysql/upgrade_6.0_to_7.0.sh
                 src/share/database/scripts/mysql/upgrade_7.0_to_8.0.sh
                 src/share/database/scripts/mysql/wipe_data.sh
                 src/share/database/scripts/pgsql/Makefile
                 src/share/database/scripts/pgsql/upgrade_1.0_to_2.0.sh
                 src/share/database/scripts/pgsql/upgrade_2.0_to_3.0.sh
                 src/share/database/scripts/pgsql/upgrade_3.0_to_3.1.sh
                 src/share/database/scripts/pgsql/upgrade_3.1_to_3.2.sh
                 src/share/database/scripts/pgsql/upgrade_3.2_to_3.3.sh
                 src/share/database/scripts/pgsql/upgrade_3.3_to_4.0.sh
                 src/share/database/scripts/pgsql/upgrade_4.0_to_5.0.sh
                 src/share/database/scripts/pgsql/wipe_data.sh
                 src/share/yang/Makefile
                 src/share/yang/modules/Makefile
                 tools/Makefile
                 tools/path_replacer.sh
])

AC_CONFIG_COMMANDS([permissions], [
           chmod +x src/bin/admin/kea-admin
           chmod +x src/bin/dhcp4/tests/dhcp4_process_tests.sh
           chmod +x src/bin/dhcp6/tests/dhcp6_process_tests.sh
           chmod +x src/bin/keactrl/keactrl
           chmod +x src/bin/keactrl/tests/keactrl_tests.sh
           chmod +x src/bin/shell/kea-shell
           chmod +x src/bin/shell/tests/shell_process_tests.sh
           chmod +x src/bin/shell/tests/shell_unittest.py
           chmod +x src/lib/dns/gen-rdatacode.py
           chmod +x src/lib/log/tests/buffer_logger_test.sh
           chmod +x src/lib/log/tests/console_test.sh
           chmod +x src/lib/log/tests/destination_test.sh
           chmod +x src/lib/log/tests/init_logger_test.sh
           chmod +x src/lib/log/tests/local_file_test.sh
           chmod +x src/lib/log/tests/logger_lock_test.sh
           chmod +x src/lib/log/tests/severity_test.sh
           chmod +x src/lib/util/python/gen_wiredata.py
           chmod +x src/lib/util/tests/process_spawn_app.sh
           chmod +x tools/path_replacer.sh
])

AC_OUTPUT

dnl Print the results
dnl

EXTENDED_VERSION=${PACKAGE_VERSION}
if test "$KEA_SRCID" != ""; then
   EXTENDED_VERSION="${EXTENDED_VERSION} ($KEA_SRCID)"
fi

# By default the following variables are defined:
# - prefix = /usr/local
# - exec_prefix = ${prefix}
# - libdir = ${exec_prefix}/lib
# The exec_prefix and libdir variables contain unexpanded,literal ${prefix}.
# This is done on purpose. The idea is to be able to make this expansion
# late, so use can do:
# make install prefix=/my/own/prefix
#
# Now, we want to print those directories in the config.report, but we
# don't want to modify the actual variables. So we need to expand them.
# Since libdir contains $exec_prefix and exec_prefix contains $prefix, then
# to get the real value, we need to expand it twice.
libdir_real="$(eval echo ${libdir})"
libdir_real="$(eval echo ${libdir_real})"

cat > config.report << END

       Kea source configure results:
    -=-=-=-=-=-=-=-=-=-=-=-=-=-=-=-=-=-

Package:
  Name:              ${PACKAGE_NAME}
  Version:           ${PACKAGE_VERSION}
  Extended version:  ${EXTENDED_VERSION}
  OS Family:         ${OS_TYPE}

  Prefix:            ${prefix}
  Hooks directory:   ${libdir_real}/kea/hooks
END
if test "$PREMIUM" != ""; then
cat >> config.report << END
  Premium hooks:     yes
  Included Hooks:   ${INCLUDED_HOOKS}
END
else
cat >> config.report << END
  Premium hooks:     no
END
fi
cat >> config.report << END

C++ Compiler:
  CXX:             ${CXX}
  CXX_VERSION:     ${CXX_VERSION}
  CXX_STANDARD:    ${CXX_STANDARD}
  DEFS:            ${DEFS}
  CPPFLAGS:        ${CPPFLAGS}
  CXXFLAGS:        ${CXXFLAGS}
  LDFLAGS:         ${LDFLAGS}
  KEA_CXXFLAGS:    ${KEA_CXXFLAGS}
END

if test "$PYTHON" != "no" ; then
cat >> config.report << END

Python:
  PYTHON:          ${PYTHON}
  PYTHON_VERSION:  ${PYTHON_VERSION}

END
else
cat >> config.report << END

Python:
  PYTHON_VERSION:  not needed (because kea-shell is disabled)

END
fi

cat >> config.report << END
Boost:
  BOOST_VERSION:   ${BOOST_VERSION}
  BOOST_INCLUDES:  ${BOOST_INCLUDES}
  BOOST_LIBS:      ${BOOST_LIBS}

END
if test x"$BOOST_LIBS" = "x"; then
   cat >> config.report << END
    WARNING: You will be building with boost headers only rather
    than linking with boost_system library. This is NOT recommended as
    it may result in non-optimized code on some platforms and
    introduce runtime errors on others.

END
fi

cat >> config.report << END
${CRYPTO_NAME}:
  CRYPTO_VERSION:  ${CRYPTO_VERSION}
  CRYPTO_CFLAGS:   ${CRYPTO_CFLAGS}
  CRYPTO_INCLUDES: ${CRYPTO_INCLUDES}
  CRYPTO_LDFLAGS:  ${CRYPTO_LDFLAGS}
  CRYPTO_LIBS:     ${CRYPTO_LIBS}

${DISABLED_CRYPTO}: no

Log4cplus:
  LOG4CPLUS_VERSION:  ${LOG4CPLUS_VERSION}
  LOG4CPLUS_INCLUDES: ${LOG4CPLUS_INCLUDES}
  LOG4CPLUS_LIBS:     ${LOG4CPLUS_LIBS}

Flex/bison:
  FLEX:  ${LEX}
  BISON: ${YACC}
END

# Avoid confusion on DNS/DHCP and only mention MySQL if it
# were specified on the command line.
if test "$MYSQL_CPPFLAGS" != "" ; then
cat >> config.report << END

MySQL:
  MYSQL_VERSION:   ${MYSQL_VERSION}
  MYSQL_CPPFLAGS:  ${MYSQL_CPPFLAGS}
  MYSQL_LIBS:      ${MYSQL_LIBS}
END
else
cat >> config.report << END

MySQL:
  no
END
fi

if test "$PGSQL_CPPFLAGS" != "" ; then
cat >> config.report << END

PostgreSQL:
  PGSQL_VERSION:   ${PGSQL_VERSION}
  PGSQL_CPPFLAGS:  ${PGSQL_CPPFLAGS}
  PGSQL_LIBS:      ${PGSQL_LIBS}
END
else
cat >> config.report << END

PostgreSQL:
  no
END
fi

if test "$CQL_CPPFLAGS" != "" ; then
cat >> config.report << END

Cassandra CQL:
  CQL_VERSION:     ${CQL_VERSION}
  CQL_CPPFLAGS:    ${CQL_CPPFLAGS}
  CQL_LIBS:        ${CQL_LIBS}
END
else
cat >> config.report << END

Cassandra CQL:
  no
END
fi

if test "$SYSREPO_CPPFLAGS" != "" ; then
cat >> config.report << END

Sysrepo:
  SYSREPO_VERSION:     ${SYSREPO_VERSION}
  SYSREPO_CPPFLAGS:    ${SYSREPO_CPPFLAGS}
  SYSREPO_LIBS:        ${SYSREPO_LIBS}
  SYSREPO_REPO:        ${SYSREPO_REPO}
END
else
cat >> config.report << END

Sysrepo:
  no
END
fi

if test "$enable_gtest" != "no"; then
cat >> config.report << END

Google Test:
  GTEST_VERSION:   ${GTEST_VERSION}
  GTEST_INCLUDES:  ${GTEST_INCLUDES}
  GTEST_LDFLAGS:   ${GTEST_LDFLAGS}
  GTEST_LDADD:     ${GTEST_LDADD}
  GTEST_SOURCE:    ${GTEST_SOURCE}
END
else
cat >> config.report << END

Google Test:
  no
END
fi

if test "$enable_benchmark" != "no"; then
cat >> config.report << END

Google Benchmark:
  BENCHMARK_VERSION:   ${BENCHMARK_VERSION}
  BENCHMARK_CPPFLAGS:  ${BENCHMARK_CPPFLAGS}
  BENCHMARK_INCLUDES:  ${BENCHMARK_INCLUDES}
  BENCHMARK_LDFLAGS:   ${BENCHMARK_LDFLAGS}
  BENCHMARK_LDADD:     ${BENCHMARK_LDADD}
  BENCHMARK_SOURCE:    ${BENCHMARK_SOURCE}
END
else
cat >> config.report << END

Google Benchmark:
  no
END
fi

if test "$FREERADIUS_INCLUDE" != ""; then
cat >> config.report << END

FreeRADIUS client:
  FREERADIUS_INCLUDE:    ${FREERADIUS_INCLUDE}
  FREERADIUS_LIB:        ${FREERADIUS_LIB}
  FREERADIUS_DICTIONARY: ${FREERADIUS_DICTIONARY}
END
fi

cat >> config.report << END

Developer:
<<<<<<< HEAD
  Enable Debugging:       $debug_enabled
  Google Tests:           $enable_gtest
  Valgrind:               $found_valgrind
  C++ Code Coverage:      $USE_LCOV
  Logger checks:          $enable_logger_checks
  Generate Documentation: $enable_generate_docs
  Parser Generation:      $enable_generate_parser
  Perfdhcp:               $enable_perfdhcp
  Google Benchmark:       $enable_benchmark
  Kea-shell:              $enable_shell
=======
  Enable Debugging:          $debug_enabled
  Google Tests:              $enable_gtest
  Valgrind:                  $found_valgrind
  C++ Code Coverage:         $USE_LCOV
  Logger checks:             $enable_logger_checks
  Generate Documentation:    $enable_generate_docs
  Generate Parser:           $enable_generate_parser
  Generate Messages Files:   $enable_generate_messages
  Perfdhcp:                  $enable_perfdhcp
  Kea-shell:                 $enable_shell
>>>>>>> 62ad7da5

END

cat config.report
cat <<EOF

  Now you can type "make" to build Kea. Note that if you intend to
  run "make check", you must run "make" first as some files need to be
  generated by "make" before "make check" can be run.

  When running "make install" do not use any form of parallel or job
  server options (such as GNU make's -j option). Doing so may cause
  errors.

EOF<|MERGE_RESOLUTION|>--- conflicted
+++ resolved
@@ -1972,20 +1972,9 @@
 cat >> config.report << END
 
 Developer:
-<<<<<<< HEAD
-  Enable Debugging:       $debug_enabled
-  Google Tests:           $enable_gtest
-  Valgrind:               $found_valgrind
-  C++ Code Coverage:      $USE_LCOV
-  Logger checks:          $enable_logger_checks
-  Generate Documentation: $enable_generate_docs
-  Parser Generation:      $enable_generate_parser
-  Perfdhcp:               $enable_perfdhcp
-  Google Benchmark:       $enable_benchmark
-  Kea-shell:              $enable_shell
-=======
   Enable Debugging:          $debug_enabled
   Google Tests:              $enable_gtest
+  Google Benchmark:          $enable_benchmark
   Valgrind:                  $found_valgrind
   C++ Code Coverage:         $USE_LCOV
   Logger checks:             $enable_logger_checks
@@ -1994,7 +1983,6 @@
   Generate Messages Files:   $enable_generate_messages
   Perfdhcp:                  $enable_perfdhcp
   Kea-shell:                 $enable_shell
->>>>>>> 62ad7da5
 
 END
 
