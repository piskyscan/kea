--- conflicted
+++ resolved
@@ -917,11 +917,7 @@
 else
    CRYPTO_NAME="OpenSSL"
    DISABLED_CRYPTO="Botan"
-<<<<<<< HEAD
-   CRYPTO_PACKAGE="openssl-1.0.1"
-=======
    CRYPTO_PACKAGE="openssl-1.0.2"
->>>>>>> fa68968a
    AC_DEFINE_UNQUOTED([WITH_OPENSSL], [], [Compile with OpenSSL crypto])
    AC_MSG_CHECKING(for OpenSSL library)
    # from bind9
@@ -1007,29 +1003,18 @@
     dnl Check HMAC API
     AC_MSG_CHECKING([HMAC functions returning ints])
     AC_LINK_IFELSE(
-<<<<<<< HEAD
-         [AC_LANG_PROGRAM([#include <openssl/hmac.h>],
-                          [HMAC_CTX ctx, tmp;
-=======
          [AC_LANG_PROGRAM([#include <openssl/opensslv.h>
                            #include <openssl/hmac.h>],
                           [#if OPENSSL_VERSION_NUMBER < 0x10100000L
                            HMAC_CTX ctx, tmp;
->>>>>>> fa68968a
                            int n = HMAC_Init(&ctx, NULL, 0, NULL);
                            n += HMAC_Update(&ctx, NULL, 0);
                            n += HMAC_CTX_copy(&tmp, &ctx);
                            n += HMAC_Final(&tmp, NULL, NULL);
-<<<<<<< HEAD
-                           ])],
-         [AC_MSG_RESULT([yes])],
-         [AC_MSG_ERROR([HMAC functions return void: the OpenSSL version should be too old, please change for >= 1.0.1])])
-=======
                            #endif
                            ])],
          [AC_MSG_RESULT([yes])],
          [AC_MSG_ERROR([HMAC functions return void: please use OpenSSL version 1.0.1 or later])])
->>>>>>> fa68968a
     LIBS=${LIBS_SAVED}
     CPPFLAGS=${CPPFLAGS_SAVED}
 fi
@@ -1401,11 +1386,7 @@
 if test $enable_gtest != "no"; then
    AC_MSG_CHECKING([if Google Test is compatible with the compiler])
    CPPFLAGS_SAVED=$CPPFLAGS
-<<<<<<< HEAD
    CPPFLAGS="$CPPFLAGS $BOOST_INCLUDES $GTEST_INCLUDES"
-=======
-   CPPFLAGS="$CPPFLAGS $GTEST_INCLUDES"
->>>>>>> fa68968a
    AC_COMPILE_IFELSE(
        [AC_LANG_PROGRAM(
            [#include <boost/shared_ptr.hpp>
@@ -1416,11 +1397,7 @@
             }],
 	    [return 0;])],
 	[AC_MSG_RESULT(yes)],
-<<<<<<< HEAD
     	[AC_MSG_ERROR([XXX_TRUE() Google Test macros won't compile; the most likely reason is that a later version of Google Test is required])])
-=======
-    	[AC_MSG_ERROR([XXX_TRUE() Gtest macros won't compile: please use a different version of Gtest, e.g., git one])])
->>>>>>> fa68968a
     CPPFLAGS=$CPPFLAGS_SAVED
 fi
 	    
