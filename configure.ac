#                                               -*- Autoconf -*-
# Process this file with autoconf to produce a configure script.

AC_PREREQ([2.59])
AC_INIT(bind10-devel, 20110322, bind10-dev@isc.org)
AC_CONFIG_SRCDIR(README)
AM_INIT_AUTOMAKE
AC_CONFIG_HEADERS([config.h])

# Checks for programs.
AC_PROG_CXX

# Libtool configuration
#
# On FreeBSD (and probably some others), clang++ does not meet an autoconf
# assumption in identifying libtool configuration regarding shared library:
# the configure script will execute "$CC -shared $CFLAGS/$CXXFLAGS -v" and
# expect the output contains -Lxxx or -Ryyy.  This is the case for g++, but
# not for clang++, and, as a result, it will cause various errors in linking
# programs or running them with a shared object (such as some of our python
# scripts).
# To work around this problem we define a temporary variable
# "CXX_LIBTOOL_LDFLAGS".  It's expected to be defined as, e.g, "-L/usr/lib"
# to temporarily fake the output so that it will be compatible with that of
# g++.
CFLAGS_SAVED=$CFLAGS
CXXFLAGS_SAVED=$CXXFLAGS
CFLAGS="$CFLAGS $CXX_LIBTOOL_LDFLAGS"
CXXFLAGS="$CXXFLAGS $CXX_LIBTOOL_LDFLAGS"
AC_PROG_LIBTOOL
CFLAGS=$CFLAGS_SAVED
CXXFLAGS=$CXXFLAGS_SAVED

# Use C++ language
AC_LANG([C++])

# Identify the compiler: this check must be after AC_PROG_CXX and AC_LANG.
AM_CONDITIONAL(USE_GXX, test "X${GXX}" = "Xyes")
AC_CHECK_DECL([__SUNPRO_CC], [SUNCXX="yes"], [SUNCXX="no"])
AC_CHECK_DECL([__clang__], [CLANGPP="yes"], [CLANGPP="no"])
AM_CONDITIONAL(USE_CLANGPP, test "X${CLANGPP}" = "Xyes")

# Linker options

# check -R rather than gcc specific -rpath to be as portable as possible.
AC_MSG_CHECKING([whether -R flag is available in linker])
LDFLAGS_SAVED="$LDFLAGS"
LDFLAGS="$LDFLAGS -R/usr/lib"
AC_TRY_LINK([],[],
	[ AC_MSG_RESULT(yes)
		rpath_available=yes
	],[ AC_MSG_RESULT(no)
	rpath_available=no
	])
LDFLAGS=$LDFLAGS_SAVED

# allow building programs with static link.  we need to make it selective
# because loadable modules cannot be statically linked.
AC_ARG_ENABLE([static-link],
AC_HELP_STRING([--enable-static-link],
  [build programs with static link [[default=no]]]),
  [enable_static_link=yes], [enable_static_link=no])
AM_CONDITIONAL(USE_STATIC_LINK, test $enable_static_link = yes)

# Check validity about some libtool options
if test $enable_static_link = yes -a $enable_static = no; then
	AC_MSG_ERROR([--enable-static-link requires --enable-static])
fi
if test $enable_shared = no; then
	AC_MSG_ERROR([BIND 10 requires shared libraries to be built])
fi

AC_ARG_ENABLE(boost-threads,
AC_HELP_STRING([--enable-boost-threads],
  [use boost threads. Currently this only means using its locks instead of dummy locks, in the cache and NSAS]),
  use_boost_threads=$enableval, use_boost_threads=no)

# allow configuring without setproctitle.
AC_ARG_ENABLE(setproctitle-check,
AC_HELP_STRING([--disable-setproctitle-check],
  [do not check for python setproctitle module (used to give nice names to python processes)]),
  setproctitle_check=$enableval, setproctitle_check=yes)

# OS dependent configuration
SET_ENV_LIBRARY_PATH=no
ENV_LIBRARY_PATH=LD_LIBRARY_PATH

case "$host" in
*-solaris*)
	# Solaris requires special definitions to get some standard libraries
	# (e.g. getopt(3)) available with common used header files.
	CPPFLAGS="$CPPFLAGS -D_XPG4_2 -D__EXTENSIONS__"
	;;
*-apple-darwin*)
	# libtool doesn't work perfectly with Darwin: libtool embeds the
	# final install path in dynamic libraries and our loadable python
	# modules always refer to that path even if it's loaded within the
	# source tree.  This prevents pre-install tests from working.
	# To work around this problem we explicitly specify paths to dynamic
	# libraries when we use them in the source tree.
	SET_ENV_LIBRARY_PATH=yes
	ENV_LIBRARY_PATH=DYLD_LIBRARY_PATH
	;;
esac
AM_CONDITIONAL(SET_ENV_LIBRARY_PATH, test $SET_ENV_LIBRARY_PATH = yes)
AC_SUBST(SET_ENV_LIBRARY_PATH)
AC_SUBST(ENV_LIBRARY_PATH)

m4_define([_AM_PYTHON_INTERPRETER_LIST], [python python3 python3.1])
AC_ARG_WITH([pythonpath],
AC_HELP_STRING([--with-pythonpath=PATH],
  [specify an absolute path to python executable when automatic version check (incorrectly) fails]),
  [python_path="$withval"], [python_path="auto"])
if test "$python_path" = auto; then
	AM_PATH_PYTHON([3.1])
else
	# Older versions of automake can't handle python3 well.  This is an
	# in-house workaround for them.
	PYTHON=$python_path
	AC_SUBST(PYTHON)
	PYTHON_PREFIX='${prefix}'
	AC_SUBST(PYTHON_PREFIX)
	PYTHON_EXEC_PREFIX='$(exec_prefix)'
	AC_SUBST(PYTHON_EXEC_PREFIX)
	PYTHON_VERSION=[`$PYTHON -c "import sys; sys.stdout.write(sys.version[:3])"`]
	if test `echo "$PYTHON_VERSION >= 3.1" | bc` != 1 ; then
		AC_MSG_ERROR(["Python version too old: $PYTHON_VERSION, need 3.1 or higher"])
	fi
	AC_SUBST(PYTHON_VERSION)
	PYTHON_PLATFORM=`$PYTHON -c "import sys; print(sys.platform)"`
	AC_SUBST(PYTHON_PLATFORM)
	pythondir='${prefix}/lib/python'$PYTHON_VERSION'/site-packages'
	AC_SUBST(pythondir)
	pkgpythondir='${pythondir}/'$PACKAGE
	AC_SUBST(pkgpythondir)
	pyexecdir='${exec_prefix}/lib/python'$PYTHON_VERSION'/site-packages'
	AC_SUBST(pyexecdir)
	pkgpyexecdir='${pyexecdir}/'$PACKAGE
	AC_SUBST(pkgpyexecdir)
fi

# Check for python development environments
if test -x ${PYTHON}-config; then
	PYTHON_INCLUDES=`${PYTHON}-config --includes`

	for flag in `${PYTHON}-config --ldflags`; do
		# add any '-L..." flags to PYTHON_LDFLAGS
		flag=`echo $flag | sed -ne 's/^\(\-L.*\)$/\1/p'`
		if test "X${flag}" != X; then
			PYTHON_LDFLAGS="$PYTHON_LDFLAGS ${flag}"
		fi
	done
	# on some platforms, ${PYTHON}-config --ldflags doesn't provide a -L
	# option while having the library under a non trivial directory.
	# as a workaround we try the "lib" sub directory under the common
	# prefix for this python.
	if test -z "${PYTHON_LDFLAGS}"; then
		PYTHON_LDFLAGS="-L`${PYTHON}-config --prefix`/lib"
	fi
else
	if test "X$PYTHON_INCLUDES" = X -o "X$PYTHON_LDFLAGS" = X; then
		AC_MSG_WARN([${PYTHON}-config does not exist or is not executable, so we could not detect python development environment.  Your system may require an additional package (e.g. "python3-dev").  Alternatively, if you are sure you have python headers and libraries, define PYTHON_INCLUDES and PYTHON_LDFLAGS and run this script.])
	fi
fi

# Some OSes including NetBSD don't install libpython.so in a well known path.
# To avoid requiring dynamic library path with our python wrapper loadable
# modules, we embed the path to the modules when possible.  We do this even
# when the path is known in the common operational environment (e.g. when
# it's stored in a common "hint" file) for simplicity.
if test $rpath_available = yes; then
	python_rpath=
	for flag in ${PYTHON_LDFLAGS}; do
		python_rpath="${python_rpath} `echo $flag | sed -ne 's/^\(\-L\)/-R/p'`"
	done
	PYTHON_LDFLAGS="${PYTHON_LDFLAGS} ${python_rpath}"
fi

AC_SUBST(PYTHON_INCLUDES)
AC_SUBST(PYTHON_LDFLAGS)

CPPFLAGS_SAVED="$CPPFLAGS"
CPPFLAGS="$CPPFLAGS ${PYTHON_INCLUDES}"
AC_CHECK_HEADERS([Python.h],, AC_MSG_ERROR([Missing Python.h]))
CPPFLAGS="$CPPFLAGS_SAVED"

# Check for python library.  Needed for Python-wrapper libraries.
LDFLAGS_SAVED="$LDFLAGS"
LDFLAGS="$LDFLAGS $PYTHON_LDFLAGS"
python_bin="python${PYTHON_VERSION}"
AC_CHECK_LIB($python_bin, main, python_lib=$python_bin, python_lib=no)
if test $python_lib != "no"; then
	PYTHON_LIB="-l$python_lib"
fi
AC_SUBST(PYTHON_LIB)
LDFLAGS=$LDFLAGS_SAVED

# Check for the setproctitle module
if test "$setproctitle_check" = "yes" ; then
    AC_MSG_CHECKING(for setproctitle module)
    if "$PYTHON" -c 'import setproctitle' 2>/dev/null ; then
        AC_MSG_RESULT(ok)
    else
        AC_MSG_RESULT(missing)
        AC_MSG_WARN([Missing setproctitle python module.
Use --disable-setproctitle-check to skip this check.
In this case we will continue, but naming of python processes will not work.])
    fi
fi

# TODO: check for _sqlite3.py module

# Compiler dependent settings: define some mandatory CXXFLAGS here.
# We also use a separate variable B10_CXXFLAGS.  This will (and should) be
# used as the default value for each specific AM_CXXFLAGS:
# AM_CXXFLAGS = $(B10_CXXFLAGS)
# AM_CXXFLAGS += ... # add module specific flags
# We need this so that we can disable some specific compiler warnings per
# module basis; since AM_CXXFLAGS are placed before CXXFLAGS, and since
# gcc's -Wno-XXX option must be specified after -Wall or -Wextra, we cannot
# specify the default warning flags in CXXFLAGS and let specific modules
# "override" the default.

# This may be used to try linker flags.
AC_DEFUN([BIND10_CXX_TRY_FLAG], [
  AC_MSG_CHECKING([whether $CXX supports $1])

  bind10_save_CXXFLAGS="$CXXFLAGS"
  CXXFLAGS="$CXXFLAGS $1"

  AC_LINK_IFELSE([int main(void){ return 0;} ],
                 [bind10_cxx_flag=yes], [bind10_cxx_flag=no])
  CXXFLAGS="$bind10_save_CXXFLAGS"

  if test "x$bind10_cxx_flag" = "xyes"; then
    ifelse([$2], , :, [$2])
  else
    ifelse([$3], , :, [$3])
  fi

  AC_MSG_RESULT([$bind10_cxx_flag])
])

werror_ok=0

# SunStudio compiler requires special compiler options for boost
# (http://blogs.sun.com/sga/entry/boost_mini_howto)
if test "$SUNCXX" = "yes"; then
CXXFLAGS="$CXXFLAGS -library=stlport4 -features=tmplife -features=tmplrefstatic"
MULTITHREADING_FLAG="-mt"
fi

BIND10_CXX_TRY_FLAG(-Wno-missing-field-initializers,
	[WARNING_NO_MISSING_FIELD_INITIALIZERS_CFLAG="-Wno-missing-field-initializers"])
AC_SUBST(WARNING_NO_MISSING_FIELD_INITIALIZERS_CFLAG)

# gcc specific settings:
if test "X$GXX" = "Xyes"; then
B10_CXXFLAGS="-Wall -Wextra -Wwrite-strings -Woverloaded-virtual -Wno-sign-compare"
case "$host" in
*-solaris*)
	MULTITHREADING_FLAG=-pthreads
	;;
*)
	MULTITHREADING_FLAG=-pthread
	;;
esac

# Certain versions of gcc (g++) have a bug that incorrectly warns about
# the use of anonymous name spaces even if they're closed in a single
# translation unit.  For these versions we have to disable -Werror.
CXXFLAGS_SAVED="$CXXFLAGS"
CXXFLAGS="$CXXFLAGS $B10_CXXFLAGS -Werror"
AC_MSG_CHECKING(for in-TU anonymous namespace breakage)
AC_TRY_COMPILE([namespace { class Foo {}; }
namespace isc {class Bar {Foo foo_;};} ],,
	[AC_MSG_RESULT(no)
	 werror_ok=1
	 B10_CXXFLAGS="$B10_CXXFLAGS -Werror"],
	[AC_MSG_RESULT(yes)])
CXXFLAGS="$CXXFLAGS_SAVED"

fi				dnl GXX = yes

AM_CONDITIONAL(GCC_WERROR_OK, test $werror_ok = 1)

# produce PIC unless we disable shared libraries. need this for python bindings.
if test $enable_shared != "no" -a "X$GXX" = "Xyes"; then
   B10_CXXFLAGS="$B10_CXXFLAGS -fPIC"
fi

AC_SUBST(B10_CXXFLAGS)

# Checks for libraries.

AC_SEARCH_LIBS(inet_pton, [nsl])
AC_SEARCH_LIBS(recvfrom, [socket])
AC_SEARCH_LIBS(nanosleep, [rt])

# Checks for header files.

# Checks for typedefs, structures, and compiler characteristics.
AC_HEADER_STDBOOL
AC_TYPE_SIZE_T



AC_MSG_CHECKING(for sa_len in struct sockaddr)
AC_TRY_COMPILE([
#include <sys/types.h>
#include <sys/socket.h>],
[struct sockaddr sa; sa.sa_len = 0; return (0);],
        [AC_MSG_RESULT(yes)
        AC_DEFINE(HAVE_SA_LEN, 1, [Define to 1 if sockaddr has a sa_len member, and corresponding sin_len and sun_len])],
        AC_MSG_RESULT(no))

AC_ARG_WITH(pycoverage,
[  --with-pycoverage[=PROGRAM]         enable python code coverage using the specified coverage], pycoverage="$withval", pycoverage="no")
if test "$pycoverage" = "no" ; then
	# just run the tests normally with python
	PYCOVERAGE_RUN="${PYTHON}"
	USE_PYCOVERAGE="no"
elif test "$pycoverage" = "yes" ; then
	PYCOVERAGE="coverage"
	PYCOVERAGE_RUN="${PYCOVERAGE} run --branch --append"
	USE_PYCOVERAGE="yes"
else
	PYCOVERAGE="$pycoverage"
	PYCOVERAGE_RUN="${PYCOVERAGE} run --branch --append"
	USE_PYCOVERAGE="yes"
fi
AM_CONDITIONAL(ENABLE_PYTHON_COVERAGE, test x$USE_PYCOVERAGE != xno)
AC_SUBST(PYCOVERAGE)
AC_SUBST(PYCOVERAGE_RUN)
AC_SUBST(USE_PYCOVERAGE)

AC_ARG_WITH(lcov,
[  --with-lcov[=PROGRAM]         enable gtest and coverage target using the specified lcov], lcov="$withval", lcov="no")

AC_ARG_WITH(gtest,
[  --with-gtest=PATH       specify a path to gtest header files (PATH/include) and library (PATH/lib)],
    gtest_path="$withval", gtest_path="no")

USE_LCOV="no"
if test "$lcov" != "no"; then
	# force gtest if not set
	if test "$gtest_path" = "no"; then
#		AC_MSG_ERROR("lcov needs gtest for test coverage report")
		AC_MSG_NOTICE([gtest support is now enabled, because used by coverage tests])
		gtest_path="yes"
	fi
	if test "$lcov" != "yes"; then
		LCOV=$lcov
	else
		AC_PATH_PROG([LCOV], [lcov])
	fi
	if test -x "${LCOV}"; then
		USE_LCOV="yes"
	else
		AC_MSG_ERROR([Cannot find lcov.])
	fi
	# is genhtml always in the same directory?
	GENHTML=`echo "$LCOV" | sed s/lcov$/genhtml/`
	if test ! -x $GENHTML; then
		AC_MSG_ERROR([genhtml not found, needed for lcov])
	fi
	# GCC specific?
	CXXFLAGS="$CXXFLAGS -fprofile-arcs -ftest-coverage"
	LIBS=" $LIBS -lgcov"
	AC_SUBST(CPPFLAGS)
	AC_SUBST(LIBS)
	AC_SUBST(LCOV)
	AC_SUBST(GENHTML)
fi
AC_SUBST(USE_LCOV)

#
# Configure Boost header path
#
# If explicitly specified, use it.
AC_ARG_WITH([boost-include],
  AC_HELP_STRING([--with-boost-include=PATH],
    [specify exact directory for Boost headers]),
    [boost_include_path="$withval"])
# If not specified, try some common paths.
if test -z "$with_boost_include"; then
	boostdirs="/usr/local /usr/pkg /opt /opt/local"
	for d in $boostdirs
	do
		if test -f $d/include/boost/shared_ptr.hpp; then
			boost_include_path=$d/include
			break
		fi
	done
fi
CPPFLAGS_SAVES="$CPPFLAGS"
if test "${boost_include_path}" ; then
	BOOST_INCLUDES="-I${boost_include_path}"
	CPPFLAGS="$CPPFLAGS $BOOST_INCLUDES"
fi
AC_CHECK_HEADERS([boost/shared_ptr.hpp boost/foreach.hpp boost/interprocess/sync/interprocess_upgradable_mutex.hpp boost/date_time/posix_time/posix_time_types.hpp boost/bind.hpp boost/function.hpp],,
  AC_MSG_ERROR([Missing required header files.]))
CPPFLAGS="$CPPFLAGS_SAVES"
AC_SUBST(BOOST_INCLUDES)


if test "${use_boost_threads}" = "yes" ; then
    AC_DEFINE([USE_BOOST_THREADS], [], [Use boost threads])

    # Using boost::mutex can result in requiring libboost_thread with older
    # versions of Boost.  We'd like to avoid relying on a compiled Boost library
    # whenever possible, so we need to check for it step by step.
    #
    # NOTE: another fix of this problem is to simply require newer versions of
    # boost.  If we choose that solution we should simplify the following tricky
    # checks accordingly and all Makefile.am's that refer to NEED_LIBBOOST_THREAD.
    AC_MSG_CHECKING(for boost::mutex)
    CPPFLAGS_SAVES="$CPPFLAGS"
    LIBS_SAVES="$LIBS"
    CPPFLAGS="$BOOST_INCLUDES $CPPFLAGS $MULTITHREADING_FLAG"
    need_libboost_thread=0
    need_sunpro_workaround=0
    AC_TRY_LINK([
    #include <boost/thread.hpp>
    ],[
    boost::mutex m;
    ],
        [ AC_MSG_RESULT(yes (without libboost_thread)) ],
        # there is one specific problem with SunStudio 5.10
        # where including boost/thread causes a compilation failure
        # There is a workaround in boost but it checks the version not being 5.10
        # This will probably be fixed in the future, in which case this
        # is only a temporary workaround
        [ AC_TRY_LINK([
    #if defined(__SUNPRO_CC) && __SUNPRO_CC == 0x5100
    #undef __SUNPRO_CC
    #define __SUNPRO_CC 0x5090
    #endif
    #include <boost/thread.hpp>
    ],[
    boost::mutex m;
    ],
        [ AC_MSG_RESULT(yes (with SUNOS workaround))
          need_sunpro_workaround=1 ],
            [ LIBS=" $LIBS -lboost_thread"
          AC_TRY_LINK([
    #include <boost/thread.hpp>
    ],[
    boost::mutex m;
    ],
              [ AC_MSG_RESULT(yes (with libboost_thread))
                need_libboost_thread=1 ],
              [ AC_MSG_RESULT(no)
                AC_MSG_ERROR([boost::mutex cannot be linked in this build environment.
    Perhaps you are using an older version of Boost that requires libboost_thread for the mutex support, which does not appear to be available.
    You may want to check the availability of the library or to upgrade Boost.])
              ])])])
    CPPFLAGS="$CPPFLAGS_SAVES"
    LIBS="$LIBS_SAVES"
    AM_CONDITIONAL(NEED_LIBBOOST_THREAD, test $need_libboost_thread = 1)
    if test $need_sunpro_workaround = 1; then
        AC_DEFINE([NEED_SUNPRO_WORKAROUND], [], [Need boost sunstudio workaround])
    fi
else
    AM_CONDITIONAL(NEED_LIBBOOST_THREAD, test "${use_boost_threads}" = "yes")
fi


#
# Check availability of gtest, which will be used for unit tests.
#
if test "$gtest_path" != "no"
then
	if test "$gtest_path" != "yes"; then
		GTEST_PATHS=$gtest_path
		if test -x "${gtest_path}/bin/gtest-config" ; then
			GTEST_CONFIG="${gtest_path}/bin/gtest-config"
		fi
	else
		AC_PATH_PROG([GTEST_CONFIG], [gtest-config])
	fi
	if test -x "${GTEST_CONFIG}" ; then :
		# using cppflags instead of cxxflags
		GTEST_INCLUDES=`${GTEST_CONFIG} --cppflags`
		GTEST_LDFLAGS=`${GTEST_CONFIG} --ldflags`
		GTEST_LDADD=`${GTEST_CONFIG} --libs`
		GTEST_FOUND="true"
	else
		AC_MSG_WARN([Unable to locate Google Test gtest-config.])
		if test -z "${GTEST_PATHS}" ; then
			GTEST_PATHS="/usr /usr/local"
		fi
		GTEST_FOUND="false"
	fi
	if test "${GTEST_FOUND}" != "true"; then
		GTEST_FOUND="false"
		for dir in $GTEST_PATHS; do
			if test -f "$dir/include/gtest/gtest.h"; then
				GTEST_INCLUDES="-I$dir/include"
				GTEST_LDFLAGS="-L$dir/lib"
				GTEST_LDADD="-lgtest"
				GTEST_FOUND="true"
				break
			fi
		done
	fi
	if test "${GTEST_FOUND}" != "true"; then
		AC_MSG_ERROR([Cannot find gtest in: $GTEST_PATHS])
	fi
else
	GTEST_INCLUDES=
	GTEST_LDFLAGS=
	GTEST_LDADD=
fi
AM_CONDITIONAL(HAVE_GTEST, test $gtest_path != "no")
AC_SUBST(GTEST_INCLUDES)
AC_SUBST(GTEST_LDFLAGS)
AC_SUBST(GTEST_LDADD)

dnl check for pkg-config itself so we don't try the m4 macro without pkg-config
AC_CHECK_PROG(HAVE_PKG_CONFIG, pkg-config, yes, no)
if test "x$HAVE_PKG_CONFIG" = "xno" ; then
  AC_MSG_ERROR(Please install pkg-config)
fi
PKG_CHECK_MODULES(SQLITE, sqlite3 >= 3.3.9, enable_features="$enable_features SQLite3")

# I can't get some of the #include <asio.hpp> right without this
# TODO: find the real cause of asio/boost wanting pthreads
# (this currently only occurs for src/lib/cc/session_unittests)
PTHREAD_LDFLAGS=
AC_CHECK_LIB(pthread, pthread_create,[ PTHREAD_LDFLAGS=-lpthread ], [])
AC_SUBST(PTHREAD_LDFLAGS)

AC_SUBST(MULTITHREADING_FLAG)

#
# ASIO: we extensively use it as the C++ event management module.
#
# Use local ASIO headers from ext
#
CPPFLAGS="$CPPFLAGS -I\$(top_srcdir)/ext/asio"
#
# Use our 'coroutine' header from ext
CPPFLAGS="$CPPFLAGS -I\$(top_srcdir)/ext/coroutine"
#
# Disable threads: Currently we don't use them.
CPPFLAGS="$CPPFLAGS -DASIO_DISABLE_THREADS=1"
#
# kqueue portability: ASIO uses kqueue by default if it's available (it's
# generally available in BSD variants).  Unfortunately, some public
# implementation of kqueue forces a conversion from a pointer to an integer,
# which is prohibited in C++ unless reinterpret_cast, C++'s most evil beast
# (and ASIO doesn't use it anyway) is used.  This will cause build error for
# some of our C++ files including ASIO header files.  The following check
# detects such cases and tells ASIO not to use kqueue if so.
AC_CHECK_FUNC(kqueue, ac_cv_have_kqueue=yes, ac_cv_have_kqueue=no)
if test "X$ac_cv_have_kqueue" = "Xyes"; then
	AC_MSG_CHECKING([whether kqueue EV_SET compiles in C++])
	AC_TRY_COMPILE([
#include <sys/types.h>
#include <sys/param.h>
#include <sys/event.h>],
[char* udata;
EV_SET(NULL, 0, 0, 0, 0, 0, udata);],
	[AC_MSG_RESULT(yes)],
	[AC_MSG_RESULT([no, disable kqueue for ASIO])
	 CPPFLAGS="$CPPFLAGS -DASIO_DISABLE_KQUEUE=1"
	])
fi

# /dev/poll issue: ASIO uses /dev/poll by default if it's available (generally
# the case with Solaris).  Unfortunately its /dev/poll specific code would
# trigger the gcc's "missing-field-initializers" warning, which would
# subsequently make the build fail with -Werror.  Further, older versions of
# gcc don't provide an option to selectively suppress this warning.
# So, for the moment, we simply disable the use of /dev/poll.  Unless we
# implement recursive DNS server with randomized ports, we don't need the
# scalability that /dev/poll can provide, so this decision wouldn't affect
# run time performance.  Hopefully we can find a better solution or the ASIO
# code will be updated by the time we really need it.
AC_CHECK_HEADERS(sys/devpoll.h, ac_cv_have_devpoll=yes, ac_cv_have_devpoll=no)
if test "X$ac_cv_have_devpoll" = "Xyes" -a "X$GXX" = "Xyes"; then
	CPPFLAGS="$CPPFLAGS -DASIO_DISABLE_DEV_POLL=1"
fi

#
# Perl is optional; it is used only by some of the system test scripts.
#
AC_PATH_PROGS(PERL, perl5 perl)
AC_SUBST(PERL)

AC_ARG_ENABLE(man, [AC_HELP_STRING([--enable-man],
  [regenerate man pages [default=no]])], enable_man=yes, enable_man=no)

AM_CONDITIONAL(ENABLE_MAN, test x$enable_man != xno)

AC_ARG_ENABLE(install-configurations,
  [AC_HELP_STRING([--disable-install-configurations],
  [do not install configuration])], install_configurations=$enableval, install_configurations=yes)

AM_CONDITIONAL(INSTALL_CONFIGURATIONS, test x$install_configurations = xyes || test x$install_configurations = xtrue)

AC_CONFIG_FILES([Makefile
                 doc/Makefile
                 doc/guide/Makefile
                 src/Makefile
                 src/bin/Makefile
                 src/bin/bind10/Makefile
                 src/bin/bind10/tests/Makefile
                 src/bin/cmdctl/Makefile
                 src/bin/cmdctl/tests/Makefile
                 src/bin/bindctl/Makefile
                 src/bin/bindctl/tests/Makefile
                 src/bin/cfgmgr/Makefile
                 src/bin/cfgmgr/tests/Makefile
                 src/bin/host/Makefile
                 src/bin/loadzone/Makefile
                 src/bin/loadzone/tests/correct/Makefile
                 src/bin/loadzone/tests/error/Makefile
                 src/bin/msgq/Makefile
                 src/bin/msgq/tests/Makefile
                 src/bin/auth/Makefile
                 src/bin/auth/tests/Makefile
                 src/bin/auth/benchmarks/Makefile
<<<<<<< HEAD
                 src/bin/resolver/Makefile
                 src/bin/resolver/tests/Makefile
=======
                 src/bin/sockcreator/Makefile
                 src/bin/sockcreator/tests/Makefile
>>>>>>> fa743a8d
                 src/bin/xfrin/Makefile
                 src/bin/xfrin/tests/Makefile
                 src/bin/xfrout/Makefile
                 src/bin/xfrout/tests/Makefile
                 src/bin/zonemgr/Makefile
                 src/bin/zonemgr/tests/Makefile
                 src/bin/stats/Makefile
                 src/bin/stats/tests/Makefile
                 src/bin/stats/tests/isc/Makefile
                 src/bin/stats/tests/isc/cc/Makefile
                 src/bin/stats/tests/isc/config/Makefile
                 src/bin/stats/tests/isc/util/Makefile
                 src/bin/stats/tests/testdata/Makefile
                 src/bin/usermgr/Makefile
                 src/bin/tests/Makefile
                 src/lib/Makefile
                 src/lib/asiolink/Makefile
                 src/lib/asiolink/tests/Makefile
                 src/lib/bench/Makefile
                 src/lib/bench/example/Makefile
                 src/lib/bench/tests/Makefile
                 src/lib/cc/Makefile
                 src/lib/cc/tests/Makefile
                 src/lib/python/Makefile
                 src/lib/python/isc/Makefile
                 src/lib/python/isc/util/Makefile
                 src/lib/python/isc/util/tests/Makefile
                 src/lib/python/isc/datasrc/Makefile
                 src/lib/python/isc/datasrc/tests/Makefile
                 src/lib/python/isc/cc/Makefile
                 src/lib/python/isc/cc/tests/Makefile
                 src/lib/python/isc/config/Makefile
                 src/lib/python/isc/config/tests/Makefile
                 src/lib/python/isc/log/Makefile
                 src/lib/python/isc/log/tests/Makefile
                 src/lib/python/isc/net/Makefile
                 src/lib/python/isc/net/tests/Makefile
                 src/lib/python/isc/notify/Makefile
                 src/lib/python/isc/notify/tests/Makefile
                 src/lib/python/isc/testutils/Makefile
                 src/lib/config/Makefile
                 src/lib/config/tests/Makefile
                 src/lib/config/tests/testdata/Makefile
                 src/lib/dns/Makefile
                 src/lib/dns/tests/Makefile
                 src/lib/dns/tests/testdata/Makefile
                 src/lib/dns/python/Makefile
                 src/lib/dns/python/tests/Makefile
                 src/lib/exceptions/Makefile
                 src/lib/exceptions/tests/Makefile
                 src/lib/datasrc/Makefile
                 src/lib/datasrc/tests/Makefile
                 src/lib/xfr/Makefile
<<<<<<< HEAD
                 src/lib/log/Makefile
                 src/lib/log/compiler/Makefile
                 src/lib/log/tests/Makefile
                 src/lib/resolve/Makefile
                 src/lib/resolve/tests/Makefile
                 src/lib/testutils/Makefile
                 src/lib/testutils/testdata/Makefile
                 src/lib/nsas/Makefile
                 src/lib/nsas/tests/Makefile
                 src/lib/cache/Makefile
                 src/lib/cache/tests/Makefile
                 src/lib/server_common/Makefile
                 src/lib/server_common/tests/Makefile
                 tests/Makefile
                 tests/system/Makefile
=======
                 src/lib/util/Makefile
                 src/lib/util/io/Makefile
                 src/lib/util/io/tests/Makefile
                 src/lib/util/unittests/Makefile
>>>>>>> fa743a8d
               ])
AC_OUTPUT([doc/version.ent
           src/bin/cfgmgr/b10-cfgmgr.py
           src/bin/cfgmgr/tests/b10-cfgmgr_test.py
           src/bin/cmdctl/cmdctl.py
           src/bin/cmdctl/run_b10-cmdctl.sh
           src/bin/cmdctl/tests/cmdctl_test
           src/bin/cmdctl/cmdctl.spec.pre
           src/bin/xfrin/tests/xfrin_test
           src/bin/xfrin/xfrin.py
           src/bin/xfrin/run_b10-xfrin.sh
           src/bin/xfrout/xfrout.py
           src/bin/xfrout/xfrout.spec.pre
           src/bin/xfrout/tests/xfrout_test
           src/bin/xfrout/run_b10-xfrout.sh
           src/bin/resolver/resolver.spec.pre
           src/bin/resolver/spec_config.h.pre
           src/bin/zonemgr/zonemgr.py
           src/bin/zonemgr/zonemgr.spec.pre
           src/bin/zonemgr/tests/zonemgr_test
           src/bin/zonemgr/run_b10-zonemgr.sh
           src/bin/stats/stats.py
           src/bin/stats/stats_stub.py
           src/bin/stats/stats.spec.pre
           src/bin/stats/run_b10-stats.sh
           src/bin/stats/run_b10-stats_stub.sh
           src/bin/stats/tests/stats_test
           src/bin/bind10/bind10.py
           src/bin/bind10/run_bind10.sh
           src/bin/bind10/tests/bind10_test.py
           src/bin/bindctl/run_bindctl.sh
           src/bin/bindctl/bindctl_main.py
           src/bin/bindctl/tests/bindctl_test
           src/bin/loadzone/run_loadzone.sh
           src/bin/loadzone/tests/correct/correct_test.sh
           src/bin/loadzone/tests/error/error_test.sh
           src/bin/loadzone/b10-loadzone.py
           src/bin/usermgr/run_b10-cmdctl-usermgr.sh
           src/bin/usermgr/b10-cmdctl-usermgr.py
           src/bin/msgq/msgq.py
           src/bin/msgq/tests/msgq_test
           src/bin/msgq/run_msgq.sh
           src/bin/auth/auth.spec.pre
           src/bin/auth/spec_config.h.pre
           src/bin/tests/process_rename_test.py
           src/lib/config/tests/data_def_unittests_config.h
           src/lib/python/isc/config/tests/config_test
           src/lib/python/isc/cc/tests/cc_test
           src/lib/python/isc/log/tests/log_test
           src/lib/python/isc/notify/tests/notify_out_test
           src/lib/dns/gen-rdatacode.py
           src/lib/python/bind10_config.py
           src/lib/dns/tests/testdata/gen-wiredata.py
           src/lib/cc/session_config.h.pre
           src/lib/cc/tests/session_unittests_config.h
           src/lib/log/tests/run_time_init_test.sh
           tests/system/conf.sh
           tests/system/glue/setup.sh
           tests/system/glue/nsx1/b10-config.db
           tests/system/bindctl/nsx1/b10-config.db.template
          ], [
           chmod +x src/bin/cmdctl/run_b10-cmdctl.sh
           chmod +x src/bin/xfrin/run_b10-xfrin.sh
           chmod +x src/bin/xfrout/run_b10-xfrout.sh
           chmod +x src/bin/zonemgr/run_b10-zonemgr.sh
           chmod +x src/bin/stats/tests/stats_test
           chmod +x src/bin/stats/run_b10-stats.sh
           chmod +x src/bin/stats/run_b10-stats_stub.sh
           chmod +x src/bin/bind10/run_bind10.sh
           chmod +x src/bin/cmdctl/tests/cmdctl_test
           chmod +x src/bin/xfrin/tests/xfrin_test
           chmod +x src/bin/xfrout/tests/xfrout_test
           chmod +x src/bin/zonemgr/tests/zonemgr_test
           chmod +x src/bin/bindctl/tests/bindctl_test
           chmod +x src/bin/bindctl/run_bindctl.sh
           chmod +x src/bin/loadzone/run_loadzone.sh
           chmod +x src/bin/loadzone/tests/correct/correct_test.sh
           chmod +x src/bin/loadzone/tests/error/error_test.sh
           chmod +x src/bin/usermgr/run_b10-cmdctl-usermgr.sh
           chmod +x src/bin/msgq/run_msgq.sh
           chmod +x src/bin/msgq/tests/msgq_test
           chmod +x src/lib/dns/gen-rdatacode.py
           chmod +x src/lib/dns/tests/testdata/gen-wiredata.py
           chmod +x src/lib/log/tests/run_time_init_test.sh
           chmod +x tests/system/conf.sh
          ])
AC_OUTPUT

dnl Print the results
dnl

cat > config.report << END

     BIND 10 source configure results:
    -=-=-=-=-=-=-=-=-=-=-=-=-=-=-=-=-=-

Package:
  Name:          $PACKAGE_NAME
  Version:       $PACKAGE_VERSION

C++ Compiler:    $CXX

Flags:
  DEFS:          $DEFS
  CPPFLAGS:      $CPPFLAGS
  CXXFLAGS:      $CXXFLAGS
  B10_CXXFLAGS:  $B10_CXXFLAGS
dnl includes too
  Python:        ${PYTHON_INCLUDES}
                 ${PYTHON_LDFLAGS}
                 ${PYTHON_LIB}
  Boost:         ${BOOST_INCLUDES}
  SQLite:        $SQLITE_CFLAGS
                 $SQLITE_LIBS

Features:
  $enable_features

Developer:
  Google Tests:  $gtest_path
  C++ Code Coverage: $USE_LCOV
  Python Code Coverage: $USE_PYCOVERAGE
  Generate Manuals:  $enable_man

END

cat config.report
cat <<EOF

  Now you can type "make" to build BIND 10

EOF<|MERGE_RESOLUTION|>--- conflicted
+++ resolved
@@ -622,13 +622,10 @@
                  src/bin/auth/Makefile
                  src/bin/auth/tests/Makefile
                  src/bin/auth/benchmarks/Makefile
-<<<<<<< HEAD
                  src/bin/resolver/Makefile
                  src/bin/resolver/tests/Makefile
-=======
                  src/bin/sockcreator/Makefile
                  src/bin/sockcreator/tests/Makefile
->>>>>>> fa743a8d
                  src/bin/xfrin/Makefile
                  src/bin/xfrin/tests/Makefile
                  src/bin/xfrout/Makefile
@@ -682,7 +679,6 @@
                  src/lib/datasrc/Makefile
                  src/lib/datasrc/tests/Makefile
                  src/lib/xfr/Makefile
-<<<<<<< HEAD
                  src/lib/log/Makefile
                  src/lib/log/compiler/Makefile
                  src/lib/log/tests/Makefile
@@ -698,12 +694,10 @@
                  src/lib/server_common/tests/Makefile
                  tests/Makefile
                  tests/system/Makefile
-=======
                  src/lib/util/Makefile
                  src/lib/util/io/Makefile
                  src/lib/util/io/tests/Makefile
                  src/lib/util/unittests/Makefile
->>>>>>> fa743a8d
                ])
 AC_OUTPUT([doc/version.ent
            src/bin/cfgmgr/b10-cfgmgr.py
