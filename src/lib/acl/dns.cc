// Copyright (C) 2011  Internet Systems Consortium, Inc. ("ISC")
//
// Permission to use, copy, modify, and/or distribute this software for any
// purpose with or without fee is hereby granted, provided that the above
// copyright notice and this permission notice appear in all copies.
//
// THE SOFTWARE IS PROVIDED "AS IS" AND ISC DISCLAIMS ALL WARRANTIES WITH
// REGARD TO THIS SOFTWARE INCLUDING ALL IMPLIED WARRANTIES OF MERCHANTABILITY
// AND FITNESS.  IN NO EVENT SHALL ISC BE LIABLE FOR ANY SPECIAL, DIRECT,
// INDIRECT, OR CONSEQUENTIAL DAMAGES OR ANY DAMAGES WHATSOEVER RESULTING FROM
// LOSS OF USE, DATA OR PROFITS, WHETHER IN AN ACTION OF CONTRACT, NEGLIGENCE
// OR OTHER TORTIOUS ACTION, ARISING OUT OF OR IN CONNECTION WITH THE USE OR
// PERFORMANCE OF THIS SOFTWARE.

<<<<<<< HEAD
#include <memory>
#include <string>
#include <vector>

#include <boost/shared_ptr.hpp>

#include <exceptions/exceptions.h>

#include <cc/data.h>

#include <acl/dns.h>
#include <acl/ip_check.h>
#include <acl/loader.h>

using namespace std;
using boost::shared_ptr;
using namespace isc::data;
=======
#include "dns.h"
#include "logic_check.h"

using boost::shared_ptr;
>>>>>>> b250ca76

namespace isc {
namespace acl {

/// The specialization of \c IPCheck for access control with \c RequestContext.
///
/// It returns \c true if the remote (source) IP address of the request
/// matches the expression encapsulated in the \c IPCheck, and returns
/// \c false if not.
///
/// \note The match logic is expected to be extended as we add
/// more match parameters (at least there's a plan for TSIG key).
template <>
bool
IPCheck<dns::RequestContext>::matches(
    const dns::RequestContext& request) const
{
    return (compare(request.remote_address.getData(),
                    request.remote_address.getFamily()));
}

namespace dns {

vector<string>
internal::RequestCheckCreator::names() const {
    // Probably we should eventually build this vector in a more
    // sophisticated way.  For now, it's simple enough to hardcode
    // everything.
    vector<string> supported_names;
    supported_names.push_back("from");
    return (supported_names);
}

shared_ptr<RequestCheck>
internal::RequestCheckCreator::create(const string& name,
                                      ConstElementPtr definition,
                                      // unused:
                                      const acl::Loader<RequestContext>&)
{
    if (!definition) {
        isc_throw(LoaderError,
                  "NULL pointer is passed to RequestCheckCreator");
    }

    if (name == "from") {
        return (shared_ptr<internal::RequestIPCheck>(
                    new internal::RequestIPCheck(definition->stringValue())));
    } else {
        // This case shouldn't happen (normally) as it should have been
        // rejected at the loader level.  But we explicitly catch the case
        // and throw an exception for that.
        isc_throw(LoaderError, "Invalid check name for RequestCheck: " <<
                  name);
    }
}

RequestLoader&
getRequestLoader() {
    static RequestLoader* loader(NULL);
    if (loader == NULL) {
<<<<<<< HEAD
        // Creator registration may throw, so we first store the new loader
        // in an auto pointer in order to provide the strong exception
        // guarantee.
        auto_ptr<RequestLoader> loader_ptr =
            auto_ptr<RequestLoader>(new RequestLoader(REJECT));

        // Register default check creator(s)
        loader_ptr->registerCreator(shared_ptr<internal::RequestCheckCreator>(
                                        new internal::RequestCheckCreator()));

        // From this point there shouldn't be any exception thrown
        loader = loader_ptr.release();
=======
        // TODO:
        // There's some trick with auto_ptr in the branch when IP check
        // is added here. That one is better, bring it in on merge.
        loader = new Loader(REJECT);
        loader->registerCreator(
            shared_ptr<NotCreator<RequestContext> >(
                new NotCreator<RequestContext>("NOT")));
        loader->registerCreator(
            shared_ptr<LogicCreator<AnyOfSpec, RequestContext> >(
                new LogicCreator<AnyOfSpec, RequestContext>("ANY")));
        loader->registerCreator(
            shared_ptr<LogicCreator<AllOfSpec, RequestContext> >(
                new LogicCreator<AllOfSpec, RequestContext>("ALL")));
>>>>>>> b250ca76
    }

    return (*loader);
}

}
}
}<|MERGE_RESOLUTION|>--- conflicted
+++ resolved
@@ -12,7 +12,6 @@
 // OR OTHER TORTIOUS ACTION, ARISING OUT OF OR IN CONNECTION WITH THE USE OR
 // PERFORMANCE OF THIS SOFTWARE.
 
-<<<<<<< HEAD
 #include <memory>
 #include <string>
 #include <vector>
@@ -26,16 +25,11 @@
 #include <acl/dns.h>
 #include <acl/ip_check.h>
 #include <acl/loader.h>
+#include <acl/logic_check.h>
 
 using namespace std;
 using boost::shared_ptr;
 using namespace isc::data;
-=======
-#include "dns.h"
-#include "logic_check.h"
-
-using boost::shared_ptr;
->>>>>>> b250ca76
 
 namespace isc {
 namespace acl {
@@ -96,7 +90,6 @@
 getRequestLoader() {
     static RequestLoader* loader(NULL);
     if (loader == NULL) {
-<<<<<<< HEAD
         // Creator registration may throw, so we first store the new loader
         // in an auto pointer in order to provide the strong exception
         // guarantee.
@@ -106,24 +99,18 @@
         // Register default check creator(s)
         loader_ptr->registerCreator(shared_ptr<internal::RequestCheckCreator>(
                                         new internal::RequestCheckCreator()));
+        loader_ptr->registerCreator(
+            shared_ptr<NotCreator<RequestContext> >(
+                new NotCreator<RequestContext>("NOT")));
+        loader_ptr->registerCreator(
+            shared_ptr<LogicCreator<AnyOfSpec, RequestContext> >(
+                new LogicCreator<AnyOfSpec, RequestContext>("ANY")));
+        loader_ptr->registerCreator(
+            shared_ptr<LogicCreator<AllOfSpec, RequestContext> >(
+                new LogicCreator<AllOfSpec, RequestContext>("ALL")));
 
         // From this point there shouldn't be any exception thrown
         loader = loader_ptr.release();
-=======
-        // TODO:
-        // There's some trick with auto_ptr in the branch when IP check
-        // is added here. That one is better, bring it in on merge.
-        loader = new Loader(REJECT);
-        loader->registerCreator(
-            shared_ptr<NotCreator<RequestContext> >(
-                new NotCreator<RequestContext>("NOT")));
-        loader->registerCreator(
-            shared_ptr<LogicCreator<AnyOfSpec, RequestContext> >(
-                new LogicCreator<AnyOfSpec, RequestContext>("ANY")));
-        loader->registerCreator(
-            shared_ptr<LogicCreator<AllOfSpec, RequestContext> >(
-                new LogicCreator<AllOfSpec, RequestContext>("ALL")));
->>>>>>> b250ca76
     }
 
     return (*loader);
