SUBDIRS = . pretests tests

AM_CPPFLAGS = -I$(top_srcdir)/src/lib -I$(top_builddir)/src/lib
AM_CPPFLAGS += $(BOOST_INCLUDES) $(SYSREPO_CPPFLAGS)
AM_CXXFLAGS = $(KEA_CXXFLAGS)

lib_LTLIBRARIES = libkea-yang.la
libkea_yang_la_SOURCES  = adaptor.cc adaptor.h
libkea_yang_la_SOURCES += sysrepo_error.h
libkea_yang_la_SOURCES += translator.cc translator.h
libkea_yang_la_SOURCES += translator_control_socket.cc
libkea_yang_la_SOURCES += translator_control_socket.h
libkea_yang_la_SOURCES += translator_database.cc translator_database.h
libkea_yang_la_SOURCES += translator_logger.cc translator_logger.h
libkea_yang_la_SOURCES += translator_option_data.cc
libkea_yang_la_SOURCES += translator_option_data.h
libkea_yang_la_SOURCES += translator_option_def.cc
libkea_yang_la_SOURCES += translator_option_def.h
libkea_yang_la_SOURCES += translator_pool.cc translator_pool.h
libkea_yang_la_SOURCES += translator_pd_pool.cc translator_pd_pool.h
libkea_yang_la_SOURCES += translator_host.cc translator_host.h
libkea_yang_la_SOURCES += yang_models.h


libkea_yang_la_LIBADD =  $(top_builddir)/src/lib/asiolink/libkea-asiolink.la
libkea_yang_la_LIBADD += $(top_builddir)/src/lib/cc/libkea-cc.la
libkea_yang_la_LIBADD += $(top_builddir)/src/lib/log/libkea-log.la
libkea_yang_la_LIBADD += $(top_builddir)/src/lib/util/threads/libkea-threads.la
libkea_yang_la_LIBADD += $(top_builddir)/src/lib/util/libkea-util.la
libkea_yang_la_LIBADD += $(top_builddir)/src/lib/exceptions/libkea-exceptions.la
libkea_yang_la_LIBADD += $(LOG4CPLUS_LIBS) $(BOOST_LIBS) $(SYSREPO_LIBS)

libkea_yang_la_LDFLAGS = -no-undefined -version-info 0:0:0

# Specify the headers for copying into the installation directory tree.
libkea_yang_includedir = $(pkgincludedir)/yang
libkea_yang_include_HEADERS = \
	adaptor.h \
	sysrepo_error.h \
	translator.h \
	translator_control_socket.h \
	translator_database.h \
<<<<<<< HEAD
	translator_host.h \
=======
	translator_logger.h \
>>>>>>> e25a9005
	translator_option_data.h \
	translator_option_def.h \
	translator_pool.h \
	translator_pd_pool.h \
	yang_models.h

EXTRA_DIST = yang.dox
# Distribute yang models.
EXTRA_DIST += models/ietf-dhcpv6-client.yang
EXTRA_DIST += models/ietf-dhcpv6-options.yang
EXTRA_DIST += models/ietf-dhcpv6-relay.yang
EXTRA_DIST += models/ietf-dhcpv6-server.yang
EXTRA_DIST += models/ietf-dhcpv6-types.yang
EXTRA_DIST += models/ietf-inet-types.yang
EXTRA_DIST += models/ietf-yang-types.yang
EXTRA_DIST += models/kea-ctrl-agent.yang
EXTRA_DIST += models/kea-dhcp-ddns.yang
EXTRA_DIST += models/kea-dhcp-types.yang
EXTRA_DIST += models/kea-dhcp4-server.yang
EXTRA_DIST += models/kea-dhcp6-server.yang
EXTRA_DIST += models/kea-logging.yang
EXTRA_DIST += models/kea-types.yang

CLEANFILES = *.gcno *.gcda<|MERGE_RESOLUTION|>--- conflicted
+++ resolved
@@ -40,11 +40,8 @@
 	translator.h \
 	translator_control_socket.h \
 	translator_database.h \
-<<<<<<< HEAD
 	translator_host.h \
-=======
 	translator_logger.h \
->>>>>>> e25a9005
 	translator_option_data.h \
 	translator_option_def.h \
 	translator_pool.h \
