--- conflicted
+++ resolved
@@ -26,22 +26,14 @@
 
 SrvConfig::SrvConfig()
     : sequence_(0), cfg_option_def_(new CfgOptionDef()),
-<<<<<<< HEAD
       cfg_option_(new CfgOption()), cfg_subnets4_(new CfgSubnets4()),
-      cfg_subnets6_(new CfgSubnets6()) {
-=======
-      cfg_option_(new CfgOption()), cfg_hosts_(new CfgHosts()) {
->>>>>>> 58f5cf41
+      cfg_subnets6_(new CfgSubnets6()), cfg_hosts_(new CfgHosts()) {
 }
 
 SrvConfig::SrvConfig(const uint32_t sequence)
     : sequence_(sequence), cfg_option_def_(new CfgOptionDef()),
-<<<<<<< HEAD
       cfg_option_(new CfgOption()), cfg_subnets4_(new CfgSubnets4()),
-      cfg_subnets6_(new CfgSubnets6()) {
-=======
-      cfg_option_(new CfgOption()), cfg_hosts_(new CfgHosts()) {
->>>>>>> 58f5cf41
+      cfg_subnets6_(new CfgSubnets6()), cfg_hosts_(new CfgHosts()) {
 }
 
 std::string
