--- conflicted
+++ resolved
@@ -59,7 +59,6 @@
 }
 
 void Daemon::configureLogger(const isc::data::ConstElementPtr& log_config,
-<<<<<<< HEAD
                              const SrvConfigPtr& storage) {
 
     if (log_config) {
@@ -68,45 +67,13 @@
             LogConfigParser parser(storage);
             parser.parseConfiguration(loggers, CfgMgr::instance().isVerbose());
         }
-=======
-                             const ConfigurationPtr& storage,
-                             bool verbose) {
-
-    if (!log_config) {
-        // There was no logger configuration. Let's clear any config
-        // and revert to the default.
-
-        isc::log::setDefaultLoggingOutput(verbose); // Set up default logging
-        return;
->>>>>>> 078fe052
     }
 }
 
-<<<<<<< HEAD
 void
 Daemon::setVerbose(bool verbose) {
     CfgMgr::instance().setVerbose(verbose);
 }
-=======
-    isc::data::ConstElementPtr loggers = log_config->get("loggers");
-    if (!loggers) {
-        // There is Logging structure, but it doesn't have loggers
-        // array in it. Let's clear any old logging configuration
-        // we may have and revert to the default.
-
-        isc::log::setDefaultLoggingOutput(verbose); // Set up default logging
-        return;
-    }
-
-    // This is utility class that translates JSON structures into formats
-    // understandable by log4cplus.
-    LogConfigParser parser(storage);
-
-    // Translate JSON structures into log4cplus formats
-    parser.parseConfiguration(loggers, verbose);
-
-    // Apply the configuration
->>>>>>> 078fe052
 
 bool
 Daemon::getVerbose() const {
