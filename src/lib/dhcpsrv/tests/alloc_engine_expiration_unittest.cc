// Copyright (C) 2015 Internet Systems Consortium, Inc. ("ISC")
//
// Permission to use, copy, modify, and/or distribute this software for any
// purpose with or without fee is hereby granted, provided that the above
// copyright notice and this permission notice appear in all copies.
//
// THE SOFTWARE IS PROVIDED "AS IS" AND ISC DISCLAIMS ALL WARRANTIES WITH
// REGARD TO THIS SOFTWARE INCLUDING ALL IMPLIED WARRANTIES OF MERCHANTABILITY
// AND FITNESS.  IN NO EVENT SHALL ISC BE LIABLE FOR ANY SPECIAL, DIRECT,
// INDIRECT, OR CONSEQUENTIAL DAMAGES OR ANY DAMAGES WHATSOEVER RESULTING FROM
// LOSS OF USE, DATA OR PROFITS, WHETHER IN AN ACTION OF CONTRACT, NEGLIGENCE
// OR OTHER TORTIOUS ACTION, ARISING OUT OF OR IN CONNECTION WITH THE USE OR
// PERFORMANCE OF THIS SOFTWARE.

#include <config.h>
#include <dhcp/duid.h>
#include <dhcp/option_data_types.h>
#include <dhcp_ddns/ncr_msg.h>
#include <dhcpsrv/tests/alloc_engine_utils.h>
#include <dhcpsrv/tests/test_utils.h>
#include <hooks/hooks_manager.h>
#include <stats/stats_mgr.h>
#include <gtest/gtest.h>
#include <boost/bind.hpp>
#include <boost/function.hpp>
#include <boost/static_assert.hpp>
#include <iomanip>
#include <sstream>
#include <time.h>
#include <unistd.h>
#include <vector>

using namespace std;
using namespace isc;
using namespace isc::asiolink;
using namespace isc::dhcp;
using namespace isc::dhcp::test;
using namespace isc::dhcp_ddns;
using namespace isc::hooks;
using namespace isc::stats;

namespace {

/// @brief Number of leases to be initialized for each test.
///
/// This value is expected by some of the tests to be multiple
/// of 10.
const unsigned int TEST_LEASES_NUM = 100;

/// @brief Structure wrapping a lower limit within the collection
/// of leases.
///
/// We're using this structure rather than a size_t value directly
/// to make API of the test fixture class more readable, i.e. the
/// struct name indicates the purpose of the value being held.
struct LowerBound {
    /// @brief Constructor.
    ///
    /// @param lower_bound Interger value wrapped by the structure.
    explicit LowerBound(const size_t lower_bound)
        : lower_bound_(lower_bound) { };

    /// @brief Operator returning the size_t value wrapped.
    operator size_t() const {
        return (lower_bound_);
    }

    /// @brief Value wrapped in the structure.
    size_t lower_bound_;
};

/// @brief Structure wrapping an upper limit within the collection
/// of leases.
///
/// We're using this structure rather than a size_t value directly
/// to make API of the test fixture class more readable, i.e. the
/// struct name indicates the purpose of the value being held.
struct UpperBound {
    /// @brief Constructor.
    ///
    /// @param lower_bound Interger value wrapped by the structure.
    explicit UpperBound(const size_t upper_bound)
        : upper_bound_(upper_bound) { };

    /// @brief Operator returning the size_t value wrapped.
    operator size_t() const {
        return (upper_bound_);
    }

    /// @brief Value wrapped in the structure.
    size_t upper_bound_;
};

/// @brief List holding addresses for executed callouts.
std::list<IOAddress> callouts_;

/// @brief Callout argument name for expired lease.
std::string callout_argument_name("lease4");

/// @brief Base test fixture class for the lease reclamation routines in the
/// @c AllocEngine.
///
/// This class implements infrastructure for testing leases reclamation
/// routines. The lease reclamation routine has the following
/// characteristic:
/// - it processes multiple leases,
/// - leases are processed in certain order,
/// - number of processed leases may be limited by the parameters,
/// - maxium duration of the lease reclamation routine may be limited,
/// - reclaimed leases may be marked as reclaimed or deleted,
/// - DNS records for some of the leases must be removed when the lease
///   is reclaimed and DNS updates are enabled,
/// - hooks must be invoked (if installed) for each reclaimed lease
/// - statistics must be updated to increase the number of reclaimed
///   leases and decrease the number of allocated leases
///
/// The typical test requires many leases to be initialized and stored
/// in the lease database for the test. The test fixture class creates
/// these leases upon construction. It is possible to modify these
/// leases to test various properties of the lease reclamation routine
/// as listed above. For example: some of the leases may be marked
/// as expired or hostname may be cleared for some of the leases to
/// check that DNS updates are not generated for them.
///
/// The tests are built around the
/// @c ExpirationAllocEngineTest::testLeases methods. These methods
/// verify that the certain operations have been performed by the
/// lease reclamation routine on selected leases. The leases for which
/// certain conditions should be met are selected using the "index
/// algorithms". Various index algorithms are implemented in the
/// test fixture class as static functions and the algorithm is
/// selected by passing function pointer to the @c testLeases method.
///
/// Examples of index algorithms are:
/// - evenLeaseIndex(index) - picks even index numbers,
/// - oddLeaseIndex(index) - picks odd index numbers,
/// - allLeasesIndexes(index) - picks all index number.
///
/// For example, the test may use the @c evenLeaseIndex algorithm
/// to mark leases with even indexes as expired and then test whether
/// leases with even indexes have been successfully reclaimed.
///
/// The "lease algorithm" verifies if the given lease fulfils the
/// specific conditions after reclamation. These are the examples of
/// the lease algorithms:
/// - leaseExists - lease still exists in the database,
/// - leaseDoesntExist - lease removed from the database,
/// - leaseReclaimed - lease exists but has reclaimed status,
/// - leaseNotReclaimed - lease exists and is not in the reclaimed status,
/// - leaseDeclined - lease exists and is in declined state,
/// - dnsUpdateGeneratedForLease - DNS updates generated for lease,
/// - dnsUpdateNotGeneratedForLease - DNS updates not generated for lease
///
/// The combination of index algorithm and lease algorithm allows for
/// verifying that the whole sets of leases in the lease database fulfil
/// certain conditions. For example, it is possible to verify that
/// after lease reclamation leases with even indexes have state set to
/// "expired-reclaimed".
///
/// See @c ExpirationAllocEngineTest::testLeases for further details.
///
/// @todo These tests should be extended to cover the following cases:
/// - declined leases - declined leases expire and should be removed
///   from the lease database by the lease reclamation routine. See
///   ticket #3976.
template<typename LeasePtrType>
class ExpirationAllocEngineTest : public ::testing::Test {
public:

    /// @brief Type definition for the lease algorithm.
    typedef boost::function<bool (const LeasePtrType)> LeaseAlgorithmFun;
    /// @brief type definition for the lease index algorithm.
    typedef boost::function<bool (const size_t)> IndexAlgorithmFun;

    /// @brief Constructor.
    ///
    /// Clears configuration, creates new lease manager and allocation engine
    /// instances.
    ExpirationAllocEngineTest(const std::string& lease_mgr_params) {
        // Clear configuration.
        CfgMgr::instance().clear();
        D2ClientConfigPtr cfg(new D2ClientConfig());
        CfgMgr::instance().setD2ClientConfig(cfg);

        // Remove all statistics.
        StatsMgr::instance().resetAll();

        // Create lease manager.
        LeaseMgrFactory::create(lease_mgr_params);

        // Create allocation engine instance.
        engine_.reset(new AllocEngine(AllocEngine::ALLOC_ITERATIVE,
                                      100, false));
    }

    /// @brief Destructor
    ///
    /// Stops D2 client (if running), clears configuration and removes
    /// an instance of the lease manager.
    virtual ~ExpirationAllocEngineTest() {
        // Stop D2 client if running and remove all queued name change
        // requests.
        D2ClientMgr& mgr = CfgMgr::instance().getD2ClientMgr();
        if (mgr.amSending()) {
            mgr.stopSender();
            mgr.clearQueue();
        }

        // Clear configuration.
        CfgMgr::instance().clear();
        D2ClientConfigPtr cfg(new D2ClientConfig());
        CfgMgr::instance().setD2ClientConfig(cfg);

        // Remove all statistics.
        StatsMgr::instance().resetAll();

        // Kill lease manager.
        LeaseMgrFactory::destroy();

        // Remove callouts executed.
        callouts_.clear();
    }

    /// @brief Starts D2 client.
    void enableDDNS() const {
        // Start DDNS and assign no-op error handler.
        D2ClientMgr& mgr = CfgMgr::instance().getD2ClientMgr();
        D2ClientConfigPtr cfg(new D2ClientConfig());
        cfg->enableUpdates(true);
        mgr.setD2ClientConfig(cfg);
        mgr.startSender(boost::bind(&ExpirationAllocEngineTest::d2ErrorHandler, _1, _2));
    }

    /// @brief No-op error handler for the D2 client.
    static void d2ErrorHandler(const dhcp_ddns::NameChangeSender::Result,
                               dhcp_ddns::NameChangeRequestPtr&) {
    }

    /// @brief Marks a lease as expired.
    ///
    /// @param lease_index Lease index. Must be between 0 and
    /// @c TEST_LEASES_NUM.
    /// @param secs Offset of the expiration time since now. For example
    /// a value of 2 would set the lease expiration time to 2 seconds ago.
    void expire(const uint16_t lease_index, const time_t secs) {
        ASSERT_GT(leases_.size(), lease_index);
        // We set the expiration time indirectly by modifying the cltt value.
        leases_[lease_index]->cltt_ = time(NULL) - secs -
            leases_[lease_index]->valid_lft_;
        ASSERT_NO_THROW(updateLease(lease_index));
    }

    /// @brief Declines specified lease
    ///
    /// Sets specified lease to declined state and sets its probation-period.
    /// @param lease_index Index of the lease.
    /// @param probation_time value of probation period to be set (in seconds)
    void decline(const uint16_t lease_index, const time_t probation_time) {
        ASSERT_GT(leases_.size(), lease_index);
        leases_[lease_index]->decline(probation_time);
        ASSERT_NO_THROW(updateLease(lease_index));
    }

    /// @brief Updates lease in the lease database.
    ///
    /// @param lease_index Index of the lease.
    virtual void updateLease(const unsigned int lease_index) = 0;

    /// @brief Retrieves lease from the database.
    ///
    /// @param lease_index Index of the lease.
    virtual LeasePtrType getLease(const unsigned int lease_index) const = 0;

    /// @brief Sets subnet id for a lease.
    ///
    /// It also updates statistics of assigned leases in the stats manager.
    ///
    /// @param lease_index Lease index.
    /// @param id New subnet id.
    virtual void setSubnetId(const uint16_t lease_index, const SubnetID& id) = 0;

    /// @brief Wrapper method running lease reclamation routine.
    ///
    /// @param max_leases Maximum number of leases to be reclaimed.
    /// @param timeout Maximum amount of time that the reclaimation routine
    /// may be processing expired leases, expressed in seconds.
    /// @param remove_lease A boolean value indicating if the lease should
    /// be removed when it is reclaimed (if true) or it should be left in the
    /// database in the "expired-reclaimed" state (if false).
    virtual void reclaimExpiredLeases(const size_t max_leases,
                                      const uint16_t timeout,
                                      const bool remove_lease) = 0;

    /// @brief Test selected leases using the specified algorithms.
    ///
    /// This function picks leases from the range of 0 thru
    /// @c TEST_LEASES_NUM and selects the ones to be verified using the
    /// specified index algorithm. Selected leases are tested using
    /// the specified lease algorithm.
    ///
    /// @param lease_algorithm Pointer to the lease algorithm function.
    /// @param index_algorithm Pointer to the index algorithm function.
    bool testLeases(const LeaseAlgorithmFun& lease_algorithm,
                    const IndexAlgorithmFun& index_algorithm) const {
        // No limits are specified, so test all leases in the range of
        // 0 .. TEST_LEASES_NUM.
        return (testLeases(lease_algorithm, index_algorithm, LowerBound(0),
                           UpperBound(TEST_LEASES_NUM)));
    }


    /// @brief Test selected leases using the specified algorithms.
    ///
    /// This function picks leases from the range of @c lower_bound
    /// thru @c upper_bound and selects the ones to be verified using the
    /// specified index algorithm. Selected leases are tested using the
    /// specified lease algorithm.
    ///
    /// @param lease_algorithm Pointer to the lease algorithm function.
    /// @param index_algorithm Pointer to the index algorithm function.
    /// @param lower_bound First index in the range.
    /// @param upper_bound Last + 1 index in the range.
    bool testLeases(const LeaseAlgorithmFun& lease_algorithm,
                    const IndexAlgorithmFun& index_algorithm,
                    const LowerBound& lower_bound,
                    const UpperBound& upper_bound) const {
        // Select leases between the lower_bound and upper_bound.
        for (size_t i = lower_bound; i < upper_bound; ++i) {
            // Get the lease from the lease database.
            LeasePtrType lease = getLease(i);
            // index_algorithm(i) checks if the lease should be checked.
            // If so, check if the lease_algorithm indicates that the
            // lease fulfils a given condition, e.g. is present in the
            // database. If not, return false.
            if (index_algorithm(i) && !lease_algorithm(lease)) {
                return (false);
            }
        }
        // All leases checked, so return true.
        return (true);
    }

    /// @brief Index algorithm selecting even indexes.
    ///
    /// @param index Lease index.
    /// @return true if index is an even number.
    static bool evenLeaseIndex(const size_t index) {
        return (index % 2 == 0);
    }

    /// @brief Index algorithm selecting odd indexes.
    ///
    /// @param index Lease index.
    /// @return true if index is an odd number.
    static bool oddLeaseIndex(const size_t index) {
        return (!evenLeaseIndex(index));
    }

    /// @brief Index algorithm selecting all indexes.
    ///
    /// @param index Lease index.
    /// @return true if the index is in the range of [0 .. TEST_LEASES_NUM).
    static bool allLeaseIndexes(const size_t index) {
        return (index < TEST_LEASES_NUM);
    }

    /// @brief Lease algorithm checking if lease exists.
    ///
    /// @param lease Pointer to lease.
    /// @return true if lease pointer is non-null.
    static bool leaseExists(const LeasePtrType& lease) {
        return (static_cast<bool>(lease));
    }

    /// @brief Lease algorithm checking if lease doesn't exist.
    ///
    /// @param lease Pointer to lease.
    /// @return true if lease pointer is null.
    static bool leaseDoesntExist(const LeasePtrType& lease) {
        return (static_cast<bool>(!lease));
    }

    /// @brief Lease algorithm checking if lease state is expired-reclaimed.
    ///
    /// This algorithm also checks that the FQDN information has been removed
    /// from the lease.
    ///
    /// @param lease Pointer to lease.
    /// @return true if lease state is "expired-reclaimed" and the FQDN
    /// information has been removed from the lease.
    static bool leaseReclaimed(const LeasePtrType& lease) {
        return (lease && lease->stateExpiredReclaimed() &&
                lease->hostname_.empty() && !lease->fqdn_fwd_ &&
                !lease->fqdn_rev_);
    }

    /// @brief Lease algorithm checking if lease state is Declined.
    ///
    /// @param lease Pointer to lease.
    /// @return true if lease state is "declined".
    static bool leaseDeclined(const LeasePtrType& lease) {
        return (lease && lease->stateDeclined());
    }

    /// @brief Lease algorithm checking if lease state is not
    /// expired-reclaimed.
    ///
    /// @param lease Pointer to lease.
    /// @return true if lease state is not "expired-reclaimed".
    static bool leaseNotReclaimed(const LeasePtrType& lease) {
        return (lease && !lease->stateExpiredReclaimed());
    }

    /// @brief Lease algorithm checking if removal name change request
    /// has been generated for lease.
    ///
    /// @param lease Pointer to lease.
    /// @return true if NCR has been generated for the lease.
    static bool dnsUpdateGeneratedForLease(const LeasePtrType& lease) {
        try {
            return (static_cast<bool>(getNCRForLease(lease)));

        } catch (...) {
            // If error occurred, treat it as no match.
            return (false);
        }
    }

    /// @brief Lease algorithm checking if removal name change request
    /// hasn't been generated for lease.
    ///
    /// @param lease Pointer to lease.
    /// @return true if NCR has not been generated for the lease.
    static bool dnsUpdateNotGeneratedForLease(const LeasePtrType& lease) {
        try {
            // Iterate over the generated name change requests and try
            // to find the match with our lease (using IP address). If
            D2ClientMgr& mgr = CfgMgr::instance().getD2ClientMgr();
            for (size_t i = 0; i < mgr.getQueueSize(); ++i) {
                const NameChangeRequestPtr& ncr = mgr.peekAt(i);
                // If match found, we treat it as if the test fails
                // because we expected no NCR.
                if (ncr->getIpAddress() == lease->addr_.toText()) {
                    return (false);
                }
            }
        } catch (...) {
            return (false);
        }

        // No match found, so we're good.
        return (true);
    }

    /// @brief Lease algorithm checking if callout has been executed for
    /// the expired lease.
    ///
    /// @param lease Pointer to lease.
    /// @return true if callout has been executed for the lease.
    static bool leaseCalloutExecuted(const LeasePtrType& lease) {
        return (std::find(callouts_.begin(), callouts_.end(), lease->addr_) !=
                callouts_.end());
    }

    /// @brief Lease algorithm checking if callout hasn't been executed for
    /// the expired lease.
    ///
    /// @param lease Pointer to lease.
    /// @return true if callout hasn't been executed for the lease.
    static bool leaseCalloutNotExecuted(const LeasePtrType& lease) {
        return (!leaseCalloutExecuted(lease));
    }

    /// @brief Implements "lease{4,6}_expire" callout.
    ///
    /// @param callout_handle Callout handle.
    /// @return Zero.
    static int leaseExpireCallout(CalloutHandle& callout_handle) {
        LeasePtrType lease;
        callout_handle.getArgument(callout_argument_name, lease);
        bool remove_lease = true;
        callout_handle.getArgument("remove_lease", remove_lease);

        // Check if the remove_lease is set to false and assume that the callout
        // has been successfully executed if it is. This is mainly to test
        // that the lease reclamation routine sets this value at all.
        if (!remove_lease) {
            callouts_.push_back(lease->addr_);
        }

        return (0);
    }

    /// @brief Implements "lease{4,6}_expire callout returning skip flag.
    ///
    /// @param callout_handle Callout handle.
    /// @return Zero.
    static int leaseExpireWithSkipCallout(CalloutHandle& callout_handle) {
        leaseExpireCallout(callout_handle);
        callout_handle.setSkip(true);

        return (0);
    }

    /// @brief Implements "lease{4,6}_expire callout, which lasts at least
    /// 2ms.
    ///
    /// This callout is useful to test scenarios where the reclamation of the
    /// lease needs to take a known amount of time. If the callout is installed
    /// it will take at least 2ms for each lease. It is then possible to calculate
    /// the approximate time that the reclamation of all leases would take and
    /// test that the timeouts for the leases' reclamation work as expected.
    ///
    /// @param callout_handle Callout handle.
    /// @return Zero.
    static int leaseExpireWithDelayCallout(CalloutHandle& callout_handle) {
        leaseExpireCallout(callout_handle);
        // Delay the return from the callout by 2ms.
        usleep(2000);

        return (0);
    }

    /// @brief Returns removal name change request from the D2 client queue.
    ///
    /// @param lease Pointer to the lease to be matched with NCR.
    ///
    /// @return null pointer if no match found.
    static NameChangeRequestPtr getNCRForLease(const LeasePtrType& lease) {
        // Iterate over the generated name change requests and try
        // to find the match with our lease (using IP address). If
        D2ClientMgr& mgr = CfgMgr::instance().getD2ClientMgr();
        for (size_t i = 0; i < mgr.getQueueSize(); ++i) {
            const NameChangeRequestPtr& ncr = mgr.peekAt(i);
            // If match found, return true.
            if ((ncr->getIpAddress() == lease->addr_.toText()) &&
                (ncr->getChangeType() == CHG_REMOVE)) {
                return (ncr);
            }
        }
        return (NameChangeRequestPtr());
    }

    /// @brief Returns index of the lease from the address.
    ///
    /// This method assumes that leases are ordered from the smallest to
    /// the highest address, e.g. 10.0.0.0, 10.0.0.1, 10.0.0.2 etc. The
    /// last two bytes can be used to extract index.
    ///
    /// @param address Address.
    ///
    /// @return index
    static uint16_t getLeaseIndexFromAddress(const IOAddress& address) {
        std::vector<uint8_t> bytes = address.toBytes();
        std::vector<uint8_t>::reverse_iterator bytes_it = bytes.rbegin();
        uint16_t index = static_cast<uint16_t>(*bytes_it) |
            (static_cast<uint16_t>(*(bytes_it + 1)) << 8);
        return (index);
    }

    /// @brief Generates hostname for lease index.
    ///
    /// Generates hostname in the form of "hostXXXX.example.org", where
    /// XXXX is a lease index.
    ///
    /// @param index Lease index.
    ///
    /// @return Generated hostname.
    static std::string generateHostnameForLeaseIndex(const uint16_t index) {
        std::ostringstream hostname_s;
        hostname_s << "host" << std::setw(4) << std::setfill('0')
                   << index << ".example.org";
        return (hostname_s.str());
    }

    /// @brief Test that leases can be reclaimed without being removed.
    void testReclaimExpiredLeasesUpdateState() {
        for (int i = 0; i < TEST_LEASES_NUM; ++i) {
            // Mark leases with even indexes as expired.
            if (evenLeaseIndex(i)) {
                // The higher the index, the more expired the lease.
                expire(i, 10 + i);
            }
        }

        // Run leases reclamation routine on all leases. This should result
        // in setting "expired-reclaimed" state for all leases with even
        // indexes.
        ASSERT_NO_THROW(reclaimExpiredLeases(0, 0, false));

        // Leases with even indexes should be marked as reclaimed.
        EXPECT_TRUE(testLeases(&leaseReclaimed, &evenLeaseIndex));
        // Leases with odd indexes shouldn't be marked as reclaimed.
        EXPECT_TRUE(testLeases(&leaseNotReclaimed, &oddLeaseIndex));
    }

    /// @brief Test that the leases may be reclaimed by being deleted.
    void testReclaimExpiredLeasesDelete() {
        for (int i = 0; i < TEST_LEASES_NUM; ++i) {
            // Mark leases with even indexes as expired.
            if (evenLeaseIndex(i)) {
                // The higher the index, the more expired the lease.
                expire(i, 10 + i);
            }
        }

        // Run leases reclamation routine on all leases. This should result
        // in removal of all leases with even indexes.
        ASSERT_NO_THROW(reclaimExpiredLeases(0, 0, true));

        // Leases with odd indexes should be retained and their state
        // shouldn't be "expired-reclaimed".
        EXPECT_TRUE(testLeases(&leaseNotReclaimed, &oddLeaseIndex));
        // Leases with even indexes should have been removed.
        EXPECT_TRUE(testLeases(&leaseDoesntExist, &evenLeaseIndex));
    }

    /// @brief Test that it is possible to specify the limit for the number
    /// of reclaimed leases.
    void testReclaimExpiredLeasesLimit() {
        for (int i = 0; i < TEST_LEASES_NUM; ++i) {
            // Mark all leaes as expired. The higher the index the less
            // expired the lease.
            expire(i, 1000 - i);
        }

        // We will be performing lease reclamation on lease groups of 10.
        // Hence, it is convenient if the number of test leases is a
        // multiple of 10.
        const size_t reclamation_group_size = 10;
        BOOST_STATIC_ASSERT(TEST_LEASES_NUM % reclamation_group_size == 0);

        // Leases will be reclaimed in groups of 10.
        for (int i = reclamation_group_size; i < TEST_LEASES_NUM;
             i += reclamation_group_size) {

            // Reclaim 10 most expired leases out of TEST_LEASES_NUM. Since
            // leases are ordered from the most expired to the least expired
            // this should reclaim leases between 0 and 9, then 10 and 19 etc.
            ASSERT_NO_THROW(reclaimExpiredLeases(reclamation_group_size,
                                                 0, false));

            // Check that leases having all indexes between 0 and 9, 19, 29 etc.
            // have been reclaimed.
            EXPECT_TRUE(testLeases(&leaseReclaimed, &allLeaseIndexes,
                                   LowerBound(0), UpperBound(i)))
                << "check failed for i = " << i;

            // Check that all remaining leases haven't been reclaimed.
            EXPECT_TRUE(testLeases(&leaseNotReclaimed, &allLeaseIndexes,
                                   LowerBound(i), UpperBound(TEST_LEASES_NUM)))
                << "check failed for i = " << i;
        }
    }

    /// @brief Test that DNS updates are generated for the leases for which
    /// the DNS records exist.
    void testReclaimExpiredLeasesWithDDNS() {
        // DNS must be started for the D2 client to accept NCRs.
        ASSERT_NO_THROW(enableDDNS());

        for (int i = 0; i < TEST_LEASES_NUM; ++i) {
            // Expire all leases with even indexes.
            if (evenLeaseIndex(i)) {
                // The higher the index, the more expired the lease.
                expire(i, 10 + i);
            }
        }

        // Reclaim all expired leases.
        ASSERT_NO_THROW(reclaimExpiredLeases(0, 0, false));

        // Leases with odd indexes shouldn't be reclaimed.
        EXPECT_TRUE(testLeases(&leaseNotReclaimed, &oddLeaseIndex));
        // Leases with even indexes should be reclaimed.
        EXPECT_TRUE(testLeases(&leaseReclaimed, &evenLeaseIndex));
        // DNS updates (removal NCRs) should be generated for leases with even
        // indexes.
        EXPECT_TRUE(testLeases(&dnsUpdateGeneratedForLease, &evenLeaseIndex));
        // DNS updates (removal NCRs) shouldn't be generated for leases with
        // odd indexes.
        EXPECT_TRUE(testLeases(&dnsUpdateNotGeneratedForLease, &oddLeaseIndex));
    }

    /// @brief Test that DNS updates are only generated for the reclaimed
    /// leases (not for all leases with hostname stored).
    void testReclaimExpiredLeasesWithDDNSAndLimit() {
        // DNS must be started for the D2 client to accept NCRs.
        ASSERT_NO_THROW(enableDDNS());

        for (int i = 0; i < TEST_LEASES_NUM; ++i) {
            // Expire only leases with even indexes.
            if (evenLeaseIndex(i)) {
                // The higher the index, the more expired the lease.
                expire(i, 10 + i);
            }
        }

        const size_t reclamation_group_size = 10;
        BOOST_STATIC_ASSERT(TEST_LEASES_NUM % reclamation_group_size == 0);

        // Leases will be reclaimed in groups of 10
        for (int i = 10; i < TEST_LEASES_NUM;  i += reclamation_group_size) {
            // Reclaim 10 most expired leases. Note that the leases with the
            // higher index are more expired. For example, if the
            // TEST_LEASES_NUM is equal to 100, the most expired lease will
            // be 98, then 96, 94 etc.
            ASSERT_NO_THROW(reclaimExpiredLeases(reclamation_group_size, 0,
                                                 false));

            // After the first iteration the lower bound is 80, because there
            // will be 10 the most expired leases in this group: 80, 82, 84,
            // 86, 88, 90, 92, 94, 96, 98. For subsequent iterations
            // accordingly.
            int reclaimed_lower_bound = TEST_LEASES_NUM - 2 * i;
            // At some point the lower bound will hit the negative value, which
            // must be corrected to 0.
            if (reclaimed_lower_bound < 0) {
                reclaimed_lower_bound = 0;
            }

            // Leases between the lower bound calculated above and the upper
            // bound of all leases, and having even indexes should have been
            // reclaimed.
            EXPECT_TRUE(testLeases(&leaseReclaimed, &evenLeaseIndex,
                                   LowerBound(reclaimed_lower_bound),
                                   UpperBound(TEST_LEASES_NUM)))
                << "check failed for i = " << i;

            // For the same leases we should have generated DNS updates
            // (removal NCRs).
            EXPECT_TRUE(testLeases(&dnsUpdateGeneratedForLease, &evenLeaseIndex,
                                   LowerBound(reclaimed_lower_bound),
                                   UpperBound(TEST_LEASES_NUM)))
                << "check failed for i = " << i;

            // Leases with odd indexes (falling between the reclaimed ones)
            // shouldn't have been reclaimed, because they are not expired.
            EXPECT_TRUE(testLeases(&leaseNotReclaimed, &oddLeaseIndex,
                                   LowerBound(reclaimed_lower_bound),
                                   UpperBound(TEST_LEASES_NUM)))
                << "check failed for i = " << i;

            EXPECT_TRUE(testLeases(&dnsUpdateNotGeneratedForLease,
                                   &oddLeaseIndex,
                                   LowerBound(reclaimed_lower_bound),
                                   UpperBound(TEST_LEASES_NUM)))
                << "check failed for i = " << i;


            // At early stages of iterations, there should be conitnuous
            // group of leases (expired and not expired) which haven't been
            // reclaimed.
            if (reclaimed_lower_bound > 0) {
                EXPECT_TRUE(testLeases(&leaseNotReclaimed, &allLeaseIndexes,
                                       LowerBound(0),
                                       UpperBound(reclaimed_lower_bound)))
                    << "check failed for i = " << i;

                EXPECT_TRUE(testLeases(&dnsUpdateNotGeneratedForLease,
                                       &oddLeaseIndex,
                                       LowerBound(0),
                                       UpperBound(reclaimed_lower_bound)));
            }
        }
    }

    /// @brief This test verifies that reclamation routine continues if the
    /// DNS update has failed for some leases.
    void testReclaimExpiredLeasesInvalidHostname() {
        // DNS must be started for the D2 client to accept NCRs.
        ASSERT_NO_THROW(enableDDNS());

        for (size_t i = 0; i < TEST_LEASES_NUM; ++i) {
            // Generate invalid hostname for every other lease.
            if (evenLeaseIndex(i)) {
                // Hostname with two consecutive dots is invalid and may result
                // in exception if the reclamation routine doesn't protect
                // aginst such exceptions.
                std::ostringstream hostname_s;
                hostname_s << "invalid-host" << i << "..example.com";
                leases_[i]->hostname_ = hostname_s.str();
                ASSERT_NO_THROW(updateLease(i));
            }
            // Every lease is expired.
            expire(i, 10 + i);
        }

        // Although we know that some hostnames are broken we don't want the
        // reclamation process to break when it finds a broken record.
        // It should rather continue to process other leases.
        ASSERT_NO_THROW(reclaimExpiredLeases(0, 0, false));

        // All leases should have been reclaimed. Broken DNS entry doesn't
        // warrant that we don't reclaim the lease.
        EXPECT_TRUE(testLeases(&leaseReclaimed, &allLeaseIndexes));
        // The routine should not generate DNS updates for the leases with
        // broken hostname.
        EXPECT_TRUE(testLeases(&dnsUpdateNotGeneratedForLease,
                               &evenLeaseIndex));
        // But it should generate DNS updates for the leases with the correct
        // hostname.
        EXPECT_TRUE(testLeases(&dnsUpdateGeneratedForLease, &oddLeaseIndex));
    }

<<<<<<< HEAD
    /// @brief This test verfies that callouts are executed for each expired
    /// lease when installed.
    void testReclaimExpiredLeasesHooks() {
        for (int i = 0; i < TEST_LEASES_NUM; ++i) {
            if (evenLeaseIndex(i)) {
                expire(i, 1000 - i);
            }
        }

        vector<string> libraries; // no libraries at this time
        HooksManager::loadLibraries(libraries);

        // Install a callout: lease4_expire or lease6_expire.
        std::ostringstream callout_name;
        callout_name << callout_argument_name << "_expire";
        EXPECT_NO_THROW(HooksManager::preCalloutsLibraryHandle().registerCallout(
                        callout_name.str(), leaseExpireCallout));

        ASSERT_NO_THROW(reclaimExpiredLeases(0, 0, false));

        // Callouts should be executed for leases with even indexes and these
        // leases should be reclaimed.
        EXPECT_TRUE(testLeases(&leaseCalloutExecuted, &evenLeaseIndex));
        EXPECT_TRUE(testLeases(&leaseReclaimed, &evenLeaseIndex));
        // Callouts should not be executed for leases with odd indexes and these
        // leases should not be reclaimed.
        EXPECT_TRUE(testLeases(&leaseCalloutNotExecuted, &oddLeaseIndex));
        EXPECT_TRUE(testLeases(&leaseNotReclaimed, &oddLeaseIndex));
    }

    /// @brief This test verfies that callouts are executed for each expired
    /// lease and that the lease is not reclaimed when skip flag is set.
    void testReclaimExpiredLeasesHooksWithSkip() {
        for (int i = 0; i < TEST_LEASES_NUM; ++i) {
            if (evenLeaseIndex(i)) {
                expire(i, 1000 - i);
            }
        }

        vector<string> libraries; // no libraries at this time
        HooksManager::loadLibraries(libraries);

        // Install a callout: lease4_expire or lease6_expire.
        std::ostringstream callout_name;
        callout_name << callout_argument_name << "_expire";
        EXPECT_NO_THROW(HooksManager::preCalloutsLibraryHandle().registerCallout(
                        callout_name.str(), leaseExpireWithSkipCallout));

        ASSERT_NO_THROW(reclaimExpiredLeases(0, 0, false));

        // Callouts should have been executed for leases with even indexes.
        EXPECT_TRUE(testLeases(&leaseCalloutExecuted, &evenLeaseIndex));
        // Callouts should not be executed for leases with odd indexes.
        EXPECT_TRUE(testLeases(&leaseCalloutNotExecuted, &oddLeaseIndex));
        // Leases shouldn't be reclaimed because the callout sets the
        // skip flag for each of them.
        EXPECT_TRUE(testLeases(&leaseNotReclaimed, &allLeaseIndexes));
    }

    /// @brief This test verifies that it is possible to set the timeout for
    /// the execution of the lease reclamation routine.
    void testReclaimExpiredLeasesTimeout(const uint16_t timeout) {
        // Leases are segregated from the most expired to the least expired.
        for (int i = 0; i < TEST_LEASES_NUM; ++i) {
            expire(i, 2000 - i);
        }

        vector<string> libraries;
        HooksManager::loadLibraries(libraries);

        // Install a callout: lease4_expire or lease6_expire. Each callout
        // takes at least 2ms to run (it uses usleep).
        std::ostringstream callout_name;
        callout_name << callout_argument_name << "_expire";
        EXPECT_NO_THROW(HooksManager::preCalloutsLibraryHandle().registerCallout(
                        callout_name.str(), leaseExpireWithDelayCallout));

        // Reclaim leases with timeout.
        ASSERT_NO_THROW(reclaimExpiredLeases(0, timeout, false));

        // We reclaimed at most (timeout / 2ms) leases.
        const uint16_t theoretical_reclaimed = static_cast<uint16_t>(timeout / 2);

        // The actual number of leases reclaimed is likely to be lower than
        // the theoretical number. For low theoretical number the adjusted
        // number is always 1. For higher number, it will be 10 less than the
        // theoretical number.
        const uint16_t adjusted_reclaimed = (theoretical_reclaimed > 10 ?
                                             theoretical_reclaimed - 10 : 1);

        EXPECT_TRUE(testLeases(&leaseCalloutExecuted, &allLeaseIndexes,
                               LowerBound(0), UpperBound(adjusted_reclaimed)));
        EXPECT_TRUE(testLeases(&leaseReclaimed, &allLeaseIndexes,
                               LowerBound(0), UpperBound(adjusted_reclaimed)));
        EXPECT_TRUE(testLeases(&leaseCalloutNotExecuted, &allLeaseIndexes,
                               LowerBound(theoretical_reclaimed + 1),
                               UpperBound(TEST_LEASES_NUM)));
        EXPECT_TRUE(testLeases(&leaseNotReclaimed, &allLeaseIndexes,
                               LowerBound(theoretical_reclaimed + 1),
                               UpperBound(TEST_LEASES_NUM)));
=======
    /// @brief Test that declined expired leases can be removed.
    ///
    /// This method allows controlling remove_leases parameter when calling
    /// @ref AllocEngine::reclaimExpiredLeases4. This should not matter, as
    /// the address affinity doesn't make sense for declined leases (they don't
    /// have any useful information in them anymore), so AllocEngine should
    /// remove them all the time.
    ///
    /// @param remove see description above
    void testReclaimDeclined4(bool remove) {
        for (unsigned int i = 0; i < TEST_LEASES_NUM; ++i) {

            // Mark leases with even indexes as expired.
            if (evenLeaseIndex(i)) {

                // Mark lease as declined with 100 seconds of probation-period
                // (i.e. lease is supposed to be off limits for 100 seconds)
                decline(i, 100);

                // The higher the index, the more expired the lease.
                expire(i, 10 + i);
            }
        }

        // Run leases reclamation routine on all leases. This should result
        // in removing all leases with status = declined, i.e. all
        // even leases should be gone.
        ASSERT_NO_THROW(reclaimExpiredLeases(0, 0, remove));

        // Leases with even indexes should not exist in the DB
        EXPECT_TRUE(testLeases(&leaseDoesntExist, &evenLeaseIndex));
    }

    /// @brief Test that appropriate statistics are updated when
    ///        declined expired leases are processed by AllocEngine.
    void testReclaimDeclined4Stats() {

        // Leases by default all belong to subnet_id_ = 1. Let's count the
        // number of declined leases.
        int subnet1_cnt = 0;
        int subnet2_cnt = 0;

        // Let's move all leases to declined,expired state.
        for (unsigned int i = 0; i < TEST_LEASES_NUM; ++i) {

            // Move the lease to declined state
            decline(i, 100);

            // And expire it, so it will be reclaimed
            expire(i, 10 + 1);

            // Move every other lease to subnet-id = 2.
            if (evenLeaseIndex(i)) {
                subnet1_cnt++;
            } else {
                subnet2_cnt++;
                setSubnetId(i, 2);
            }
        }

        StatsMgr& stats_mgr = StatsMgr::instance();
        // Let's set the global statistic. Values are arbitrary and can
        // be used to easily detect whether a given stat was decreased or
        // increased. They are sufficiently high compared to number of leases
        // to avoid any chances of going into negative.
        stats_mgr.setValue("declined-addresses", static_cast<int64_t>(1000));

        // Let's set global the counter for reclaimed declined addresses.
        stats_mgr.setValue("reclaimed-declined-addresses",
                           static_cast<int64_t>(2000));

        // And those subnet specific as well
        stats_mgr.setValue(stats_mgr.generateName("subnet", 1,
                           "assigned-addresses"), int64_t(1000));
        stats_mgr.setValue(stats_mgr.generateName("subnet", 2,
                           "assigned-addresses"), int64_t(2000));

        stats_mgr.setValue(stats_mgr.generateName("subnet", 1,
                           "reclaimed-declined-addresses"), int64_t(3000));
        stats_mgr.setValue(stats_mgr.generateName("subnet", 2,
                           "reclaimed-declined-addresses"), int64_t(4000));

        stats_mgr.setValue(stats_mgr.generateName("subnet", 1,
                           "declined-addresses"), int64_t(10));
        stats_mgr.setValue(stats_mgr.generateName("subnet", 2,
                           "declined-addresses"), int64_t(20));

        // Run leases reclamation routine on all leases. This should result
        // in removal of all leases with even indexes.
        ASSERT_NO_THROW(reclaimExpiredLeases(0, 0, true));

        // Declined-addresses should be decreased from its initial value (1000)
        // for both recovered addresses from subnet1 and subnet2.
        testStatistics("declined-addresses", 1000 - subnet1_cnt - subnet2_cnt);

        // The code should bump up global counter for reclaimed declined
        // addresses.
        testStatistics("reclaimed-declined-addresses", 2000 + subnet1_cnt + subnet2_cnt);

        // subnet[X].assigned-addresses should go down. Between the time
        // of DHCPDECLINE reception and declined expired lease reclaimation,
        // we count this address as assigned-addresses. We decrease assigned-
        // addresses when we reclaim the lease, not when the packet is received.
        // For explanation, see Duplicate Addresses (DHCPDECLINE support)
        // section in the User's Guide or a comment in Dhcpv4Srv::declineLease.
        testStatistics("subnet[1].assigned-addresses", 1000 - subnet1_cnt);
        testStatistics("subnet[2].assigned-addresses", 2000 - subnet2_cnt);

        // subnet[X].reclaimed-declined-addresses should go up in each subnet
        testStatistics("subnet[1].reclaimed-declined-addresses", 3000 + subnet1_cnt);
        testStatistics("subnet[2].reclaimed-declined-addresses", 4000 + subnet1_cnt);
>>>>>>> 2c752e18
    }

    /// @brief Collection of leases created at construction time.
    std::vector<LeasePtrType> leases_;

    /// @brief Allocation engine instance used for tests.
    AllocEnginePtr engine_;
};

/// @brief Specialization of the @c ExpirationAllocEngineTest class to test
/// reclamation of the IPv6 leases.
class ExpirationAllocEngine6Test : public ExpirationAllocEngineTest<Lease6Ptr> {
public:

    /// @brief Class constructor.
    ///
    /// This constructor initializes @c TEST_LEASES_NUM leases and
    /// stores them in the lease manager.
    ExpirationAllocEngine6Test();

    /// @brief Creates collection of leases for a test.
    ///
    /// It is called internally at the construction time.
    void createLeases();

    /// @brief Updates lease in the lease database.
    ///
    /// @param lease_index Index of the lease.
    virtual void updateLease(const unsigned int lease_index) {
        LeaseMgrFactory::instance().updateLease6(leases_[lease_index]);
    }

    /// @brief Sets subnet id for a lease.
    ///
    /// It also updates statistics of assigned leases in the stats manager.
    ///
    /// @param lease_index Lease index.
    /// @param id New subnet id.
    virtual void setSubnetId(const uint16_t lease_index, const SubnetID& id);

    /// @brief Sets type of a lease.
    ///
    /// It also updates statistics of assigned leases in the stats manager.
    ///
    /// @param lease_index Lease index.
    /// @param lease_type Lease type.
    void setLeaseType(const uint16_t lease_index, const Lease6::Type& lease_type);

    /// @brief Retrieves lease from the database.
    ///
    /// @param lease_index Index of the lease.
    virtual Lease6Ptr getLease(const unsigned int lease_index) const {
        return (LeaseMgrFactory::instance().getLease6(leases_[lease_index]->type_,
                                                      leases_[lease_index]->addr_));
    }

    /// @brief Wrapper method running lease reclamation routine.
    ///
    /// @param max_leases Maximum number of leases to be reclaimed.
    /// @param timeout Maximum amount of time that the reclaimation routine
    /// may be processing expired leases, expressed in seconds.
    /// @param remove_lease A boolean value indicating if the lease should
    /// be removed when it is reclaimed (if true) or it should be left in the
    /// database in the "expired-reclaimed" state (if false).
    virtual void reclaimExpiredLeases(const size_t max_leases,
                                      const uint16_t timeout,
                                      const bool remove_lease) {
        engine_->reclaimExpiredLeases6(max_leases, timeout, remove_lease);
    }

    /// @brief Test that statistics is updated when leases are reclaimed.
    void testReclaimExpiredLeasesStats();

};

ExpirationAllocEngine6Test::ExpirationAllocEngine6Test()
    : ExpirationAllocEngineTest<Lease6Ptr>("type=memfile universe=6 persist=false") {
    createLeases();
    callout_argument_name = "lease6";
}

void
ExpirationAllocEngine6Test::createLeases() {
    // Create TEST_LEASES_NUM leases.
    for (uint16_t i = 0; i < TEST_LEASES_NUM; ++i) {
        // DUID
        std::ostringstream duid_s;
        duid_s << "01020304050607" << std::setw(4) << std::setfill('0') << i;
        DuidPtr duid(new DUID(DUID::fromText(duid_s.str()).getDuid()));

        // Address.
        std::ostringstream address_s;
        address_s << "2001:db8:1::" << std::setw(4) << std::setfill('0') << i;
        IOAddress address(address_s.str());

        // Create lease.
        Lease6Ptr lease(new Lease6(Lease::TYPE_NA, address, duid, 1, 50, 60, 10,
                                   20, SubnetID(1), true, true,
                                   generateHostnameForLeaseIndex(i)));
        leases_.push_back(lease);
        LeaseMgrFactory::instance().addLease(lease);

        // Note in the statistics that this lease has been added.
        StatsMgr& stats_mgr = StatsMgr::instance();
        std::string stat_name =
            lease->type_ == Lease::TYPE_NA ? "assigned-nas" : "assigned-pds";
        stats_mgr.addValue(stats_mgr.generateName("subnet", lease->subnet_id_, stat_name),
                           int64_t(1));
    }
}

void
ExpirationAllocEngine6Test::setSubnetId(const uint16_t lease_index, const SubnetID& id) {
    ASSERT_GT(leases_.size(), lease_index);
    if (leases_[lease_index]->subnet_id_ != id) {
        StatsMgr& stats_mgr = StatsMgr::instance();
        std::string stats_name = (leases_[lease_index]->type_ == Lease::TYPE_NA ?
                                  "assigned-nas" : "assigned-pds");
        stats_mgr.addValue(stats_mgr.generateName("subnet", id, stats_name),
                           int64_t(1));
        stats_mgr.addValue(stats_mgr.generateName("subnet",
                                                  leases_[lease_index]->subnet_id_,
                                                  stats_name),
                           int64_t(-1));
        leases_[lease_index]->subnet_id_ = id;
        ASSERT_NO_THROW(updateLease(lease_index));
    }
}

void
ExpirationAllocEngine6Test::setLeaseType(const uint16_t lease_index,
                                         const Lease6::Type& lease_type) {
    ASSERT_GT(leases_.size(), lease_index);
    if (leases_[lease_index]->type_ != lease_type) {
        StatsMgr& stats_mgr = StatsMgr::instance();
        std::string stats_name = (lease_type == Lease::TYPE_NA ?
                                  "assigned-nas" : "assigned-pds");
        stats_mgr.addValue(stats_mgr.generateName("subnet",
                                                  leases_[lease_index]->subnet_id_,
                                                  stats_name),
                           int64_t(1));
        stats_name = (leases_[lease_index]->type_ == Lease::TYPE_NA ?
                      "assigned-nas" : "assigned-pds");
        stats_mgr.addValue(stats_mgr.generateName("subnet",
                                                  leases_[lease_index]->subnet_id_,
                                                  stats_name),
                           int64_t(-1));
        leases_[lease_index]->type_ = lease_type;
        ASSERT_NO_THROW(updateLease(lease_index));
    }
}


void
ExpirationAllocEngine6Test::testReclaimExpiredLeasesStats() {
    // This test requires that the number of leases is an even number.
    BOOST_STATIC_ASSERT(TEST_LEASES_NUM % 2 == 0);

    for (int i = 0; i < TEST_LEASES_NUM; ++i) {
        // Mark all leaes as expired. The higher the index the less
        // expired the lease.
        expire(i, 1000 - i);
        // Modify subnet ids and lease types for some leases.
        if (evenLeaseIndex(i)) {
            setSubnetId(i, SubnetID(2));
            setLeaseType(i, Lease::TYPE_PD);
        }
    }

    // Leases will be reclaimed in groups of 8.
    const size_t reclamation_group_size = 8;
    for (int i = reclamation_group_size; i < TEST_LEASES_NUM;
         i += reclamation_group_size) {

        // Reclaim 8 most expired leases out of TEST_LEASES_NUM.
        ASSERT_NO_THROW(reclaimExpiredLeases(reclamation_group_size,
                                             0, false));

        // Number of reclaimed leases should increase as we loop.
        EXPECT_TRUE(testStatistics("reclaimed-leases", i));
        // Make sure that the number of reclaimed leases is also distributed
        // across two subnets.
        EXPECT_TRUE(testStatistics("subnet[1].reclaimed-leases", i / 2));
        EXPECT_TRUE(testStatistics("subnet[2].reclaimed-leases", i / 2));
        // Number of assigned leases should decrease as we reclaim them.
        EXPECT_TRUE(testStatistics("subnet[1].assigned-nas",
                                   (TEST_LEASES_NUM - i) / 2));
        EXPECT_TRUE(testStatistics("subnet[2].assigned-pds",
                                   (TEST_LEASES_NUM - i) / 2));
    }
}

// This test verifies that the leases can be reclaimed without being removed
// from the database. In such case, the leases' state is set to
// "expired-reclaimed".
TEST_F(ExpirationAllocEngine6Test, reclaimExpiredLeases6UpdateState) {
    testReclaimExpiredLeasesUpdateState();
}

// This test verifies that the reclaimed leases are deleted when requested.
TEST_F(ExpirationAllocEngine6Test, reclaimExpiredLeasesDelete) {
    testReclaimExpiredLeasesDelete();
}

// This test verifies that it is possible to specify the limit for the
// number of reclaimed leases.
TEST_F(ExpirationAllocEngine6Test, reclaimExpiredLeasesLimit) {
    testReclaimExpiredLeasesLimit();
}

// This test verifies that DNS updates are generated for the leases
// for which the DNS records exist.
TEST_F(ExpirationAllocEngine6Test, reclaimExpiredLeasesWithDDNS) {
    testReclaimExpiredLeasesWithDDNS();
}

// This test verifies that it is DNS updates are generated only for the
// reclaimed expired leases. In this case we limit the number of leases
// reclaimed during a single call to reclamation routine.
TEST_F(ExpirationAllocEngine6Test, reclaimExpiredLeasesWithDDNSAndLimit) {
    testReclaimExpiredLeasesWithDDNSAndLimit();
}

// This test verifies that if some leases have invalid hostnames, the
// lease reclamation routine continues with reclamation of leases anyway.
TEST_F(ExpirationAllocEngine6Test, reclaimExpiredLeasesInvalidHostname) {
    testReclaimExpiredLeasesInvalidHostname();
}

// This test verifies that statistics is correctly updated when the leases
// are reclaimed.
TEST_F(ExpirationAllocEngine6Test, reclaimExpiredLeasesStats) {
    testReclaimExpiredLeasesStats();
}

// This test verifies that callouts are executed for each expired lease.
TEST_F(ExpirationAllocEngine6Test, reclaimExpiredLeasesHooks) {
    testReclaimExpiredLeasesHooks();
}

// This test verifies that callouts are executed for each expired lease
// and that the lease is not reclaimed when the skip flag is set.
TEST_F(ExpirationAllocEngine6Test, reclaimExpiredLeasesHooksWithSkip) {
    testReclaimExpiredLeasesHooksWithSkip();
}

// This test verifies that it is possible to set the timeout for the
// execution of the lease reclamation routine.
TEST_F(ExpirationAllocEngine6Test, reclaimExpiredLeasesTimeout) {
    // This test needs at least 40 leases to make sense.
    BOOST_STATIC_ASSERT(TEST_LEASES_NUM >= 40);
    // Run with timeout of 60ms.
    testReclaimExpiredLeasesTimeout(60);
}

// This test verifies that at least one lease is reclaimed if the timeout
// for the lease reclamation routine is shorter than the time needed for
// the reclamation of a single lease. This prevents the situation when
// very short timeout (perhaps misconfigured) effectively precludes leases
// reclamation.
TEST_F(ExpirationAllocEngine6Test, reclaimExpiredLeasesShortTimeout) {
    // We will most likely reclaim just one lease, so 5 is more than enough.
    BOOST_STATIC_ASSERT(TEST_LEASES_NUM >= 5);
    // Reclaim leases with the 1ms timeout.
    testReclaimExpiredLeasesTimeout(1);
}

// *******************************************************
//
// DHCPv4 lease reclamation routine tests start here!
//
// *******************************************************

/// @brief Specialization of the @c ExpirationAllocEngineTest class to test
/// reclamation of the IPv4 leases.
class ExpirationAllocEngine4Test : public ExpirationAllocEngineTest<Lease4Ptr> {
public:

    /// @brief Class constructor.
    ///
    /// This constructor initializes @c TEST_LEASES_NUM leases and
    /// stores them in the lease manager.
    ExpirationAllocEngine4Test();

    /// @brief Creates collection of leases for a test.
    ///
    /// It is called internally at the construction time.
    void createLeases();

    /// @brief Generates unique client identifier from lease index.
    ///
    /// @param index lease index.
    void setUniqueClientId(const uint16_t index);

    /// @brief Updates lease in the lease database.
    ///
    /// @param lease_index Index of the lease.
    virtual void updateLease(const unsigned int lease_index) {
        LeaseMgrFactory::instance().updateLease4(leases_[lease_index]);
    }

    /// @brief Retrieves lease from the database.
    ///
    /// @param lease_index Index of the lease.
    virtual Lease4Ptr getLease(const unsigned int lease_index) const {
        return (LeaseMgrFactory::instance().getLease4(leases_[lease_index]->addr_));
    }

    /// @brief Sets subnet id for a lease.
    ///
    /// It also updates statistics of assigned leases in the stats manager.
    ///
    /// @param lease_index Lease index.
    /// @param id New subnet id.
    virtual void setSubnetId(const uint16_t lease_index, const SubnetID& id);

    /// @brief Wrapper method running lease reclamation routine.
    ///
    /// @param max_leases Maximum number of leases to be reclaimed.
    /// @param timeout Maximum amount of time that the reclaimation routine
    /// may be processing expired leases, expressed in seconds.
    /// @param remove_lease A boolean value indicating if the lease should
    /// be removed when it is reclaimed (if true) or it should be left in the
    /// database in the "expired-reclaimed" state (if false).
    virtual void reclaimExpiredLeases(const size_t max_leases,
                                      const uint16_t timeout,
                                      const bool remove_lease) {
        engine_->reclaimExpiredLeases4(max_leases, timeout, remove_lease);
    }

    /// @brief Lease algorithm checking if NCR has been generated from client
    /// identifier.
    ///
    /// @param lease Pointer to the lease for which the NCR needs to be checked.
    static bool dnsUpdateGeneratedFromClientId(const Lease4Ptr& lease);

    /// @brief Lease algorithm checking if NCR has been generated from
    /// HW address.
    static bool dnsUpdateGeneratedFromHWAddress(const Lease4Ptr& lease);

    /// @brief Test that DNS updates are properly generated when the
    /// reclaimed leases contain client identifier.
    void testReclaimExpiredLeasesWithDDNSAndClientId();

    /// @brief Test that statistics is updated when leases are reclaimed..
    void testReclaimExpiredLeasesStats();

};

ExpirationAllocEngine4Test::ExpirationAllocEngine4Test()
    : ExpirationAllocEngineTest<Lease4Ptr>("type=memfile universe=4 persist=false") {
    createLeases();
    callout_argument_name = "lease4";
}

void
ExpirationAllocEngine4Test::createLeases() {
    // Create TEST_LEASES_NUM leases.
    for (uint16_t i = 0; i < TEST_LEASES_NUM; ++i) {
        // HW address
        std::ostringstream hwaddr_s;
        hwaddr_s << "01:02:03:04:" << std::setw(2) << std::setfill('0')
                 << (i >> 8) << ":" << std::setw(2) << std::setfill('0')
                 << (i & 0x00FF);
        HWAddrPtr hwaddr(new HWAddr(HWAddr::fromText(hwaddr_s.str(),
                                                     HTYPE_ETHER)));

        // Address.
        std::ostringstream address_s;
        address_s << "10.0." << (i >> 8) << "." << (i & 0x00FF);
        IOAddress address(address_s.str());

        // Create lease.
        Lease4Ptr lease(new Lease4(address, hwaddr, ClientIdPtr(), 60, 10, 20,
                                   time(NULL), SubnetID(1), true, true,
                                   generateHostnameForLeaseIndex(i)));
        leases_.push_back(lease);
        LeaseMgrFactory::instance().addLease(lease);

        // Note in the statistics that this lease has been added.
        StatsMgr& stats_mgr = StatsMgr::instance();
        std::string stat_name = "assigned-addresses";
        stats_mgr.addValue(stats_mgr.generateName("subnet", lease->subnet_id_, stat_name),
                           int64_t(1));
    }
}

void
ExpirationAllocEngine4Test::setUniqueClientId(const uint16_t index) {
    std::ostringstream clientid_s;
    clientid_s << "AA:BB:" << std::setw(2) << std::setfill('0')
        << (index >> 16) << ":" << std::setw(2) << std::setfill('0')
        << (index & 0x00FF);
    ClientIdPtr client_id(ClientId::fromText(clientid_s.str()));
    leases_[index]->client_id_ = client_id;
    LeaseMgrFactory::instance().updateLease4(leases_[index]);
}

void
ExpirationAllocEngine4Test::setSubnetId(const uint16_t lease_index, const SubnetID& id) {
    ASSERT_GT(leases_.size(), lease_index);
    if (leases_[lease_index]->subnet_id_ != id) {
        StatsMgr& stats_mgr = StatsMgr::instance();
        stats_mgr.addValue(stats_mgr.generateName("subnet", id, "assigned-addresses"),
                           int64_t(1));
        stats_mgr.addValue(stats_mgr.generateName("subnet",
                                                  leases_[lease_index]->subnet_id_,
                                                  "assigned-addresses"),
                           int64_t(-1));
        leases_[lease_index]->subnet_id_ = id;
        ASSERT_NO_THROW(updateLease(lease_index));
    }
}


bool
ExpirationAllocEngine4Test::dnsUpdateGeneratedFromClientId(const Lease4Ptr& lease) {
    try {
        NameChangeRequestPtr ncr = getNCRForLease(lease);
        if (ncr) {
            if (lease->client_id_) {
                // Generate hostname for this lease. Note that the lease
                // in the database doesn't have the hostname because it
                // has been removed by the lease reclamation routine.
                std::string hostname = generateHostnameForLeaseIndex(
                      getLeaseIndexFromAddress(lease->addr_));

                // Get DHCID from NCR.
                const D2Dhcid& dhcid = ncr->getDhcid();
                // Generate reference DHCID to compare with the one from
                // the NCR.
                std::vector<uint8_t> fqdn_wire;
                OptionDataTypeUtil::writeFqdn(hostname, fqdn_wire, true);
                D2Dhcid clientid_dhcid(lease->client_id_->getClientId(),
                                       fqdn_wire);
                // Return true if they match.
                return (dhcid == clientid_dhcid);
            }
        }

    } catch (...) {
        // If error occurred, treat it as no match.
        return (false);
    }

    // All leases checked - no match.
    return (false);
}

bool
ExpirationAllocEngine4Test::dnsUpdateGeneratedFromHWAddress(const Lease4Ptr& lease) {
    try {
        NameChangeRequestPtr ncr = getNCRForLease(lease);
        if (ncr) {
            if (lease->hwaddr_) {
                // Generate hostname for this lease. Note that the lease
                // in the database doesn't have the hostname because it
                // has been removed by the lease reclamation routine.
                std::string hostname = generateHostnameForLeaseIndex(
                      getLeaseIndexFromAddress(lease->addr_));

                // Get DHCID from NCR.
                const D2Dhcid& dhcid = ncr->getDhcid();
                // Generate reference DHCID to compare with the one from
                // the NCR.
                std::vector<uint8_t> fqdn_wire;
                OptionDataTypeUtil::writeFqdn(hostname, fqdn_wire, true);
                D2Dhcid hwaddr_dhcid(lease->hwaddr_, fqdn_wire);
                // Return true if they match.
                return (dhcid == hwaddr_dhcid);
            }
        }

    } catch (...) {
        // If error occurred, treat it as no match.
        return (false);
    }

    // All leases checked - no match.
    return (false);
}

void
ExpirationAllocEngine4Test::testReclaimExpiredLeasesWithDDNSAndClientId() {
    // DNS must be started for the D2 client to accept NCRs.
    ASSERT_NO_THROW(enableDDNS());

    for (int i = 0; i < TEST_LEASES_NUM; ++i) {
        // Set client identifiers for leases with even indexes only.
        if (evenLeaseIndex(i)) {
            setUniqueClientId(i);
        }
        // Expire all leases. The higher the index, the more expired the lease.
        expire(i, 10 + i);
    }

    // Reclaim all expired leases.
    ASSERT_NO_THROW(reclaimExpiredLeases(0, 0, false));

    // Leases with even indexes should be reclaimed.
    EXPECT_TRUE(testLeases(&leaseReclaimed, &evenLeaseIndex));
    // DNS updates (removal NCRs) should be generated for all leases.
    EXPECT_TRUE(testLeases(&dnsUpdateGeneratedForLease, &allLeaseIndexes));
    // Leases with even indexes include client identifiers so the DHCID should
    // be generated from the client identifiers.
    EXPECT_TRUE(testLeases(&dnsUpdateGeneratedFromClientId, &evenLeaseIndex));
    // Leases with odd indexes do not include client identifiers so their
    // DHCID should be generated from the HW address.
    EXPECT_TRUE(testLeases(&dnsUpdateGeneratedFromHWAddress, &oddLeaseIndex));
}

void
ExpirationAllocEngine4Test::testReclaimExpiredLeasesStats() {
    // This test requires that the number of leases is an even number.
    BOOST_STATIC_ASSERT(TEST_LEASES_NUM % 2 == 0);

    for (int i = 0; i < TEST_LEASES_NUM; ++i) {
        // Mark all leaes as expired. The higher the index the less
        // expired the lease.
        expire(i, 1000 - i);
        // Modify subnet ids of some leases.
        if (evenLeaseIndex(i)) {
            setSubnetId(i, 2);
        }
    }

    // Leases will be reclaimed in groups of 8.
    const size_t reclamation_group_size = 8;
    for (int i = reclamation_group_size; i < TEST_LEASES_NUM;
         i += reclamation_group_size) {

        // Reclaim 8 most expired leases out of TEST_LEASES_NUM.
        ASSERT_NO_THROW(reclaimExpiredLeases(reclamation_group_size,
                                             0, false));

        // Number of reclaimed leases should increase as we loop.
        EXPECT_TRUE(testStatistics("reclaimed-leases", i));
        // Make sure that the number of reclaimed leases is also distributed
        // across two subnets.
        EXPECT_TRUE(testStatistics("subnet[1].reclaimed-leases", i / 2));
        EXPECT_TRUE(testStatistics("subnet[2].reclaimed-leases", i / 2));
        // Number of assigned leases should decrease as we reclaim them.
        EXPECT_TRUE(testStatistics("subnet[1].assigned-addresses",
                                   (TEST_LEASES_NUM - i) / 2));
        EXPECT_TRUE(testStatistics("subnet[2].assigned-addresses",
                                   (TEST_LEASES_NUM - i) / 2));
    }
}


// This test verifies that the leases can be reclaimed without being removed
// from the database. In such case, the leases' state is set to
// "expired-reclaimed".
TEST_F(ExpirationAllocEngine4Test, reclaimExpiredLeasesUpdateState) {
    testReclaimExpiredLeasesUpdateState();
}

// This test verifies that the reclaimed leases are deleted when requested.
TEST_F(ExpirationAllocEngine4Test, reclaimExpiredLeasesDelete) {
    testReclaimExpiredLeasesDelete();
}

// This test verifies that it is possible to specify the limit for the
// number of reclaimed leases.
TEST_F(ExpirationAllocEngine4Test, reclaimExpiredLeasesLimit) {
    testReclaimExpiredLeasesLimit();
}

// This test verifies that DNS updates are generated for the leases
// for which the DNS records exist.
TEST_F(ExpirationAllocEngine4Test, reclaimExpiredLeasesWithDDNS) {
    testReclaimExpiredLeasesWithDDNS();
}

// This test verifies that it is DNS updates are generated only for the
// reclaimed expired leases. In this case we limit the number of leases
// reclaimed during a single call to reclamation routine.
TEST_F(ExpirationAllocEngine4Test, reclaimExpiredLeasesWithDDNSAndLimit) {
    testReclaimExpiredLeasesWithDDNSAndLimit();
}

// This test verifies that if some leases have invalid hostnames, the
// lease reclamation routine continues with reclamation of leases anyway.
TEST_F(ExpirationAllocEngine4Test, reclaimExpiredLeasesInvalidHostname) {
    testReclaimExpiredLeasesInvalidHostname();
}

// This test verifies that DNS updates are properly generated when the
// client id is used as a primary identifier in the lease.
TEST_F(ExpirationAllocEngine4Test, reclaimExpiredLeasesWithDDNSAndClientId) {
    testReclaimExpiredLeasesWithDDNSAndClientId();
}

// This test verifies that statistics is correctly updated when the leases
// are reclaimed.
TEST_F(ExpirationAllocEngine4Test, reclaimExpiredLeasesStats) {
    testReclaimExpiredLeasesStats();
}

<<<<<<< HEAD
// This test verifies that callouts are executed for each expired lease.
TEST_F(ExpirationAllocEngine4Test, reclaimExpiredLeasesHooks) {
    testReclaimExpiredLeasesHooks();
}

// This test verifies that callouts are executed for each expired lease
// and that the lease is not reclaimed when the skip flag is set.
TEST_F(ExpirationAllocEngine4Test, reclaimExpiredLeasesHooksWithSkip) {
    testReclaimExpiredLeasesHooksWithSkip();
}

// This test verifies that it is possible to set the timeout for the
// execution of the lease reclamation routine.
TEST_F(ExpirationAllocEngine4Test, reclaimExpiredLeasesTimeout) {
    // This test needs at least 40 leases to make sense.
    BOOST_STATIC_ASSERT(TEST_LEASES_NUM >= 40);
    // Run with timeout of 60ms.
    testReclaimExpiredLeasesTimeout(60);
}

// This test verifies that at least one lease is reclaimed if the timeout
// for the lease reclamation routine is shorter than the time needed for
// the reclamation of a single lease. This prevents the situation when
// very short timeout (perhaps misconfigured) effectively precludes leases
// reclamation.
TEST_F(ExpirationAllocEngine4Test, reclaimExpiredLeasesShortTimeout) {
    // We will most likely reclaim just one lease, so 5 is more than enough.
    BOOST_STATIC_ASSERT(TEST_LEASES_NUM >= 5);
    // Reclaim leases with the 1ms timeout.
    testReclaimExpiredLeasesTimeout(1);
=======
/// This test verifies that @ref AllocEngine::reclaimExpiredLeases4 properly
/// handles declined leases that have expired in case when it is told to
/// remove leases.
TEST_F(ExpirationAllocEngine4Test, reclaimDeclined1) {
    testReclaimDeclined4(true);
}

/// This test verifies that @ref AllocEngine::reclaimExpiredLeases4 properly
/// handles declined leases that have expired in case when it is told to
/// not remove leases. This flag should not matter and declined expired
/// leases should always be removed.
TEST_F(ExpirationAllocEngine4Test, reclaimDeclined2) {
    testReclaimDeclined4(false);
}

/// This test verifies that statistics are modified correctly after
/// reclaim expired leases is called.
TEST_F(ExpirationAllocEngine4Test, reclaimDeclinedStats) {
    testReclaimDeclined4Stats();
>>>>>>> 2c752e18
}

}; // end of anonymous namespace<|MERGE_RESOLUTION|>--- conflicted
+++ resolved
@@ -803,7 +803,6 @@
         EXPECT_TRUE(testLeases(&dnsUpdateGeneratedForLease, &oddLeaseIndex));
     }
 
-<<<<<<< HEAD
     /// @brief This test verfies that callouts are executed for each expired
     /// lease when installed.
     void testReclaimExpiredLeasesHooks() {
@@ -904,7 +903,8 @@
         EXPECT_TRUE(testLeases(&leaseNotReclaimed, &allLeaseIndexes,
                                LowerBound(theoretical_reclaimed + 1),
                                UpperBound(TEST_LEASES_NUM)));
-=======
+    }
+
     /// @brief Test that declined expired leases can be removed.
     ///
     /// This method allows controlling remove_leases parameter when calling
@@ -1016,7 +1016,6 @@
         // subnet[X].reclaimed-declined-addresses should go up in each subnet
         testStatistics("subnet[1].reclaimed-declined-addresses", 3000 + subnet1_cnt);
         testStatistics("subnet[2].reclaimed-declined-addresses", 4000 + subnet1_cnt);
->>>>>>> 2c752e18
     }
 
     /// @brief Collection of leases created at construction time.
@@ -1616,7 +1615,6 @@
     testReclaimExpiredLeasesStats();
 }
 
-<<<<<<< HEAD
 // This test verifies that callouts are executed for each expired lease.
 TEST_F(ExpirationAllocEngine4Test, reclaimExpiredLeasesHooks) {
     testReclaimExpiredLeasesHooks();
@@ -1647,7 +1645,8 @@
     BOOST_STATIC_ASSERT(TEST_LEASES_NUM >= 5);
     // Reclaim leases with the 1ms timeout.
     testReclaimExpiredLeasesTimeout(1);
-=======
+}
+
 /// This test verifies that @ref AllocEngine::reclaimExpiredLeases4 properly
 /// handles declined leases that have expired in case when it is told to
 /// remove leases.
@@ -1667,7 +1666,6 @@
 /// reclaim expired leases is called.
 TEST_F(ExpirationAllocEngine4Test, reclaimDeclinedStats) {
     testReclaimDeclined4Stats();
->>>>>>> 2c752e18
 }
 
 }; // end of anonymous namespace