--- conflicted
+++ resolved
@@ -1195,7 +1195,6 @@
     /// @brief Test that statistics is updated when leases are reclaimed.
     void testReclaimExpiredLeasesStats();
 
-<<<<<<< HEAD
     /// @brief Test that expired leases are reclaimed before they are allocated.
     ///
     /// @param msg_type DHCPv6 message type.
@@ -1206,7 +1205,6 @@
     /// it the second time.
     void testReclaimReusedLeases(const uint16_t msg_type, const bool use_reclaimed);
 
-=======
     /// @brief Callout for lease6_recover
     ///
     /// This callout stores passed parameter into static fields.
@@ -1250,7 +1248,6 @@
     /// The following parameters will be written by a callout
     static std::string callout_name_; ///< Stores callout name
     static Lease6Ptr callout_lease_;  ///< Stores callout parameter
->>>>>>> 1284db1b
 };
 
 std::string ExpirationAllocEngine6Test::callout_name_;
@@ -1394,7 +1391,6 @@
 }
 
 void
-<<<<<<< HEAD
 ExpirationAllocEngine6Test::testReclaimReusedLeases(const uint16_t msg_type,
                                                     const bool use_reclaimed) {
     BOOST_STATIC_ASSERT(TEST_LEASES_NUM < 1000);
@@ -1460,7 +1456,8 @@
     }
 
 }
-=======
+
+void
 ExpirationAllocEngine6Test::testReclaimDeclinedHook(bool skip) {
     for (unsigned int i = 0; i < TEST_LEASES_NUM; ++i) {
 
@@ -1497,7 +1494,6 @@
         EXPECT_TRUE(testLeases(&leaseDoesntExist, &evenLeaseIndex));
     }
 };
->>>>>>> 1284db1b
 
 // This test verifies that the leases can be reclaimed without being removed
 // from the database. In such case, the leases' state is set to
@@ -1602,7 +1598,6 @@
     testReclaimDeclinedStats("assigned-nas");
 }
 
-<<<<<<< HEAD
 // This test verifies that expired leases are reclaimed before they are
 // allocated to another client sending a Request message.
 TEST_F(ExpirationAllocEngine6Test, reclaimReusedLeases) {
@@ -1637,7 +1632,7 @@
 // again when the Solicit message is being processed.
 TEST_F(ExpirationAllocEngine6Test, reclaimReusedLeasesSolicitAlreadyReclaimed) {
     testReclaimReusedLeases(DHCPV6_SOLICIT, true);
-=======
+
 // This test verifies if the hooks installed on lease6_recover are called
 // when the lease expires.
 TEST_F(ExpirationAllocEngine6Test, reclaimDeclinedHook1) {
@@ -1649,7 +1644,6 @@
 // causes the recovery to not be conducted.
 TEST_F(ExpirationAllocEngine6Test, reclaimDeclinedHook2) {
     testReclaimDeclinedHook(true); // true = use skip callout
->>>>>>> 1284db1b
 }
 
 // *******************************************************
@@ -1758,7 +1752,6 @@
     /// @brief Test that statistics is updated when leases are reclaimed..
     void testReclaimExpiredLeasesStats();
 
-<<<<<<< HEAD
     /// @brief Test that the lease is reclaimed before it is renewed or
     /// reused.
     ///
@@ -1771,7 +1764,6 @@
     void testReclaimReusedLeases(const uint8_t msg_type, const bool client_renews,
                                  const bool use_reclaimed);
 
-=======
     /// @brief Callout for lease4_recover
     ///
     /// This callout stores passed parameter into static fields.
@@ -1812,11 +1804,9 @@
     void
     testReclaimDeclinedHook(bool skip);
 
-
     /// The following parameters will be written by a callout
     static std::string callout_name_; ///< Stores callout name
     static Lease4Ptr callout_lease_;  ///< Stores callout parameter
->>>>>>> 1284db1b
 };
 
 std::string ExpirationAllocEngine4Test::callout_name_;
@@ -2053,7 +2043,6 @@
 }
 
 void
-<<<<<<< HEAD
 ExpirationAllocEngine4Test::testReclaimReusedLeases(const uint8_t msg_type,
                                                     const bool client_renews,
                                                     const bool use_reclaimed) {
@@ -2124,7 +2113,7 @@
     }
 }
 
-=======
+void
 ExpirationAllocEngine4Test::testReclaimDeclinedHook(bool skip) {
     for (unsigned int i = 0; i < TEST_LEASES_NUM; ++i) {
 
@@ -2161,7 +2150,6 @@
         EXPECT_TRUE(testLeases(&leaseDoesntExist, &evenLeaseIndex));
     }
 };
->>>>>>> 1284db1b
 
 // This test verifies that the leases can be reclaimed without being removed
 // from the database. In such case, the leases' state is set to
@@ -2272,7 +2260,6 @@
     testReclaimDeclinedStats("assigned-addresses");
 }
 
-<<<<<<< HEAD
 // This test verifies that the lease is reclaimed before it is reused.
 TEST_F(ExpirationAllocEngine4Test, reclaimReusedLeases) {
     // First false value indicates that the leases will be reused.
@@ -2320,8 +2307,6 @@
     testReclaimReusedLeases(DHCPDISCOVER, false, true);
 }
 
-
-=======
 // This test verifies if the hooks installed on lease4_recover are called
 // when the lease expires.
 TEST_F(ExpirationAllocEngine4Test, reclaimDeclinedHook1) {
@@ -2335,5 +2320,4 @@
     testReclaimDeclinedHook(true); // true = use skip callout
 }
 
->>>>>>> 1284db1b
 }; // end of anonymous namespace