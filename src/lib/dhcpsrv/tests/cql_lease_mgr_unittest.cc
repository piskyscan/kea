--- conflicted
+++ resolved
@@ -430,11 +430,7 @@
 /// This test checks that the conversion is correct.
 TEST_F(CqlLeaseMgrTest, checkTimeConversion) {
     const time_t cltt = time(NULL);
-<<<<<<< HEAD
-    const uint32_t valid_lft = 86400;       // 1 day
-=======
     const uint32_t valid_lft = 86400;  // 1 day
->>>>>>> ecf3ea4b
     cass_int64_t cql_expire;
 
     // Convert to the database time.
