// Copyright (C) 2012-2016 Internet Systems Consortium, Inc. ("ISC")
//
// This Source Code Form is subject to the terms of the Mozilla Public
// License, v. 2.0. If a copy of the MPL was not distributed with this
// file, You can obtain one at http://mozilla.org/MPL/2.0/.

/**
  @page dhcpDatabaseBackends DHCP Database Back-Ends

  All DHCP lease data is stored in some form of database, the interface
  to this being through the Lease Manager.

  All backend classes such as isc::dhcp::MySqlLeaseMgr are derived from
  the abstract isc::dhcp::LeaseMgr class.  This provides methods to
  create, retrieve, modify and delete leases in the database.

  There are currently three available Lease Managers, Memfile, MySQL and
  PostgreSQL:

  - Memfile is an in-memory lease database which can be configured to persist
  its content to disk in a flat-file.  Support for the Memfile database
  backend is built into Kea DHCP.

  - The MySQL lease manager uses the freely available MySQL as its backend
  database.  This is not included in Kea DHCP by default:
  the \--with-mysql switch must be supplied to "configure" for support
  to be compiled into the software.

  - The PostgreSQL lease manager uses the freely available PostgreSQL as its
  backend database.  This is not included in Kea DHCP by default:
  the \--with-pgsql switch must be supplied to "configure" for
  support to be compiled into the software.

  @section dhcpdb-instantiation Instantiation of Lease Managers

  A lease manager is instantiated through the @c LeaseMgrFactory class.  This
  has three methods:

  - isc::dhcp::LeaseMgrFactory::create - Creates a singleton Lease
    Manager of the appropriate type.
  - isc::dhcp::LeaseMgrFactory::instance - Returns a reference to the
    the instance of the Lease Manager.
  - isc::dhcp::LeaseMgrFactory::destroy - Destroys the singleton lease manager.

  The selection of the Lease Manager (and thus the backend database) is
  controlled by the connection string passed to
  isc::dhcp::LeaseMgrFactory::create.  This is a set of "keyword=value" pairs
  (no embedded spaces), each pair separated by a space from the others, e.g.

  \code
  type=mysql user=keatest password=keatest name=keatest host=localhost
  \endcode

  The following keywords are used for all backends:

  - <b>type</b> - specifies the type of database backend.  The following values
  for the type keyword are supported:
     - <B>memfile</b> - In-memory database.  Nothing is written to any
       external storage, so this should not be used in production.
     - <b>mysql</b> - Use MySQL as the database

  The following sections list the database-specific keywords:

  @subsection dhcpdb-keywords-mysql MySQL connection string keywords

  - <b>host</b> - host on which the selected database is running.  If not
  supplied, "localhost" is assumed.
  - <b>name</b> - name of the MySQL database to access.  There is no default -
  this must always be supplied.
  - <b>password</b> - password for the selected user ID (see below).  If not
  specified, no password is used.
  - <b>user</b> - database user ID under which the database is accessed.  If not
    specified, no user ID is used - the database is assumed to be open.

  @subsection dhcpdb-keywords-pgsql PostgreSQL connection string keywords

  - <b>host</b> - host on which the selected database is running.  If not
  supplied, "localhost" is assumed.
  - <b>name</b> - name of the PostgreSQL database to access.  There is no
  default - this must always be supplied.
  - <b>password</b> - password for the selected user ID (see below).  If not
  specified, no password is used.
  - <b>user</b> - database user ID under which the database is accessed.  If not
    specified, no user ID is used - the database is assumed to be open.

<<<<<<< HEAD
  @section dhcp-backend-unittest Running Unit Tests

  With the use of databases requiring separate authorisation, there are
  certain database-specific pre-requisites for successfully running the unit
  tests.  These are listed in the following sections.

  @subsection dhcp-mysql-unittest MySQL Unit Tests

  A database called <i>keatest</i> must be created. A database user, also called
  <i>keatest</i> (and with a password <i>keatest</i>) must also be created and
  be given full privileges in that database.  The unit tests create the schema
  in the database before each test and delete it afterwards.

  In detail, the steps to create the database and user are:

  -# Log into MySQL as root:
  @verbatim
  % mysql -u root -p
  Enter password:
     :
  mysql>@endverbatim\n
  -# Create the test database.  This must be called "keatest":
  @verbatim
  mysql> CREATE DATABASE keatest;
  mysql>@endverbatim\n
  -# Create the user under which the test client will connect to the database
  (the apostrophes around the words <i>keatest</i> and <i>localhost</i> are
  required):
  @verbatim
  mysql> CREATE USER 'keatest'@'localhost' IDENTIFIED BY 'keatest';
  mysql>@endverbatim\n
  -# Grant the created user permissions to access the <i>keatest</i> database
  (again, the apostrophes around the words <i>keatest</i> and <i>localhost</i>
  are required):
  @verbatim
  mysql> GRANT ALL ON keatest.* TO 'keatest'@'localhost';
  mysql>@endverbatim\n
  -# Exit MySQL:
  @verbatim
  mysql> quit
  Bye
  %@endverbatim

  The unit tests are run automatically when "make check" is executed (providing
  that Kea has been build with the \--with-mysql switch (see the installation
  section in the <a href="http://kea.isc.org/docs/kea-guide.html">Kea Administrator
  Reference Manual</a>).

 @subsection dhcp-pgsql-unittest PostgreSQL Unit Tests

  Conceptually, the steps required to run PostgreSQL unit-tests are the same as
  in MySQL. First, a database called <i>keatest</i> must be created. A database
  user, also called <i>keatest</i> (that will be allowed to log in using password
  <i>keatest</i>) must be created and given full privileges in that database. The
  unit tests create the schema in the database before each test and delete it
  afterwards.

  PostgreSQL set up differs from system to system. Please consult your OS-specific
  PostgreSQL documentation. The remainder of that section uses Ubuntu 13.10 x64 as
  example. On Ubuntu, after installing PostgreSQL (with <tt>sudo apt-get install
  postgresql</tt>), it is installed as user <i>postgres</i>. To create new databases
  or add new users, initial commands must be issued as user postgres:

@verbatim
$ sudo -u postgres psql postgres
[sudo] password for thomson:
psql (9.1.12)
Type "help" for help.
postgres=# CREATE USER keatest WITH PASSWORD 'keatest';
CREATE ROLE
postgres=# CREATE DATABASE keatest;
CREATE DATABASE
postgres=# GRANT ALL PRIVILEGES ON DATABASE keatest TO keatest;
GRANT
postgres=# \q
@endverbatim

  Now we are back to our regular, unprivileged user. Try to log into the newly
  created database using keatest credentials:
@verbatim
$ psql -d keatest -U keatest
Password for user keatest:
psql (9.1.12)
Type "help" for help.

keatest=>
@endverbatim

  If instead of seeing keatest=> prompt, your login will be refused with error
  code about failed peer or indent authentication, it means that PostgreSQL is
  configured to check unix username and reject login attepts if PostgreSQL names
  are different. To alter that, PostgreSQL configuration must be changed.
  Alternatively, you may set up your environment, so the tests would be run from
  unix account keatest. <tt>/etc/postgresql/9.1/main/pg_hba.conf</tt> config file
  had to betweaked. It may be in a different location in your system. The following
  lines:

@verbatim
local   all             all                                     peer
host    all             all             127.0.0.1/32            md5
host    all             all             ::1/128                 md5
@endverbatim

  were replaced with:

@verbatim
local   all             all                                     password
host    all             all             127.0.0.1/32            password
host    all             all             ::1/128                 password
@endverbatim

  Another possible problem is to get no password prompt, in general because
  you have no <tt>pg_hba.conf</tt> config file and everybody is by default
  trusted. As it has a very bad effect on the security you should have
  been warned it is a highly unsafe config. The solution is the same,
  i.e., require password or md5 authentication method. If you lose
  the postgres user access you can add first:
@verbatim
local   all             postgres                                trust
@endverbatim
  to trust only the local postgres user. Note the postgres user can
  be pgsql on some systems.

  Please consult your PostgreSQL user manual before applying those changes as
  those changes may expose your other databases that you run on the same system.
  In general case, it is a poor idea to run anything of value on a system
  that runs tests. Use caution!

  The unit tests are run automatically when "make check" is executed (providing
  that Kea has been build with the \--with-pgsql switch (see the installation
  section in the <a href="http://kea.isc.org/docs/kea-guide.html">Kea Administrator
  Reference Manual</a>).
=======
>>>>>>> f5ec0041

  */<|MERGE_RESOLUTION|>--- conflicted
+++ resolved
@@ -83,7 +83,6 @@
   - <b>user</b> - database user ID under which the database is accessed.  If not
     specified, no user ID is used - the database is assumed to be open.
 
-<<<<<<< HEAD
   @section dhcp-backend-unittest Running Unit Tests
 
   With the use of databases requiring separate authorisation, there are
@@ -216,7 +215,5 @@
   that Kea has been build with the \--with-pgsql switch (see the installation
   section in the <a href="http://kea.isc.org/docs/kea-guide.html">Kea Administrator
   Reference Manual</a>).
-=======
->>>>>>> f5ec0041
 
   */