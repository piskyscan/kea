// A Bison parser, made by GNU Bison 3.0.4.

// Skeleton implementation for Bison LALR(1) parsers in C++

// Copyright (C) 2002-2015 Free Software Foundation, Inc.

// This program is free software: you can redistribute it and/or modify
// it under the terms of the GNU General Public License as published by
// the Free Software Foundation, either version 3 of the License, or
// (at your option) any later version.

// This program is distributed in the hope that it will be useful,
// but WITHOUT ANY WARRANTY; without even the implied warranty of
// MERCHANTABILITY or FITNESS FOR A PARTICULAR PURPOSE.  See the
// GNU General Public License for more details.

// You should have received a copy of the GNU General Public License
// along with this program.  If not, see <http://www.gnu.org/licenses/>.

// As a special exception, you may create a larger work that contains
// part or all of the Bison parser skeleton and distribute that work
// under terms of your choice, so long as that work isn't itself a
// parser generator using the skeleton or a modified version thereof
// as a parser skeleton.  Alternatively, if you modify or redistribute
// the parser skeleton itself, you may (at your option) remove this
// special exception, which will cause the skeleton and the resulting
// Bison output files to be licensed under the GNU General Public
// License without this special exception.

// This special exception was added by the Free Software Foundation in
// version 2.2 of Bison.


// First part of user declarations.

#line 37 "parser.cc" // lalr1.cc:404

# ifndef YY_NULLPTR
#  if defined __cplusplus && 201103L <= __cplusplus
#   define YY_NULLPTR nullptr
#  else
#   define YY_NULLPTR 0
#  endif
# endif

#include "parser.h"

// User implementation prologue.

#line 51 "parser.cc" // lalr1.cc:412
// Unqualified %code blocks.
#line 32 "parser.yy" // lalr1.cc:413

# include "eval_context.h"

#line 57 "parser.cc" // lalr1.cc:413


#ifndef YY_
# if defined YYENABLE_NLS && YYENABLE_NLS
#  if ENABLE_NLS
#   include <libintl.h> // FIXME: INFRINGES ON USER NAME SPACE.
#   define YY_(msgid) dgettext ("bison-runtime", msgid)
#  endif
# endif
# ifndef YY_
#  define YY_(msgid) msgid
# endif
#endif

#define YYRHSLOC(Rhs, K) ((Rhs)[K].location)
/* YYLLOC_DEFAULT -- Set CURRENT to span from RHS[1] to RHS[N].
   If N is 0, then set CURRENT to the empty location which ends
   the previous symbol: RHS[0] (always defined).  */

# ifndef YYLLOC_DEFAULT
#  define YYLLOC_DEFAULT(Current, Rhs, N)                               \
    do                                                                  \
      if (N)                                                            \
        {                                                               \
          (Current).begin  = YYRHSLOC (Rhs, 1).begin;                   \
          (Current).end    = YYRHSLOC (Rhs, N).end;                     \
        }                                                               \
      else                                                              \
        {                                                               \
          (Current).begin = (Current).end = YYRHSLOC (Rhs, 0).end;      \
        }                                                               \
    while (/*CONSTCOND*/ false)
# endif


// Suppress unused-variable warnings by "using" E.
#define YYUSE(E) ((void) (E))

// Enable debugging if requested.
#if YYDEBUG

// A pseudo ostream that takes yydebug_ into account.
# define YYCDEBUG if (yydebug_) (*yycdebug_)

# define YY_SYMBOL_PRINT(Title, Symbol)         \
  do {                                          \
    if (yydebug_)                               \
    {                                           \
      *yycdebug_ << Title << ' ';               \
      yy_print_ (*yycdebug_, Symbol);           \
      *yycdebug_ << std::endl;                  \
    }                                           \
  } while (false)

# define YY_REDUCE_PRINT(Rule)          \
  do {                                  \
    if (yydebug_)                       \
      yy_reduce_print_ (Rule);          \
  } while (false)

# define YY_STACK_PRINT()               \
  do {                                  \
    if (yydebug_)                       \
      yystack_print_ ();                \
  } while (false)

#else // !YYDEBUG

# define YYCDEBUG if (false) std::cerr
# define YY_SYMBOL_PRINT(Title, Symbol)  YYUSE(Symbol)
# define YY_REDUCE_PRINT(Rule)           static_cast<void>(0)
# define YY_STACK_PRINT()                static_cast<void>(0)

#endif // !YYDEBUG

#define yyerrok         (yyerrstatus_ = 0)
#define yyclearin       (yyla.clear ())

#define YYACCEPT        goto yyacceptlab
#define YYABORT         goto yyabortlab
#define YYERROR         goto yyerrorlab
#define YYRECOVERING()  (!!yyerrstatus_)

#line 13 "parser.yy" // lalr1.cc:479
namespace isc { namespace eval {
#line 143 "parser.cc" // lalr1.cc:479

  /* Return YYSTR after stripping away unnecessary quotes and
     backslashes, so that it's suitable for yyerror.  The heuristic is
     that double-quoting is unnecessary unless the string contains an
     apostrophe, a comma, or backslash (other than backslash-backslash).
     YYSTR is taken from yytname.  */
  std::string
  EvalParser::yytnamerr_ (const char *yystr)
  {
    if (*yystr == '"')
      {
        std::string yyr = "";
        char const *yyp = yystr;

        for (;;)
          switch (*++yyp)
            {
            case '\'':
            case ',':
              goto do_not_strip_quotes;

            case '\\':
              if (*++yyp != '\\')
                goto do_not_strip_quotes;
              // Fall through.
            default:
              yyr += *yyp;
              break;

            case '"':
              return yyr;
            }
      do_not_strip_quotes: ;
      }

    return yystr;
  }


  /// Build a parser object.
  EvalParser::EvalParser (EvalContext& ctx_yyarg)
    :
#if YYDEBUG
      yydebug_ (false),
      yycdebug_ (&std::cerr),
#endif
      ctx (ctx_yyarg)
  {}

  EvalParser::~EvalParser ()
  {}


  /*---------------.
  | Symbol types.  |
  `---------------*/



  // by_state.
  inline
  EvalParser::by_state::by_state ()
    : state (empty_state)
  {}

  inline
  EvalParser::by_state::by_state (const by_state& other)
    : state (other.state)
  {}

  inline
  void
  EvalParser::by_state::clear ()
  {
    state = empty_state;
  }

  inline
  void
  EvalParser::by_state::move (by_state& that)
  {
    state = that.state;
    that.clear ();
  }

  inline
  EvalParser::by_state::by_state (state_type s)
    : state (s)
  {}

  inline
  EvalParser::symbol_number_type
  EvalParser::by_state::type_get () const
  {
    if (state == empty_state)
      return empty_symbol;
    else
      return yystos_[state];
  }

  inline
  EvalParser::stack_symbol_type::stack_symbol_type ()
  {}


  inline
  EvalParser::stack_symbol_type::stack_symbol_type (state_type s, symbol_type& that)
    : super_type (s, that.location)
  {
      switch (that.type_get ())
    {
      case 50: // option_repr_type
        value.move< TokenOption::RepresentationType > (that.value);
        break;

<<<<<<< HEAD
      case 53: // pkt4_field
        value.move< TokenPkt4::FieldType > (that.value);
        break;

      case 54: // pkt6_field
        value.move< TokenPkt6::FieldType > (that.value);
        break;

      case 52: // pkt_metadata
        value.move< TokenPkt::MetadataType > (that.value);
        break;

=======
      case 52: // pkt4_field
        value.move< TokenPkt4::FieldType > (that.value);
        break;

      case 57: // pkt6_field
        value.move< TokenPkt6::FieldType > (that.value);
        break;

>>>>>>> ac67ac04
      case 55: // relay6_field
        value.move< TokenRelay6Field::FieldType > (that.value);
        break;

      case 40: // "constant string"
      case 41: // "integer"
      case 42: // "constant hexstring"
      case 43: // "option name"
      case 44: // "ip address"
        value.move< std::string > (that.value);
        break;

      case 49: // option_code
        value.move< uint16_t > (that.value);
        break;

<<<<<<< HEAD
      case 51: // nest_level
=======
      case 51: // enterprise_id
        value.move< uint32_t > (that.value);
        break;

      case 56: // nest_level
>>>>>>> ac67ac04
        value.move< uint8_t > (that.value);
        break;

      default:
        break;
    }

    // that is emptied.
    that.type = empty_symbol;
  }

  inline
  EvalParser::stack_symbol_type&
  EvalParser::stack_symbol_type::operator= (const stack_symbol_type& that)
  {
    state = that.state;
      switch (that.type_get ())
    {
      case 50: // option_repr_type
        value.copy< TokenOption::RepresentationType > (that.value);
        break;

<<<<<<< HEAD
      case 53: // pkt4_field
        value.copy< TokenPkt4::FieldType > (that.value);
        break;

      case 54: // pkt6_field
        value.copy< TokenPkt6::FieldType > (that.value);
        break;

      case 52: // pkt_metadata
        value.copy< TokenPkt::MetadataType > (that.value);
        break;

=======
      case 52: // pkt4_field
        value.copy< TokenPkt4::FieldType > (that.value);
        break;

      case 57: // pkt6_field
        value.copy< TokenPkt6::FieldType > (that.value);
        break;

>>>>>>> ac67ac04
      case 55: // relay6_field
        value.copy< TokenRelay6Field::FieldType > (that.value);
        break;

      case 40: // "constant string"
      case 41: // "integer"
      case 42: // "constant hexstring"
      case 43: // "option name"
      case 44: // "ip address"
        value.copy< std::string > (that.value);
        break;

      case 49: // option_code
        value.copy< uint16_t > (that.value);
        break;

<<<<<<< HEAD
      case 51: // nest_level
=======
      case 51: // enterprise_id
        value.copy< uint32_t > (that.value);
        break;

      case 56: // nest_level
>>>>>>> ac67ac04
        value.copy< uint8_t > (that.value);
        break;

      default:
        break;
    }

    location = that.location;
    return *this;
  }


  template <typename Base>
  inline
  void
  EvalParser::yy_destroy_ (const char* yymsg, basic_symbol<Base>& yysym) const
  {
    if (yymsg)
      YY_SYMBOL_PRINT (yymsg, yysym);
  }

#if YYDEBUG
  template <typename Base>
  void
  EvalParser::yy_print_ (std::ostream& yyo,
                                     const basic_symbol<Base>& yysym) const
  {
    std::ostream& yyoutput = yyo;
    YYUSE (yyoutput);
    symbol_number_type yytype = yysym.type_get ();
    // Avoid a (spurious) G++ 4.8 warning about "array subscript is
    // below array bounds".
    if (yysym.empty ())
      std::abort ();
    yyo << (yytype < yyntokens_ ? "token" : "nterm")
        << ' ' << yytname_[yytype] << " ("
        << yysym.location << ": ";
    switch (yytype)
    {
            case 40: // "constant string"

#line 97 "parser.yy" // lalr1.cc:636
        { yyoutput << yysym.value.template as< std::string > (); }
#line 382 "parser.cc" // lalr1.cc:636
        break;

      case 41: // "integer"

#line 97 "parser.yy" // lalr1.cc:636
        { yyoutput << yysym.value.template as< std::string > (); }
#line 389 "parser.cc" // lalr1.cc:636
        break;

      case 42: // "constant hexstring"

#line 97 "parser.yy" // lalr1.cc:636
        { yyoutput << yysym.value.template as< std::string > (); }
#line 396 "parser.cc" // lalr1.cc:636
        break;

      case 43: // "option name"

#line 97 "parser.yy" // lalr1.cc:636
        { yyoutput << yysym.value.template as< std::string > (); }
#line 403 "parser.cc" // lalr1.cc:636
        break;

      case 44: // "ip address"

#line 97 "parser.yy" // lalr1.cc:636
        { yyoutput << yysym.value.template as< std::string > (); }
#line 410 "parser.cc" // lalr1.cc:636
        break;

      case 49: // option_code

#line 97 "parser.yy" // lalr1.cc:636
        { yyoutput << yysym.value.template as< uint16_t > (); }
#line 417 "parser.cc" // lalr1.cc:636
        break;

      case 50: // option_repr_type

#line 97 "parser.yy" // lalr1.cc:636
        { yyoutput << yysym.value.template as< TokenOption::RepresentationType > (); }
#line 424 "parser.cc" // lalr1.cc:636
        break;

<<<<<<< HEAD
      case 51: // nest_level

#line 97 "parser.yy" // lalr1.cc:636
        { yyoutput << yysym.value.template as< uint8_t > (); }
#line 431 "parser.cc" // lalr1.cc:636
        break;

      case 52: // pkt_metadata

#line 97 "parser.yy" // lalr1.cc:636
        { yyoutput << yysym.value.template as< TokenPkt::MetadataType > (); }
#line 438 "parser.cc" // lalr1.cc:636
        break;

      case 53: // pkt4_field

#line 97 "parser.yy" // lalr1.cc:636
        { yyoutput << yysym.value.template as< TokenPkt4::FieldType > (); }
#line 445 "parser.cc" // lalr1.cc:636
        break;

      case 54: // pkt6_field

#line 97 "parser.yy" // lalr1.cc:636
        { yyoutput << yysym.value.template as< TokenPkt6::FieldType > (); }
#line 452 "parser.cc" // lalr1.cc:636
        break;

      case 55: // relay6_field

#line 97 "parser.yy" // lalr1.cc:636
        { yyoutput << yysym.value.template as< TokenRelay6Field::FieldType > (); }
=======
      case 51: // enterprise_id

#line 97 "parser.yy" // lalr1.cc:636
        { yyoutput << yysym.value.template as< uint32_t > (); }
#line 431 "parser.cc" // lalr1.cc:636
        break;

      case 52: // pkt4_field

#line 97 "parser.yy" // lalr1.cc:636
        { yyoutput << yysym.value.template as< TokenPkt4::FieldType > (); }
#line 438 "parser.cc" // lalr1.cc:636
        break;

      case 55: // relay6_field

#line 97 "parser.yy" // lalr1.cc:636
        { yyoutput << yysym.value.template as< TokenRelay6Field::FieldType > (); }
#line 445 "parser.cc" // lalr1.cc:636
        break;

      case 56: // nest_level

#line 97 "parser.yy" // lalr1.cc:636
        { yyoutput << yysym.value.template as< uint8_t > (); }
#line 452 "parser.cc" // lalr1.cc:636
        break;

      case 57: // pkt6_field

#line 97 "parser.yy" // lalr1.cc:636
        { yyoutput << yysym.value.template as< TokenPkt6::FieldType > (); }
>>>>>>> ac67ac04
#line 459 "parser.cc" // lalr1.cc:636
        break;


      default:
        break;
    }
    yyo << ')';
  }
#endif

  inline
  void
  EvalParser::yypush_ (const char* m, state_type s, symbol_type& sym)
  {
    stack_symbol_type t (s, sym);
    yypush_ (m, t);
  }

  inline
  void
  EvalParser::yypush_ (const char* m, stack_symbol_type& s)
  {
    if (m)
      YY_SYMBOL_PRINT (m, s);
    yystack_.push (s);
  }

  inline
  void
  EvalParser::yypop_ (unsigned int n)
  {
    yystack_.pop (n);
  }

#if YYDEBUG
  std::ostream&
  EvalParser::debug_stream () const
  {
    return *yycdebug_;
  }

  void
  EvalParser::set_debug_stream (std::ostream& o)
  {
    yycdebug_ = &o;
  }


  EvalParser::debug_level_type
  EvalParser::debug_level () const
  {
    return yydebug_;
  }

  void
  EvalParser::set_debug_level (debug_level_type l)
  {
    yydebug_ = l;
  }
#endif // YYDEBUG

  inline EvalParser::state_type
  EvalParser::yy_lr_goto_state_ (state_type yystate, int yysym)
  {
    int yyr = yypgoto_[yysym - yyntokens_] + yystate;
    if (0 <= yyr && yyr <= yylast_ && yycheck_[yyr] == yystate)
      return yytable_[yyr];
    else
      return yydefgoto_[yysym - yyntokens_];
  }

  inline bool
  EvalParser::yy_pact_value_is_default_ (int yyvalue)
  {
    return yyvalue == yypact_ninf_;
  }

  inline bool
  EvalParser::yy_table_value_is_error_ (int yyvalue)
  {
    return yyvalue == yytable_ninf_;
  }

  int
  EvalParser::parse ()
  {
    // State.
    int yyn;
    /// Length of the RHS of the rule being reduced.
    int yylen = 0;

    // Error handling.
    int yynerrs_ = 0;
    int yyerrstatus_ = 0;

    /// The lookahead symbol.
    symbol_type yyla;

    /// The locations where the error started and ended.
    stack_symbol_type yyerror_range[3];

    /// The return value of parse ().
    int yyresult;

    // FIXME: This shoud be completely indented.  It is not yet to
    // avoid gratuitous conflicts when merging into the master branch.
    try
      {
    YYCDEBUG << "Starting parse" << std::endl;


    /* Initialize the stack.  The initial state will be set in
       yynewstate, since the latter expects the semantical and the
       location values to have been already stored, initialize these
       stacks with a primary value.  */
    yystack_.clear ();
    yypush_ (YY_NULLPTR, 0, yyla);

    // A new symbol was pushed on the stack.
  yynewstate:
    YYCDEBUG << "Entering state " << yystack_[0].state << std::endl;

    // Accept?
    if (yystack_[0].state == yyfinal_)
      goto yyacceptlab;

    goto yybackup;

    // Backup.
  yybackup:

    // Try to take a decision without lookahead.
    yyn = yypact_[yystack_[0].state];
    if (yy_pact_value_is_default_ (yyn))
      goto yydefault;

    // Read a lookahead token.
    if (yyla.empty ())
      {
        YYCDEBUG << "Reading a token: ";
        try
          {
            symbol_type yylookahead (yylex (ctx));
            yyla.move (yylookahead);
          }
        catch (const syntax_error& yyexc)
          {
            error (yyexc);
            goto yyerrlab1;
          }
      }
    YY_SYMBOL_PRINT ("Next token is", yyla);

    /* If the proper action on seeing token YYLA.TYPE is to reduce or
       to detect an error, take that action.  */
    yyn += yyla.type_get ();
    if (yyn < 0 || yylast_ < yyn || yycheck_[yyn] != yyla.type_get ())
      goto yydefault;

    // Reduce or error.
    yyn = yytable_[yyn];
    if (yyn <= 0)
      {
        if (yy_table_value_is_error_ (yyn))
          goto yyerrlab;
        yyn = -yyn;
        goto yyreduce;
      }

    // Count tokens shifted since error; after three, turn off error status.
    if (yyerrstatus_)
      --yyerrstatus_;

    // Shift the lookahead token.
    yypush_ ("Shifting", yyn, yyla);
    goto yynewstate;

  /*-----------------------------------------------------------.
  | yydefault -- do the default action for the current state.  |
  `-----------------------------------------------------------*/
  yydefault:
    yyn = yydefact_[yystack_[0].state];
    if (yyn == 0)
      goto yyerrlab;
    goto yyreduce;

  /*-----------------------------.
  | yyreduce -- Do a reduction.  |
  `-----------------------------*/
  yyreduce:
    yylen = yyr2_[yyn];
    {
      stack_symbol_type yylhs;
      yylhs.state = yy_lr_goto_state_(yystack_[yylen].state, yyr1_[yyn]);
      /* Variants are always initialized to an empty instance of the
         correct type. The default '$$ = $1' action is NOT applied
         when using variants.  */
        switch (yyr1_[yyn])
    {
      case 50: // option_repr_type
        yylhs.value.build< TokenOption::RepresentationType > ();
        break;

<<<<<<< HEAD
      case 53: // pkt4_field
        yylhs.value.build< TokenPkt4::FieldType > ();
        break;

      case 54: // pkt6_field
        yylhs.value.build< TokenPkt6::FieldType > ();
        break;

      case 52: // pkt_metadata
        yylhs.value.build< TokenPkt::MetadataType > ();
        break;

=======
      case 52: // pkt4_field
        yylhs.value.build< TokenPkt4::FieldType > ();
        break;

      case 57: // pkt6_field
        yylhs.value.build< TokenPkt6::FieldType > ();
        break;

>>>>>>> ac67ac04
      case 55: // relay6_field
        yylhs.value.build< TokenRelay6Field::FieldType > ();
        break;

      case 40: // "constant string"
      case 41: // "integer"
      case 42: // "constant hexstring"
      case 43: // "option name"
      case 44: // "ip address"
        yylhs.value.build< std::string > ();
        break;

      case 49: // option_code
        yylhs.value.build< uint16_t > ();
        break;

<<<<<<< HEAD
      case 51: // nest_level
=======
      case 51: // enterprise_id
        yylhs.value.build< uint32_t > ();
        break;

      case 56: // nest_level
>>>>>>> ac67ac04
        yylhs.value.build< uint8_t > ();
        break;

      default:
        break;
    }


      // Compute the default @$.
      {
        slice<stack_symbol_type, stack_type> slice (yystack_, yylen);
        YYLLOC_DEFAULT (yylhs.location, slice, yylen);
      }

      // Perform the reduction.
      YY_REDUCE_PRINT (yyn);
      try
        {
          switch (yyn)
            {
  case 4:
#line 111 "parser.yy" // lalr1.cc:859
    {
                    TokenPtr neg(new TokenNot());
                    ctx.expression.push_back(neg);
                }
#line 718 "parser.cc" // lalr1.cc:859
    break;

  case 5:
#line 116 "parser.yy" // lalr1.cc:859
    {
                    TokenPtr neg(new TokenAnd());
                    ctx.expression.push_back(neg);
                }
#line 727 "parser.cc" // lalr1.cc:859
    break;

  case 6:
#line 121 "parser.yy" // lalr1.cc:859
    {
                    TokenPtr neg(new TokenOr());
                    ctx.expression.push_back(neg);
                }
#line 736 "parser.cc" // lalr1.cc:859
    break;

  case 7:
#line 126 "parser.yy" // lalr1.cc:859
    {
                    TokenPtr eq(new TokenEqual());
                    ctx.expression.push_back(eq);
                }
#line 745 "parser.cc" // lalr1.cc:859
    break;

  case 8:
#line 131 "parser.yy" // lalr1.cc:859
    {
                    TokenPtr opt(new TokenOption(yystack_[3].value.as< uint16_t > (), TokenOption::EXISTS));
                    ctx.expression.push_back(opt);
                }
#line 754 "parser.cc" // lalr1.cc:859
    break;

  case 9:
#line 136 "parser.yy" // lalr1.cc:859
    {
                   switch (ctx.getUniverse()) {
                   case Option::V4:
                   {
                       TokenPtr opt(new TokenRelay4Option(yystack_[3].value.as< uint16_t > (), TokenOption::EXISTS));
                       ctx.expression.push_back(opt);
                       break;
                   }
                   case Option::V6:
                       // We will have relay6[123] for the DHCPv6.
                       // In a very distant future we'll possibly be able
                       // to mix both if we have DHCPv4-over-DHCPv6, so it
                       // has some sense to make it explicit whether we
                       // talk about DHCPv4 relay or DHCPv6 relay. However,
                       // for the time being relay4 can be used in DHCPv4
                       // only.
                       error(yystack_[5].location, "relay4 can only be used in DHCPv4.");
                   }
                }
#line 778 "parser.cc" // lalr1.cc:859
    break;

  case 10:
#line 156 "parser.yy" // lalr1.cc:859
    {
                    switch (ctx.getUniverse()) {
                    case Option::V6:
                    {
                        TokenPtr opt(new TokenRelay6Option(yystack_[8].value.as< uint8_t > (), yystack_[3].value.as< uint16_t > (), TokenOption::EXISTS));
                        ctx.expression.push_back(opt);
                        break;
                    }
                    case Option::V4:
                        // For now we only use relay6 in DHCPv6.
                        error(yystack_[10].location, "relay6 can only be used in DHCPv6.");
                    }
                }
#line 796 "parser.cc" // lalr1.cc:859
    break;

  case 11:
<<<<<<< HEAD
#line 172 "parser.yy" // lalr1.cc:859
=======
#line 170 "parser.yy" // lalr1.cc:859
    {
              // Expression: vendor-class[1234].exists
              //
              // This token will find option 124 (DHCPv4) or 16 (DHCPv6), and will check
              // if enterprise-id equals specified value.
              TokenPtr exist(new TokenVendorClass(ctx.getUniverse(), yystack_[3].value.as< uint32_t > (), TokenOption::EXISTS));
              ctx.expression.push_back(exist);
          }
#line 809 "parser.cc" // lalr1.cc:859
    break;

  case 12:
#line 179 "parser.yy" // lalr1.cc:859
    {
              // Expression: vendor[1234].exists
              //
              // This token will find option 125 (DHCPv4) or 17 (DHCPv6), and will check
              // if enterprise-id equals specified value.
              TokenPtr exist(new TokenVendor(ctx.getUniverse(), yystack_[3].value.as< uint32_t > (), TokenOption::EXISTS));
              ctx.expression.push_back(exist);

          }
#line 823 "parser.cc" // lalr1.cc:859
    break;

  case 13:
#line 189 "parser.yy" // lalr1.cc:859
    {
              // Expression vendor[1234].option[123].exists
              //
              // This token will check if specified vendor option exists, has specified
              // enterprise-id and if has specified suboption.
              TokenPtr exist(new TokenVendor(ctx.getUniverse(), yystack_[8].value.as< uint32_t > (), TokenOption::EXISTS, yystack_[3].value.as< uint16_t > ()));
              ctx.expression.push_back(exist);
          }
#line 836 "parser.cc" // lalr1.cc:859
    break;

  case 14:
#line 200 "parser.yy" // lalr1.cc:859
>>>>>>> ac67ac04
    {
                      TokenPtr str(new TokenString(yystack_[0].value.as< std::string > ()));
                      ctx.expression.push_back(str);
                  }
<<<<<<< HEAD
#line 805 "parser.cc" // lalr1.cc:859
    break;

  case 12:
#line 177 "parser.yy" // lalr1.cc:859
=======
#line 845 "parser.cc" // lalr1.cc:859
    break;

  case 15:
#line 205 "parser.yy" // lalr1.cc:859
>>>>>>> ac67ac04
    {
                      TokenPtr hex(new TokenHexString(yystack_[0].value.as< std::string > ()));
                      ctx.expression.push_back(hex);
                  }
<<<<<<< HEAD
#line 814 "parser.cc" // lalr1.cc:859
    break;

  case 13:
#line 182 "parser.yy" // lalr1.cc:859
=======
#line 854 "parser.cc" // lalr1.cc:859
    break;

  case 16:
#line 210 "parser.yy" // lalr1.cc:859
>>>>>>> ac67ac04
    {
                      TokenPtr ip(new TokenIpAddress(yystack_[0].value.as< std::string > ()));
                      ctx.expression.push_back(ip);
                  }
<<<<<<< HEAD
#line 823 "parser.cc" // lalr1.cc:859
    break;

  case 14:
#line 187 "parser.yy" // lalr1.cc:859
=======
#line 863 "parser.cc" // lalr1.cc:859
    break;

  case 17:
#line 215 "parser.yy" // lalr1.cc:859
>>>>>>> ac67ac04
    {
                      TokenPtr opt(new TokenOption(yystack_[3].value.as< uint16_t > (), yystack_[0].value.as< TokenOption::RepresentationType > ()));
                      ctx.expression.push_back(opt);
                  }
<<<<<<< HEAD
#line 832 "parser.cc" // lalr1.cc:859
    break;

  case 15:
#line 192 "parser.yy" // lalr1.cc:859
=======
#line 872 "parser.cc" // lalr1.cc:859
    break;

  case 18:
#line 220 "parser.yy" // lalr1.cc:859
>>>>>>> ac67ac04
    {
                     switch (ctx.getUniverse()) {
                     case Option::V4:
                     {
                         TokenPtr opt(new TokenRelay4Option(yystack_[3].value.as< uint16_t > (), yystack_[0].value.as< TokenOption::RepresentationType > ()));
                         ctx.expression.push_back(opt);
                         break;
                     }
                     case Option::V6:
                         // We will have relay6[123] for the DHCPv6.
                         // In a very distant future we'll possibly be able
                         // to mix both if we have DHCPv4-over-DHCPv6, so it
                         // has some sense to make it explicit whether we
                         // talk about DHCPv4 relay or DHCPv6 relay. However,
                         // for the time being relay4 can be used in DHCPv4
                         // only.
                         error(yystack_[5].location, "relay4 can only be used in DHCPv4.");
                     }
                  }
<<<<<<< HEAD
#line 856 "parser.cc" // lalr1.cc:859
    break;

  case 16:
#line 213 "parser.yy" // lalr1.cc:859
=======
#line 896 "parser.cc" // lalr1.cc:859
    break;

  case 19:
#line 241 "parser.yy" // lalr1.cc:859
>>>>>>> ac67ac04
    {
                     switch (ctx.getUniverse()) {
                     case Option::V6:
                     {
                         TokenPtr opt(new TokenRelay6Option(yystack_[8].value.as< uint8_t > (), yystack_[3].value.as< uint16_t > (), yystack_[0].value.as< TokenOption::RepresentationType > ()));
                         ctx.expression.push_back(opt);
                         break;
                     }
                     case Option::V4:
                         // For now we only use relay6 in DHCPv6.
                         error(yystack_[10].location, "relay6 can only be used in DHCPv6.");
                     }
                  }
<<<<<<< HEAD
#line 874 "parser.cc" // lalr1.cc:859
    break;

  case 17:
#line 228 "parser.yy" // lalr1.cc:859
    {
                      TokenPtr pkt_metadata(new TokenPkt(yystack_[0].value.as< TokenPkt::MetadataType > ()));
                      ctx.expression.push_back(pkt_metadata);
                  }
#line 883 "parser.cc" // lalr1.cc:859
    break;

  case 18:
#line 233 "parser.yy" // lalr1.cc:859
=======
#line 914 "parser.cc" // lalr1.cc:859
    break;

  case 20:
#line 256 "parser.yy" // lalr1.cc:859
>>>>>>> ac67ac04
    {
                     switch (ctx.getUniverse()) {
                     case Option::V4:
                     {
                         TokenPtr pkt4_field(new TokenPkt4(yystack_[0].value.as< TokenPkt4::FieldType > ()));
                         ctx.expression.push_back(pkt4_field);
                         break;
                     }
                     case Option::V6:
                         // For now we only use pkt4 in DHCPv4.
                         error(yystack_[2].location, "pkt4 can only be used in DHCPv4.");
                     }
                  }
<<<<<<< HEAD
#line 901 "parser.cc" // lalr1.cc:859
    break;

  case 19:
#line 247 "parser.yy" // lalr1.cc:859
=======
#line 932 "parser.cc" // lalr1.cc:859
    break;

  case 21:
#line 271 "parser.yy" // lalr1.cc:859
>>>>>>> ac67ac04
    {
                     switch (ctx.getUniverse()) {
                     case Option::V6:
                     {
                         TokenPtr pkt6_field(new TokenPkt6(yystack_[0].value.as< TokenPkt6::FieldType > ()));
                         ctx.expression.push_back(pkt6_field);
                         break;
                     }
                     case Option::V4:
                         // For now we only use pkt6 in DHCPv6.
                         error(yystack_[2].location, "pkt6 can only be used in DHCPv6.");
                     }
                  }
<<<<<<< HEAD
#line 919 "parser.cc" // lalr1.cc:859
    break;

  case 20:
#line 261 "parser.yy" // lalr1.cc:859
=======
#line 941 "parser.cc" // lalr1.cc:859
    break;

  case 22:
#line 276 "parser.yy" // lalr1.cc:859
>>>>>>> ac67ac04
    {
                     switch (ctx.getUniverse()) {
                     case Option::V6:
                     {
                         TokenPtr relay6field(new TokenRelay6Field(yystack_[3].value.as< uint8_t > (), yystack_[0].value.as< TokenRelay6Field::FieldType > ()));
                         ctx.expression.push_back(relay6field);
                         break;
                     }
                     case Option::V4:
                         // For now we only use relay6 in DHCPv6.
                         error(yystack_[5].location, "relay6 can only be used in DHCPv6.");
                     }
                  }
<<<<<<< HEAD
#line 937 "parser.cc" // lalr1.cc:859
    break;

  case 21:
#line 276 "parser.yy" // lalr1.cc:859
=======
#line 950 "parser.cc" // lalr1.cc:859
    break;

  case 23:
#line 281 "parser.yy" // lalr1.cc:859
>>>>>>> ac67ac04
    {
                      TokenPtr sub(new TokenSubstring());
                      ctx.expression.push_back(sub);
                  }
<<<<<<< HEAD
#line 946 "parser.cc" // lalr1.cc:859
    break;

  case 22:
#line 281 "parser.yy" // lalr1.cc:859
=======
#line 959 "parser.cc" // lalr1.cc:859
    break;

  case 24:
#line 286 "parser.yy" // lalr1.cc:859
>>>>>>> ac67ac04
    {
                      TokenPtr conc(new TokenConcat());
                      ctx.expression.push_back(conc);
                  }
<<<<<<< HEAD
#line 955 "parser.cc" // lalr1.cc:859
    break;

  case 23:
#line 288 "parser.yy" // lalr1.cc:859
    {
                     yylhs.value.as< uint16_t > () = ctx.convertOptionCode(yystack_[0].value.as< std::string > (), yystack_[0].location);
                 }
#line 963 "parser.cc" // lalr1.cc:859
    break;

  case 24:
#line 292 "parser.yy" // lalr1.cc:859
    {
                     yylhs.value.as< uint16_t > () = ctx.convertOptionName(yystack_[0].value.as< std::string > (), yystack_[0].location);
                 }
#line 971 "parser.cc" // lalr1.cc:859
    break;

  case 25:
#line 298 "parser.yy" // lalr1.cc:859
    {
                          yylhs.value.as< TokenOption::RepresentationType > () = TokenOption::TEXTUAL;
                      }
#line 979 "parser.cc" // lalr1.cc:859
    break;

  case 26:
#line 302 "parser.yy" // lalr1.cc:859
    {
                          yylhs.value.as< TokenOption::RepresentationType > () = TokenOption::HEXADECIMAL;
                      }
#line 987 "parser.cc" // lalr1.cc:859
    break;

  case 27:
#line 308 "parser.yy" // lalr1.cc:859
    {
                     yylhs.value.as< uint8_t > () = ctx.convertNestLevelNumber(yystack_[0].value.as< std::string > (), yystack_[0].location);
                 }
#line 995 "parser.cc" // lalr1.cc:859
    break;

  case 28:
#line 317 "parser.yy" // lalr1.cc:859
    {
                      yylhs.value.as< TokenPkt::MetadataType > () = TokenPkt::IFACE;
                  }
#line 1003 "parser.cc" // lalr1.cc:859
    break;

  case 29:
#line 321 "parser.yy" // lalr1.cc:859
    {
                      yylhs.value.as< TokenPkt::MetadataType > () = TokenPkt::SRC;
                  }
#line 1011 "parser.cc" // lalr1.cc:859
    break;

  case 30:
#line 325 "parser.yy" // lalr1.cc:859
    {
                      yylhs.value.as< TokenPkt::MetadataType > () = TokenPkt::DST;
                  }
#line 1019 "parser.cc" // lalr1.cc:859
    break;

  case 31:
#line 329 "parser.yy" // lalr1.cc:859
    {
                      yylhs.value.as< TokenPkt::MetadataType > () = TokenPkt::LEN;
                  }
#line 1027 "parser.cc" // lalr1.cc:859
    break;

  case 32:
#line 335 "parser.yy" // lalr1.cc:859
    {
                    yylhs.value.as< TokenPkt4::FieldType > () = TokenPkt4::CHADDR;
                }
#line 1035 "parser.cc" // lalr1.cc:859
    break;

  case 33:
#line 339 "parser.yy" // lalr1.cc:859
    {
                    yylhs.value.as< TokenPkt4::FieldType > () = TokenPkt4::HLEN;
                }
#line 1043 "parser.cc" // lalr1.cc:859
    break;

  case 34:
#line 343 "parser.yy" // lalr1.cc:859
    {
                    yylhs.value.as< TokenPkt4::FieldType > () = TokenPkt4::HTYPE;
                }
#line 1051 "parser.cc" // lalr1.cc:859
    break;

  case 35:
#line 347 "parser.yy" // lalr1.cc:859
    {
                    yylhs.value.as< TokenPkt4::FieldType > () = TokenPkt4::CIADDR;
                }
#line 1059 "parser.cc" // lalr1.cc:859
    break;

  case 36:
#line 351 "parser.yy" // lalr1.cc:859
    {
                    yylhs.value.as< TokenPkt4::FieldType > () = TokenPkt4::GIADDR;
                }
#line 1067 "parser.cc" // lalr1.cc:859
    break;

  case 37:
#line 355 "parser.yy" // lalr1.cc:859
    {
                    yylhs.value.as< TokenPkt4::FieldType > () = TokenPkt4::YIADDR;
                }
#line 1075 "parser.cc" // lalr1.cc:859
    break;

  case 38:
#line 359 "parser.yy" // lalr1.cc:859
    {
                    yylhs.value.as< TokenPkt4::FieldType > () = TokenPkt4::SIADDR;
                }
#line 1083 "parser.cc" // lalr1.cc:859
    break;

  case 39:
#line 365 "parser.yy" // lalr1.cc:859
=======
#line 968 "parser.cc" // lalr1.cc:859
    break;

  case 25:
#line 291 "parser.yy" // lalr1.cc:859
    {
              // expression: vendor.enterprise
              //
              // This token will return enterprise-id number of received vendor option.
              TokenPtr vendor(new TokenVendor(ctx.getUniverse(), 0, TokenVendor::ENTERPRISE_ID));
              ctx.expression.push_back(vendor);
          }
#line 980 "parser.cc" // lalr1.cc:859
    break;

  case 26:
#line 299 "parser.yy" // lalr1.cc:859
    {
              // expression: vendor-class.enterprise
              //
              // This token will return enterprise-id number of received vendor class option.
              TokenPtr vendor(new TokenVendorClass(ctx.getUniverse(), 0,
                                                   TokenVendor::ENTERPRISE_ID));
              ctx.expression.push_back(vendor);
          }
#line 993 "parser.cc" // lalr1.cc:859
    break;

  case 27:
#line 308 "parser.yy" // lalr1.cc:859
    {
              // expression: vendor[1234].option[56].exists
              // expression: vendor[1234].option[56].hex
              //
              // This token will search for vendor option with specified enterprise-id.
              // If found, will search for specified suboption and finally will return
              // if it exists ('exists') or its content ('hex')
              TokenPtr opt(new TokenVendor(ctx.getUniverse(), yystack_[8].value.as< uint32_t > (), yystack_[0].value.as< TokenOption::RepresentationType > (), yystack_[3].value.as< uint16_t > ()));
              ctx.expression.push_back(opt);
          }
#line 1008 "parser.cc" // lalr1.cc:859
    break;

  case 28:
#line 319 "parser.yy" // lalr1.cc:859
    {
              // expression: vendor-class[1234].data
              //
              // Vendor class option does not have suboptions, but chunks of data (typically 1,
              // but the option structure allows multiple of them). If chunk offset is not
              // specified, we assume the first (0th) is requested.
              TokenPtr vendor_class(new TokenVendorClass(ctx.getUniverse(), yystack_[3].value.as< uint32_t > (),
                                                         TokenVendor::DATA, 0));
              ctx.expression.push_back(vendor_class);
          }
#line 1023 "parser.cc" // lalr1.cc:859
    break;

  case 29:
#line 330 "parser.yy" // lalr1.cc:859
    {
              // expression: vendor-class[1234].data[5]
              //
              // Vendor class option does not have suboptions, but chunks of data (typically 1,
              // but the option structure allows multiple of them). This syntax specifies
              // which data chunk (tuple) we want.
              uint8_t index = ctx.convertUint8(yystack_[1].value.as< std::string > (), yystack_[1].location);
              TokenPtr vendor_class(new TokenVendorClass(ctx.getUniverse(), yystack_[6].value.as< uint32_t > (),
                                                         TokenVendor::DATA, index));
              ctx.expression.push_back(vendor_class);
          }
#line 1039 "parser.cc" // lalr1.cc:859
    break;

  case 30:
#line 344 "parser.yy" // lalr1.cc:859
    {
                     yylhs.value.as< uint16_t > () = ctx.convertOptionCode(yystack_[0].value.as< std::string > (), yystack_[0].location);
                 }
#line 1047 "parser.cc" // lalr1.cc:859
    break;

  case 31:
#line 348 "parser.yy" // lalr1.cc:859
    {
                     yylhs.value.as< uint16_t > () = ctx.convertOptionName(yystack_[0].value.as< std::string > (), yystack_[0].location);
                 }
#line 1055 "parser.cc" // lalr1.cc:859
    break;

  case 32:
#line 354 "parser.yy" // lalr1.cc:859
    {
                          yylhs.value.as< TokenOption::RepresentationType > () = TokenOption::TEXTUAL;
                      }
#line 1063 "parser.cc" // lalr1.cc:859
    break;

  case 33:
#line 358 "parser.yy" // lalr1.cc:859
    {
                          yylhs.value.as< TokenOption::RepresentationType > () = TokenOption::HEXADECIMAL;
                      }
#line 1071 "parser.cc" // lalr1.cc:859
    break;

  case 34:
#line 364 "parser.yy" // lalr1.cc:859
    {
    yylhs.value.as< uint32_t > () = ctx.convertUint32(yystack_[0].value.as< std::string > (), yystack_[0].location);
}
#line 1079 "parser.cc" // lalr1.cc:859
    break;

  case 35:
#line 368 "parser.yy" // lalr1.cc:859
    {
    yylhs.value.as< uint32_t > () = 0;
}
#line 1087 "parser.cc" // lalr1.cc:859
    break;

  case 36:
#line 373 "parser.yy" // lalr1.cc:859
    {
                    yylhs.value.as< TokenPkt4::FieldType > () = TokenPkt4::CHADDR;
                }
#line 1095 "parser.cc" // lalr1.cc:859
    break;

  case 37:
#line 377 "parser.yy" // lalr1.cc:859
    {
                    yylhs.value.as< TokenPkt4::FieldType > () = TokenPkt4::HLEN;
                }
#line 1103 "parser.cc" // lalr1.cc:859
    break;

  case 38:
#line 381 "parser.yy" // lalr1.cc:859
    {
                    yylhs.value.as< TokenPkt4::FieldType > () = TokenPkt4::HTYPE;
                }
#line 1111 "parser.cc" // lalr1.cc:859
    break;

  case 39:
#line 385 "parser.yy" // lalr1.cc:859
    {
                    yylhs.value.as< TokenPkt4::FieldType > () = TokenPkt4::CIADDR;
                }
#line 1119 "parser.cc" // lalr1.cc:859
    break;

  case 40:
#line 389 "parser.yy" // lalr1.cc:859
    {
                    yylhs.value.as< TokenPkt4::FieldType > () = TokenPkt4::GIADDR;
                }
#line 1127 "parser.cc" // lalr1.cc:859
    break;

  case 41:
#line 393 "parser.yy" // lalr1.cc:859
    {
                    yylhs.value.as< TokenPkt4::FieldType > () = TokenPkt4::YIADDR;
                }
#line 1135 "parser.cc" // lalr1.cc:859
    break;

  case 42:
#line 397 "parser.yy" // lalr1.cc:859
    {
                    yylhs.value.as< TokenPkt4::FieldType > () = TokenPkt4::SIADDR;
                }
#line 1143 "parser.cc" // lalr1.cc:859
    break;

  case 43:
#line 403 "parser.yy" // lalr1.cc:859
>>>>>>> ac67ac04
    {
                     yylhs.value.as< TokenPkt6::FieldType > () = TokenPkt6::MSGTYPE;
                 }
<<<<<<< HEAD
#line 1091 "parser.cc" // lalr1.cc:859
    break;

  case 40:
#line 369 "parser.yy" // lalr1.cc:859
=======
#line 1152 "parser.cc" // lalr1.cc:859
    break;

  case 44:
#line 410 "parser.yy" // lalr1.cc:859
    {
                      TokenPtr str(new TokenString(yystack_[0].value.as< std::string > ()));
                      ctx.expression.push_back(str);
                  }
#line 1161 "parser.cc" // lalr1.cc:859
    break;

  case 45:
#line 415 "parser.yy" // lalr1.cc:859
>>>>>>> ac67ac04
    {
                     yylhs.value.as< TokenPkt6::FieldType > () = TokenPkt6::TRANSID;
                 }
<<<<<<< HEAD
#line 1099 "parser.cc" // lalr1.cc:859
    break;

  case 41:
#line 375 "parser.yy" // lalr1.cc:859
    {
                       yylhs.value.as< TokenRelay6Field::FieldType > () = TokenRelay6Field::PEERADDR;
                   }
#line 1107 "parser.cc" // lalr1.cc:859
    break;

  case 42:
#line 379 "parser.yy" // lalr1.cc:859
    {
                       yylhs.value.as< TokenRelay6Field::FieldType > () = TokenRelay6Field::LINKADDR;
                   }
#line 1115 "parser.cc" // lalr1.cc:859
    break;

  case 43:
#line 385 "parser.yy" // lalr1.cc:859
    {
                     TokenPtr str(new TokenString(yystack_[0].value.as< std::string > ()));
                     ctx.expression.push_back(str);
                 }
#line 1124 "parser.cc" // lalr1.cc:859
    break;

  case 44:
#line 392 "parser.yy" // lalr1.cc:859
    {
                      TokenPtr str(new TokenString(yystack_[0].value.as< std::string > ()));
                      ctx.expression.push_back(str);
                  }
#line 1133 "parser.cc" // lalr1.cc:859
    break;

  case 45:
#line 397 "parser.yy" // lalr1.cc:859
    {
                     TokenPtr str(new TokenString("all"));
                     ctx.expression.push_back(str);
                 }
#line 1142 "parser.cc" // lalr1.cc:859
    break;


#line 1146 "parser.cc" // lalr1.cc:859
=======
#line 1170 "parser.cc" // lalr1.cc:859
    break;

  case 46:
#line 421 "parser.yy" // lalr1.cc:859
    { yylhs.value.as< TokenRelay6Field::FieldType > () = TokenRelay6Field::PEERADDR; }
#line 1176 "parser.cc" // lalr1.cc:859
    break;

  case 47:
#line 422 "parser.yy" // lalr1.cc:859
    { yylhs.value.as< TokenRelay6Field::FieldType > () = TokenRelay6Field::LINKADDR; }
#line 1182 "parser.cc" // lalr1.cc:859
    break;

  case 48:
#line 426 "parser.yy" // lalr1.cc:859
    {
                 yylhs.value.as< uint8_t > () = ctx.convertNestLevelNumber(yystack_[0].value.as< std::string > (), yystack_[0].location);
                 }
#line 1190 "parser.cc" // lalr1.cc:859
    break;

  case 49:
#line 434 "parser.yy" // lalr1.cc:859
    { yylhs.value.as< TokenPkt6::FieldType > () = TokenPkt6::MSGTYPE; }
#line 1196 "parser.cc" // lalr1.cc:859
    break;

  case 50:
#line 435 "parser.yy" // lalr1.cc:859
    { yylhs.value.as< TokenPkt6::FieldType > () = TokenPkt6::TRANSID; }
#line 1202 "parser.cc" // lalr1.cc:859
    break;


#line 1206 "parser.cc" // lalr1.cc:859
>>>>>>> ac67ac04
            default:
              break;
            }
        }
      catch (const syntax_error& yyexc)
        {
          error (yyexc);
          YYERROR;
        }
      YY_SYMBOL_PRINT ("-> $$ =", yylhs);
      yypop_ (yylen);
      yylen = 0;
      YY_STACK_PRINT ();

      // Shift the result of the reduction.
      yypush_ (YY_NULLPTR, yylhs);
    }
    goto yynewstate;

  /*--------------------------------------.
  | yyerrlab -- here on detecting error.  |
  `--------------------------------------*/
  yyerrlab:
    // If not already recovering from an error, report this error.
    if (!yyerrstatus_)
      {
        ++yynerrs_;
        error (yyla.location, yysyntax_error_ (yystack_[0].state, yyla));
      }


    yyerror_range[1].location = yyla.location;
    if (yyerrstatus_ == 3)
      {
        /* If just tried and failed to reuse lookahead token after an
           error, discard it.  */

        // Return failure if at end of input.
        if (yyla.type_get () == yyeof_)
          YYABORT;
        else if (!yyla.empty ())
          {
            yy_destroy_ ("Error: discarding", yyla);
            yyla.clear ();
          }
      }

    // Else will try to reuse lookahead token after shifting the error token.
    goto yyerrlab1;


  /*---------------------------------------------------.
  | yyerrorlab -- error raised explicitly by YYERROR.  |
  `---------------------------------------------------*/
  yyerrorlab:

    /* Pacify compilers like GCC when the user code never invokes
       YYERROR and the label yyerrorlab therefore never appears in user
       code.  */
    if (false)
      goto yyerrorlab;
    yyerror_range[1].location = yystack_[yylen - 1].location;
    /* Do not reclaim the symbols of the rule whose action triggered
       this YYERROR.  */
    yypop_ (yylen);
    yylen = 0;
    goto yyerrlab1;

  /*-------------------------------------------------------------.
  | yyerrlab1 -- common code for both syntax error and YYERROR.  |
  `-------------------------------------------------------------*/
  yyerrlab1:
    yyerrstatus_ = 3;   // Each real token shifted decrements this.
    {
      stack_symbol_type error_token;
      for (;;)
        {
          yyn = yypact_[yystack_[0].state];
          if (!yy_pact_value_is_default_ (yyn))
            {
              yyn += yyterror_;
              if (0 <= yyn && yyn <= yylast_ && yycheck_[yyn] == yyterror_)
                {
                  yyn = yytable_[yyn];
                  if (0 < yyn)
                    break;
                }
            }

          // Pop the current state because it cannot handle the error token.
          if (yystack_.size () == 1)
            YYABORT;

          yyerror_range[1].location = yystack_[0].location;
          yy_destroy_ ("Error: popping", yystack_[0]);
          yypop_ ();
          YY_STACK_PRINT ();
        }

      yyerror_range[2].location = yyla.location;
      YYLLOC_DEFAULT (error_token.location, yyerror_range, 2);

      // Shift the error token.
      error_token.state = yyn;
      yypush_ ("Shifting", error_token);
    }
    goto yynewstate;

    // Accept.
  yyacceptlab:
    yyresult = 0;
    goto yyreturn;

    // Abort.
  yyabortlab:
    yyresult = 1;
    goto yyreturn;

  yyreturn:
    if (!yyla.empty ())
      yy_destroy_ ("Cleanup: discarding lookahead", yyla);

    /* Do not reclaim the symbols of the rule whose action triggered
       this YYABORT or YYACCEPT.  */
    yypop_ (yylen);
    while (1 < yystack_.size ())
      {
        yy_destroy_ ("Cleanup: popping", yystack_[0]);
        yypop_ ();
      }

    return yyresult;
  }
    catch (...)
      {
        YYCDEBUG << "Exception caught: cleaning lookahead and stack"
                 << std::endl;
        // Do not try to display the values of the reclaimed symbols,
        // as their printer might throw an exception.
        if (!yyla.empty ())
          yy_destroy_ (YY_NULLPTR, yyla);

        while (1 < yystack_.size ())
          {
            yy_destroy_ (YY_NULLPTR, yystack_[0]);
            yypop_ ();
          }
        throw;
      }
  }

  void
  EvalParser::error (const syntax_error& yyexc)
  {
    error (yyexc.location, yyexc.what());
  }

  // Generate an error message.
  std::string
  EvalParser::yysyntax_error_ (state_type yystate, const symbol_type& yyla) const
  {
    // Number of reported tokens (one for the "unexpected", one per
    // "expected").
    size_t yycount = 0;
    // Its maximum.
    enum { YYERROR_VERBOSE_ARGS_MAXIMUM = 5 };
    // Arguments of yyformat.
    char const *yyarg[YYERROR_VERBOSE_ARGS_MAXIMUM];

    /* There are many possibilities here to consider:
       - If this state is a consistent state with a default action, then
         the only way this function was invoked is if the default action
         is an error action.  In that case, don't check for expected
         tokens because there are none.
       - The only way there can be no lookahead present (in yyla) is
         if this state is a consistent state with a default action.
         Thus, detecting the absence of a lookahead is sufficient to
         determine that there is no unexpected or expected token to
         report.  In that case, just report a simple "syntax error".
       - Don't assume there isn't a lookahead just because this state is
         a consistent state with a default action.  There might have
         been a previous inconsistent state, consistent state with a
         non-default action, or user semantic action that manipulated
         yyla.  (However, yyla is currently not documented for users.)
       - Of course, the expected token list depends on states to have
         correct lookahead information, and it depends on the parser not
         to perform extra reductions after fetching a lookahead from the
         scanner and before detecting a syntax error.  Thus, state
         merging (from LALR or IELR) and default reductions corrupt the
         expected token list.  However, the list is correct for
         canonical LR with one exception: it will still contain any
         token that will not be accepted due to an error action in a
         later state.
    */
    if (!yyla.empty ())
      {
        int yytoken = yyla.type_get ();
        yyarg[yycount++] = yytname_[yytoken];
        int yyn = yypact_[yystate];
        if (!yy_pact_value_is_default_ (yyn))
          {
            /* Start YYX at -YYN if negative to avoid negative indexes in
               YYCHECK.  In other words, skip the first -YYN actions for
               this state because they are default actions.  */
            int yyxbegin = yyn < 0 ? -yyn : 0;
            // Stay within bounds of both yycheck and yytname.
            int yychecklim = yylast_ - yyn + 1;
            int yyxend = yychecklim < yyntokens_ ? yychecklim : yyntokens_;
            for (int yyx = yyxbegin; yyx < yyxend; ++yyx)
              if (yycheck_[yyx + yyn] == yyx && yyx != yyterror_
                  && !yy_table_value_is_error_ (yytable_[yyx + yyn]))
                {
                  if (yycount == YYERROR_VERBOSE_ARGS_MAXIMUM)
                    {
                      yycount = 1;
                      break;
                    }
                  else
                    yyarg[yycount++] = yytname_[yyx];
                }
          }
      }

    char const* yyformat = YY_NULLPTR;
    switch (yycount)
      {
#define YYCASE_(N, S)                         \
        case N:                               \
          yyformat = S;                       \
        break
        YYCASE_(0, YY_("syntax error"));
        YYCASE_(1, YY_("syntax error, unexpected %s"));
        YYCASE_(2, YY_("syntax error, unexpected %s, expecting %s"));
        YYCASE_(3, YY_("syntax error, unexpected %s, expecting %s or %s"));
        YYCASE_(4, YY_("syntax error, unexpected %s, expecting %s or %s or %s"));
        YYCASE_(5, YY_("syntax error, unexpected %s, expecting %s or %s or %s or %s"));
#undef YYCASE_
      }

    std::string yyres;
    // Argument number.
    size_t yyi = 0;
    for (char const* yyp = yyformat; *yyp; ++yyp)
      if (yyp[0] == '%' && yyp[1] == 's' && yyi < yycount)
        {
          yyres += yytnamerr_ (yyarg[yyi++]);
          ++yyp;
        }
      else
        yyres += *yyp;
    return yyres;
  }


<<<<<<< HEAD
  const signed char EvalParser::yypact_ninf_ = -70;
=======
  const signed char EvalParser::yypact_ninf_ = -82;
>>>>>>> ac67ac04

  const signed char EvalParser::yytable_ninf_ = -1;

  const short int
  EvalParser::yypact_[] =
  {
<<<<<<< HEAD
      15,    15,    15,   -13,     7,    14,    -9,    25,    34,    53,
      67,   -70,   -70,   -70,    58,    37,    75,    32,   -70,   -12,
     -12,    45,    42,   -17,   -18,    51,    51,   -70,    15,    15,
      51,   -70,   -70,   -70,    73,    74,   -70,    77,   -70,   -70,
     -70,   -70,   -70,   -70,   -70,   -70,   -70,   -70,   -70,   -70,
     -70,   -70,   -70,   -70,    61,    80,    82,    59,    62,   -70,
      92,   -70,    83,    85,    86,   -12,   -12,    45,    64,    51,
      50,    60,    10,    88,    89,    91,   -70,    69,   104,   -70,
     -70,   -70,   -70,   -70,   -70,    95,   -70,   -70,   -70,    94,
      96,    97,    -7,   -70,   -12,    55,    55,    40,   -70,   -70,
     107,    99,   101,   -70,   100,   -12,    63,   102,   -70,   -70,
     103,    55
=======
      65,    65,    65,    -4,    -1,     7,    29,    47,    66,    41,
       2,    24,   -82,   -82,   -82,    84,    92,    83,    40,   -82,
      45,    45,    67,    56,    -3,    -3,    69,   -11,    75,   -11,
      77,   -82,    65,    65,    -3,   -82,   -82,   -82,    80,    91,
     -82,   100,   -82,   -82,   -82,   -82,   -82,   -82,   -82,   -82,
     103,   104,   105,    73,    76,    90,    94,   -82,   -82,   -82,
     -82,   -82,   106,   -82,   107,   -82,   -82,   117,   -82,   109,
     110,   111,    45,    45,    67,   -11,   -11,    87,    -3,   113,
     114,    36,    43,    11,   116,   118,   119,   120,   121,   -82,
     102,   133,   -16,     0,   -82,   -82,   -82,   -82,   -82,   -82,
     124,   -82,   -82,   -82,   123,   125,   126,   127,   128,   -14,
     -82,   -82,   131,   132,   -82,    45,    93,    93,    22,   112,
     138,   -82,   -82,   136,   108,    45,   137,   134,   139,   -82,
     140,   141,   135,    45,    45,   -82,   142,    46,   144,   145,
      54,   -82,   -82,   146,   147,   -82,   -82,    93,    93
>>>>>>> ac67ac04
  };

  const unsigned char
  EvalParser::yydefact_[] =
  {
       0,     0,     0,     0,     0,     0,     0,     0,     0,     0,
<<<<<<< HEAD
       0,    11,    12,    13,     0,     2,     0,     0,     4,     0,
       0,     0,     0,     0,     0,     0,     0,     1,     0,     0,
       0,     3,    23,    24,     0,     0,    27,     0,    28,    29,
      30,    31,    17,    32,    33,    34,    35,    36,    37,    38,
      18,    39,    40,    19,     0,     0,     0,     0,     0,     5,
       6,     7,     0,     0,     0,     0,     0,     0,     0,     0,
       0,     0,     0,     0,     0,     0,    43,     0,     0,    25,
      26,     8,    14,     9,    15,     0,    41,    42,    20,     0,
       0,     0,     0,    22,     0,     0,     0,     0,    45,    44,
       0,     0,     0,    21,     0,     0,     0,     0,    10,    16,
       0,     0
=======
       0,     0,    14,    15,    16,     0,     2,     0,     0,     4,
       0,     0,     0,     0,     0,     0,     0,     0,     0,     0,
       0,     1,     0,     0,     0,     3,    30,    31,     0,     0,
      48,     0,    36,    37,    38,    39,    40,    41,    42,    21,
       0,     0,     0,     0,     0,     0,     0,    49,    50,    22,
      35,    34,     0,    26,     0,    25,     5,     6,     7,     0,
       0,     0,     0,     0,     0,     0,     0,     0,     0,     0,
       0,     0,     0,     0,     0,     0,     0,     0,     0,    43,
       0,     0,     0,     0,    32,    33,     8,    17,     9,    18,
       0,    46,    47,    20,     0,     0,     0,     0,     0,     0,
      24,    11,    28,     0,    12,     0,     0,     0,     0,     0,
       0,    45,    44,     0,     0,     0,     0,     0,     0,    23,
       0,     0,     0,     0,     0,    29,     0,     0,     0,     0,
       0,    10,    19,     0,     0,    13,    27,     0,     0
>>>>>>> ac67ac04
  };

  const signed char
  EvalParser::yypgoto_[] =
  {
<<<<<<< HEAD
     -70,   -70,     4,   -22,   -20,   -69,    54,   -70,   -70,   -70,
     -70,   -70,   -70
=======
     -82,   -82,    10,   -20,   -21,   -81,   -27,   -82,   -82,   -82,
     -82,    95,   -82
>>>>>>> ac67ac04
  };

  const signed char
  EvalParser::yydefgoto_[] =
  {
<<<<<<< HEAD
      -1,    14,    15,    16,    34,    82,    37,    42,    50,    53,
      88,    77,   100
=======
      -1,    15,    16,    17,    38,    97,    62,    49,    90,   123,
     103,    41,    59
>>>>>>> ac67ac04
  };

  const unsigned char
  EvalParser::yytable_[] =
  {
<<<<<<< HEAD
      35,    19,    84,    57,    58,    17,    18,    22,    61,    43,
      44,    45,    46,    47,    48,    49,    51,    52,     1,    85,
       2,    20,    86,    87,     3,     4,     5,    84,    21,    32,
      98,    33,    59,    60,    99,     6,    31,   109,    28,    29,
       7,    23,   109,    28,    29,    73,    74,    78,     8,   102,
      24,     9,    86,    87,    10,    11,    25,    12,    27,    13,
      54,    55,    56,    38,    39,    40,    41,    79,    80,    81,
      26,     6,    79,    80,   101,    65,     7,    79,    80,    83,
      79,    80,   108,    30,     8,   107,    36,     9,    62,    63,
      10,    11,    64,    12,    66,    13,    67,    68,    28,    70,
      69,    71,    72,    89,    90,    76,    91,    92,    93,    94,
      95,   103,    96,    97,   104,   105,   106,   110,     0,   111,
       0,    75
=======
      39,    99,    64,   111,    55,    56,    50,    51,    52,   113,
      20,    18,    19,    21,    68,   121,    27,     6,    28,   114,
     100,    22,   112,   101,   102,     7,    60,   122,     8,     9,
      61,   127,    53,    54,   101,   102,    99,    12,    29,    13,
      30,    14,    66,    67,    35,    23,    32,    33,    87,    88,
      24,    84,    85,    94,    95,    96,   142,    26,    91,   146,
      94,    95,    98,    94,    95,   141,   142,   146,     1,    25,
       2,    94,    95,   145,     3,     4,     5,    42,    43,    44,
      45,    46,    47,    48,    31,     6,    36,    75,    37,    28,
      76,    34,    30,     7,   126,    69,     8,     9,    32,    33,
      10,    11,    57,    58,   131,    12,    70,    13,    40,    14,
      94,    95,   138,   139,    63,    71,    65,    72,    73,    74,
      77,    79,    80,    32,    78,    81,    82,    83,    89,    92,
      93,   104,   109,   105,   106,   107,   108,   110,   115,   116,
     129,   117,   118,   119,   120,   124,   125,   128,   133,   130,
     112,   137,   132,   134,     0,   135,   136,     0,   140,   143,
     144,     0,   147,   148,     0,     0,     0,     0,     0,    86
>>>>>>> ac67ac04
  };

  const short int
  EvalParser::yycheck_[] =
  {
<<<<<<< HEAD
      20,    14,    71,    25,    26,     1,     2,    16,    30,    26,
      27,    28,    29,    30,    31,    32,    34,    35,     3,     9,
       5,    14,    12,    13,     9,    10,    11,    96,    14,    41,
      37,    43,    28,    29,    41,    20,     4,   106,     6,     7,
      25,    16,   111,     6,     7,    65,    66,    69,    33,     9,
      16,    36,    12,    13,    39,    40,     3,    42,     0,    44,
       9,    10,    11,    21,    22,    23,    24,    17,    18,    19,
       3,    20,    17,    18,    94,    14,    25,    17,    18,    19,
      17,    18,    19,     8,    33,   105,    41,    36,    15,    15,
      39,    40,    15,    42,    14,    44,    14,    38,     6,    16,
      38,    16,    16,    15,    15,    41,    15,    38,     4,    14,
      16,     4,    16,    16,    15,    14,    16,    15,    -1,    16,
      -1,    67
=======
      21,    82,    29,    19,    24,    25,     9,    10,    11,     9,
      14,     1,     2,    14,    34,    29,    14,    20,    16,    19,
       9,    14,    38,    12,    13,    28,    37,    41,    31,    32,
      41,     9,    35,    36,    12,    13,   117,    40,    14,    42,
      16,    44,    32,    33,     4,    16,     6,     7,    75,    76,
       3,    72,    73,    17,    18,    19,   137,    16,    78,   140,
      17,    18,    19,    17,    18,    19,   147,   148,     3,     3,
       5,    17,    18,    19,     9,    10,    11,    21,    22,    23,
      24,    25,    26,    27,     0,    20,    41,    14,    43,    16,
      14,     8,    16,    28,   115,    15,    31,    32,     6,     7,
      35,    36,    33,    34,   125,    40,    15,    42,    41,    44,
      17,    18,   133,   134,    39,    15,    39,    14,    14,    14,
      30,    15,    15,     6,    30,    16,    16,    16,    41,    16,
      16,    15,    30,    15,    15,    15,    15,     4,    14,    16,
       4,    16,    16,    16,    16,    14,    14,     9,    14,    41,
      38,    16,    15,    14,    -1,    15,    15,    -1,    16,    15,
      15,    -1,    16,    16,    -1,    -1,    -1,    -1,    -1,    74
>>>>>>> ac67ac04
  };

  const unsigned char
  EvalParser::yystos_[] =
  {
<<<<<<< HEAD
       0,     3,     5,     9,    10,    11,    20,    25,    33,    36,
      39,    40,    42,    44,    46,    47,    48,    47,    47,    14,
      14,    14,    16,    16,    16,     3,     3,     0,     6,     7,
       8,     4,    41,    43,    49,    49,    41,    51,    21,    22,
      23,    24,    52,    26,    27,    28,    29,    30,    31,    32,
      53,    34,    35,    54,     9,    10,    11,    48,    48,    47,
      47,    48,    15,    15,    15,    14,    14,    14,    38,    38,
      16,    16,    16,    49,    49,    51,    41,    56,    48,    17,
      18,    19,    50,    19,    50,     9,    12,    13,    55,    15,
      15,    15,    38,     4,    14,    16,    16,    16,    37,    41,
      57,    49,     9,     4,    15,    14,    16,    49,    19,    50,
      15,    16
=======
       0,     3,     5,     9,    10,    11,    20,    28,    31,    32,
      35,    36,    40,    42,    44,    46,    47,    48,    47,    47,
      14,    14,    14,    16,     3,     3,    16,    14,    16,    14,
      16,     0,     6,     7,     8,     4,    41,    43,    49,    49,
      41,    56,    21,    22,    23,    24,    25,    26,    27,    52,
       9,    10,    11,    35,    36,    48,    48,    33,    34,    57,
      37,    41,    51,    39,    51,    39,    47,    47,    48,    15,
      15,    15,    14,    14,    14,    14,    14,    30,    30,    15,
      15,    16,    16,    16,    49,    49,    56,    51,    51,    41,
      53,    48,    16,    16,    17,    18,    19,    50,    19,    50,
       9,    12,    13,    55,    15,    15,    15,    15,    15,    30,
       4,    19,    38,     9,    19,    14,    16,    16,    16,    16,
      16,    29,    41,    54,    14,    14,    49,     9,     9,     4,
      41,    49,    15,    14,    14,    15,    15,    16,    49,    49,
      16,    19,    50,    15,    15,    19,    50,    16,    16
>>>>>>> ac67ac04
  };

  const unsigned char
  EvalParser::yyr1_[] =
  {
       0,    45,    46,    47,    47,    47,    47,    47,    47,    47,
<<<<<<< HEAD
      47,    48,    48,    48,    48,    48,    48,    48,    48,    48,
      48,    48,    48,    49,    49,    50,    50,    51,    52,    52,
      52,    52,    53,    53,    53,    53,    53,    53,    53,    54,
      54,    55,    55,    56,    57,    57
=======
      47,    47,    47,    47,    48,    48,    48,    48,    48,    48,
      48,    48,    48,    48,    48,    48,    48,    48,    48,    48,
      49,    49,    50,    50,    51,    51,    52,    52,    52,    52,
      52,    52,    52,    53,    54,    54,    55,    55,    56,    57,
      57
>>>>>>> ac67ac04
  };

  const unsigned char
  EvalParser::yyr2_[] =
  {
       0,     2,     1,     3,     2,     3,     3,     3,     6,     6,
<<<<<<< HEAD
      11,     1,     1,     1,     6,     6,    11,     3,     3,     3,
       6,     8,     6,     1,     1,     1,     1,     1,     1,     1,
=======
      11,     6,     6,    11,     1,     1,     1,     6,     6,    11,
       6,     3,     3,     8,     6,     3,     3,    11,     6,     9,
       1,     1,     1,     1,     1,     1,     1,     1,     1,     1,
>>>>>>> ac67ac04
       1,     1,     1,     1,     1,     1,     1,     1,     1,     1,
       1,     1,     1,     1,     1,     1
  };



  // YYTNAME[SYMBOL-NUM] -- String name of the symbol SYMBOL-NUM.
  // First, the terminals, then, starting at \a yyntokens_, nonterminals.
  const char*
  const EvalParser::yytname_[] =
  {
  "\"end of file\"", "error", "$undefined", "\"(\"", "\")\"", "\"not\"",
  "\"and\"", "\"or\"", "\"==\"", "\"option\"", "\"relay4\"", "\"relay6\"",
  "\"peeraddr\"", "\"linkaddr\"", "\"[\"", "\"]\"", "\".\"", "\"text\"",
<<<<<<< HEAD
  "\"hex\"", "\"exists\"", "\"pkt\"", "\"iface\"", "\"src\"", "\"dst\"",
  "\"len\"", "\"pkt4\"", "\"mac\"", "\"hlen\"", "\"htype\"", "\"ciaddr\"",
  "\"giaddr\"", "\"yiaddr\"", "\"siaddr\"", "\"pkt6\"", "\"msgtype\"",
  "\"transid\"", "\"substring\"", "\"all\"", "\",\"", "\"concat\"",
  "\"constant string\"", "\"integer\"", "\"constant hexstring\"",
  "\"option name\"", "\"ip address\"", "$accept", "expression",
  "bool_expr", "string_expr", "option_code", "option_repr_type",
  "nest_level", "pkt_metadata", "pkt4_field", "pkt6_field", "relay6_field",
  "start_expr", "length_expr", YY_NULLPTR
=======
  "\"hex\"", "\"exists\"", "\"pkt4\"", "\"mac\"", "\"hlen\"", "\"htype\"",
  "\"ciaddr\"", "\"giaddr\"", "\"yiaddr\"", "\"siaddr\"", "\"substring\"",
  "\"all\"", "\",\"", "\"concat\"", "\"pkt6\"", "\"msgtype\"",
  "\"transid\"", "\"vendor-class\"", "\"vendor\"", "\"*\"", "\"data\"",
  "\"enterprise\"", "\"constant string\"", "\"integer\"",
  "\"constant hexstring\"", "\"option name\"", "\"ip address\"", "$accept",
  "expression", "bool_expr", "string_expr", "option_code",
  "option_repr_type", "enterprise_id", "pkt4_field", "start_expr",
  "length_expr", "relay6_field", "nest_level", "pkt6_field", YY_NULLPTR
>>>>>>> ac67ac04
  };

#if YYDEBUG
  const unsigned short int
  EvalParser::yyrline_[] =
  {
       0,   106,   106,   109,   110,   115,   120,   125,   130,   135,
<<<<<<< HEAD
     155,   171,   176,   181,   186,   191,   212,   227,   232,   246,
     260,   275,   280,   287,   291,   297,   301,   307,   316,   320,
     324,   328,   334,   338,   342,   346,   350,   354,   358,   364,
     368,   374,   378,   384,   391,   396
=======
     155,   169,   178,   188,   199,   204,   209,   214,   219,   240,
     255,   270,   275,   280,   285,   290,   298,   307,   318,   329,
     343,   347,   353,   357,   363,   367,   372,   376,   380,   384,
     388,   392,   396,   402,   409,   414,   421,   422,   425,   434,
     435
>>>>>>> ac67ac04
  };

  // Print the state stack on the debug stream.
  void
  EvalParser::yystack_print_ ()
  {
    *yycdebug_ << "Stack now";
    for (stack_type::const_iterator
           i = yystack_.begin (),
           i_end = yystack_.end ();
         i != i_end; ++i)
      *yycdebug_ << ' ' << i->state;
    *yycdebug_ << std::endl;
  }

  // Report on the debug stream that the rule \a yyrule is going to be reduced.
  void
  EvalParser::yy_reduce_print_ (int yyrule)
  {
    unsigned int yylno = yyrline_[yyrule];
    int yynrhs = yyr2_[yyrule];
    // Print the symbols being reduced, and their result.
    *yycdebug_ << "Reducing stack by rule " << yyrule - 1
               << " (line " << yylno << "):" << std::endl;
    // The symbols being reduced.
    for (int yyi = 0; yyi < yynrhs; yyi++)
      YY_SYMBOL_PRINT ("   $" << yyi + 1 << " =",
                       yystack_[(yynrhs) - (yyi + 1)]);
  }
#endif // YYDEBUG


#line 13 "parser.yy" // lalr1.cc:1167
} } // isc::eval
<<<<<<< HEAD
#line 1590 "parser.cc" // lalr1.cc:1167
#line 403 "parser.yy" // lalr1.cc:1168
=======
#line 1670 "parser.cc" // lalr1.cc:1167
#line 438 "parser.yy" // lalr1.cc:1168
>>>>>>> ac67ac04

void
isc::eval::EvalParser::error(const location_type& loc,
                             const std::string& what)
{
    ctx.error(loc, what);
}<|MERGE_RESOLUTION|>--- conflicted
+++ resolved
@@ -251,58 +251,43 @@
   {
       switch (that.type_get ())
     {
-      case 50: // option_repr_type
+      case 55: // option_repr_type
         value.move< TokenOption::RepresentationType > (that.value);
         break;
 
-<<<<<<< HEAD
-      case 53: // pkt4_field
+      case 59: // pkt4_field
         value.move< TokenPkt4::FieldType > (that.value);
         break;
 
-      case 54: // pkt6_field
+      case 60: // pkt6_field
         value.move< TokenPkt6::FieldType > (that.value);
         break;
 
-      case 52: // pkt_metadata
+      case 57: // pkt_metadata
         value.move< TokenPkt::MetadataType > (that.value);
         break;
 
-=======
-      case 52: // pkt4_field
-        value.move< TokenPkt4::FieldType > (that.value);
-        break;
-
-      case 57: // pkt6_field
-        value.move< TokenPkt6::FieldType > (that.value);
-        break;
-
->>>>>>> ac67ac04
-      case 55: // relay6_field
+      case 61: // relay6_field
         value.move< TokenRelay6Field::FieldType > (that.value);
         break;
 
-      case 40: // "constant string"
-      case 41: // "integer"
-      case 42: // "constant hexstring"
-      case 43: // "option name"
-      case 44: // "ip address"
+      case 45: // "constant string"
+      case 46: // "integer"
+      case 47: // "constant hexstring"
+      case 48: // "option name"
+      case 49: // "ip address"
         value.move< std::string > (that.value);
         break;
 
-      case 49: // option_code
+      case 54: // option_code
         value.move< uint16_t > (that.value);
         break;
 
-<<<<<<< HEAD
-      case 51: // nest_level
-=======
-      case 51: // enterprise_id
+      case 58: // enterprise_id
         value.move< uint32_t > (that.value);
         break;
 
       case 56: // nest_level
->>>>>>> ac67ac04
         value.move< uint8_t > (that.value);
         break;
 
@@ -321,58 +306,43 @@
     state = that.state;
       switch (that.type_get ())
     {
-      case 50: // option_repr_type
+      case 55: // option_repr_type
         value.copy< TokenOption::RepresentationType > (that.value);
         break;
 
-<<<<<<< HEAD
-      case 53: // pkt4_field
+      case 59: // pkt4_field
         value.copy< TokenPkt4::FieldType > (that.value);
         break;
 
-      case 54: // pkt6_field
+      case 60: // pkt6_field
         value.copy< TokenPkt6::FieldType > (that.value);
         break;
 
-      case 52: // pkt_metadata
+      case 57: // pkt_metadata
         value.copy< TokenPkt::MetadataType > (that.value);
         break;
 
-=======
-      case 52: // pkt4_field
-        value.copy< TokenPkt4::FieldType > (that.value);
-        break;
-
-      case 57: // pkt6_field
-        value.copy< TokenPkt6::FieldType > (that.value);
-        break;
-
->>>>>>> ac67ac04
-      case 55: // relay6_field
+      case 61: // relay6_field
         value.copy< TokenRelay6Field::FieldType > (that.value);
         break;
 
-      case 40: // "constant string"
-      case 41: // "integer"
-      case 42: // "constant hexstring"
-      case 43: // "option name"
-      case 44: // "ip address"
+      case 45: // "constant string"
+      case 46: // "integer"
+      case 47: // "constant hexstring"
+      case 48: // "option name"
+      case 49: // "ip address"
         value.copy< std::string > (that.value);
         break;
 
-      case 49: // option_code
+      case 54: // option_code
         value.copy< uint16_t > (that.value);
         break;
 
-<<<<<<< HEAD
-      case 51: // nest_level
-=======
-      case 51: // enterprise_id
+      case 58: // enterprise_id
         value.copy< uint32_t > (that.value);
         break;
 
       case 56: // nest_level
->>>>>>> ac67ac04
         value.copy< uint8_t > (that.value);
         break;
 
@@ -412,123 +382,95 @@
         << yysym.location << ": ";
     switch (yytype)
     {
-            case 40: // "constant string"
-
-#line 97 "parser.yy" // lalr1.cc:636
+            case 45: // "constant string"
+
+#line 103 "parser.yy" // lalr1.cc:636
         { yyoutput << yysym.value.template as< std::string > (); }
-#line 382 "parser.cc" // lalr1.cc:636
-        break;
-
-      case 41: // "integer"
-
-#line 97 "parser.yy" // lalr1.cc:636
+#line 390 "parser.cc" // lalr1.cc:636
+        break;
+
+      case 46: // "integer"
+
+#line 103 "parser.yy" // lalr1.cc:636
         { yyoutput << yysym.value.template as< std::string > (); }
-#line 389 "parser.cc" // lalr1.cc:636
-        break;
-
-      case 42: // "constant hexstring"
-
-#line 97 "parser.yy" // lalr1.cc:636
+#line 397 "parser.cc" // lalr1.cc:636
+        break;
+
+      case 47: // "constant hexstring"
+
+#line 103 "parser.yy" // lalr1.cc:636
         { yyoutput << yysym.value.template as< std::string > (); }
-#line 396 "parser.cc" // lalr1.cc:636
-        break;
-
-      case 43: // "option name"
-
-#line 97 "parser.yy" // lalr1.cc:636
+#line 404 "parser.cc" // lalr1.cc:636
+        break;
+
+      case 48: // "option name"
+
+#line 103 "parser.yy" // lalr1.cc:636
         { yyoutput << yysym.value.template as< std::string > (); }
-#line 403 "parser.cc" // lalr1.cc:636
-        break;
-
-      case 44: // "ip address"
-
-#line 97 "parser.yy" // lalr1.cc:636
+#line 411 "parser.cc" // lalr1.cc:636
+        break;
+
+      case 49: // "ip address"
+
+#line 103 "parser.yy" // lalr1.cc:636
         { yyoutput << yysym.value.template as< std::string > (); }
-#line 410 "parser.cc" // lalr1.cc:636
-        break;
-
-      case 49: // option_code
-
-#line 97 "parser.yy" // lalr1.cc:636
+#line 418 "parser.cc" // lalr1.cc:636
+        break;
+
+      case 54: // option_code
+
+#line 103 "parser.yy" // lalr1.cc:636
         { yyoutput << yysym.value.template as< uint16_t > (); }
-#line 417 "parser.cc" // lalr1.cc:636
-        break;
-
-      case 50: // option_repr_type
-
-#line 97 "parser.yy" // lalr1.cc:636
+#line 425 "parser.cc" // lalr1.cc:636
+        break;
+
+      case 55: // option_repr_type
+
+#line 103 "parser.yy" // lalr1.cc:636
         { yyoutput << yysym.value.template as< TokenOption::RepresentationType > (); }
-#line 424 "parser.cc" // lalr1.cc:636
-        break;
-
-<<<<<<< HEAD
-      case 51: // nest_level
-
-#line 97 "parser.yy" // lalr1.cc:636
+#line 432 "parser.cc" // lalr1.cc:636
+        break;
+
+      case 56: // nest_level
+
+#line 103 "parser.yy" // lalr1.cc:636
         { yyoutput << yysym.value.template as< uint8_t > (); }
-#line 431 "parser.cc" // lalr1.cc:636
-        break;
-
-      case 52: // pkt_metadata
-
-#line 97 "parser.yy" // lalr1.cc:636
+#line 439 "parser.cc" // lalr1.cc:636
+        break;
+
+      case 57: // pkt_metadata
+
+#line 103 "parser.yy" // lalr1.cc:636
         { yyoutput << yysym.value.template as< TokenPkt::MetadataType > (); }
-#line 438 "parser.cc" // lalr1.cc:636
-        break;
-
-      case 53: // pkt4_field
-
-#line 97 "parser.yy" // lalr1.cc:636
+#line 446 "parser.cc" // lalr1.cc:636
+        break;
+
+      case 58: // enterprise_id
+
+#line 103 "parser.yy" // lalr1.cc:636
+        { yyoutput << yysym.value.template as< uint32_t > (); }
+#line 453 "parser.cc" // lalr1.cc:636
+        break;
+
+      case 59: // pkt4_field
+
+#line 103 "parser.yy" // lalr1.cc:636
         { yyoutput << yysym.value.template as< TokenPkt4::FieldType > (); }
-#line 445 "parser.cc" // lalr1.cc:636
-        break;
-
-      case 54: // pkt6_field
-
-#line 97 "parser.yy" // lalr1.cc:636
+#line 460 "parser.cc" // lalr1.cc:636
+        break;
+
+      case 60: // pkt6_field
+
+#line 103 "parser.yy" // lalr1.cc:636
         { yyoutput << yysym.value.template as< TokenPkt6::FieldType > (); }
-#line 452 "parser.cc" // lalr1.cc:636
-        break;
-
-      case 55: // relay6_field
-
-#line 97 "parser.yy" // lalr1.cc:636
+#line 467 "parser.cc" // lalr1.cc:636
+        break;
+
+      case 61: // relay6_field
+
+#line 103 "parser.yy" // lalr1.cc:636
         { yyoutput << yysym.value.template as< TokenRelay6Field::FieldType > (); }
-=======
-      case 51: // enterprise_id
-
-#line 97 "parser.yy" // lalr1.cc:636
-        { yyoutput << yysym.value.template as< uint32_t > (); }
-#line 431 "parser.cc" // lalr1.cc:636
-        break;
-
-      case 52: // pkt4_field
-
-#line 97 "parser.yy" // lalr1.cc:636
-        { yyoutput << yysym.value.template as< TokenPkt4::FieldType > (); }
-#line 438 "parser.cc" // lalr1.cc:636
-        break;
-
-      case 55: // relay6_field
-
-#line 97 "parser.yy" // lalr1.cc:636
-        { yyoutput << yysym.value.template as< TokenRelay6Field::FieldType > (); }
-#line 445 "parser.cc" // lalr1.cc:636
-        break;
-
-      case 56: // nest_level
-
-#line 97 "parser.yy" // lalr1.cc:636
-        { yyoutput << yysym.value.template as< uint8_t > (); }
-#line 452 "parser.cc" // lalr1.cc:636
-        break;
-
-      case 57: // pkt6_field
-
-#line 97 "parser.yy" // lalr1.cc:636
-        { yyoutput << yysym.value.template as< TokenPkt6::FieldType > (); }
->>>>>>> ac67ac04
-#line 459 "parser.cc" // lalr1.cc:636
+#line 474 "parser.cc" // lalr1.cc:636
         break;
 
 
@@ -728,58 +670,43 @@
          when using variants.  */
         switch (yyr1_[yyn])
     {
-      case 50: // option_repr_type
+      case 55: // option_repr_type
         yylhs.value.build< TokenOption::RepresentationType > ();
         break;
 
-<<<<<<< HEAD
-      case 53: // pkt4_field
+      case 59: // pkt4_field
         yylhs.value.build< TokenPkt4::FieldType > ();
         break;
 
-      case 54: // pkt6_field
+      case 60: // pkt6_field
         yylhs.value.build< TokenPkt6::FieldType > ();
         break;
 
-      case 52: // pkt_metadata
+      case 57: // pkt_metadata
         yylhs.value.build< TokenPkt::MetadataType > ();
         break;
 
-=======
-      case 52: // pkt4_field
-        yylhs.value.build< TokenPkt4::FieldType > ();
-        break;
-
-      case 57: // pkt6_field
-        yylhs.value.build< TokenPkt6::FieldType > ();
-        break;
-
->>>>>>> ac67ac04
-      case 55: // relay6_field
+      case 61: // relay6_field
         yylhs.value.build< TokenRelay6Field::FieldType > ();
         break;
 
-      case 40: // "constant string"
-      case 41: // "integer"
-      case 42: // "constant hexstring"
-      case 43: // "option name"
-      case 44: // "ip address"
+      case 45: // "constant string"
+      case 46: // "integer"
+      case 47: // "constant hexstring"
+      case 48: // "option name"
+      case 49: // "ip address"
         yylhs.value.build< std::string > ();
         break;
 
-      case 49: // option_code
+      case 54: // option_code
         yylhs.value.build< uint16_t > ();
         break;
 
-<<<<<<< HEAD
-      case 51: // nest_level
-=======
-      case 51: // enterprise_id
+      case 58: // enterprise_id
         yylhs.value.build< uint32_t > ();
         break;
 
       case 56: // nest_level
->>>>>>> ac67ac04
         yylhs.value.build< uint8_t > ();
         break;
 
@@ -801,52 +728,52 @@
           switch (yyn)
             {
   case 4:
-#line 111 "parser.yy" // lalr1.cc:859
+#line 117 "parser.yy" // lalr1.cc:859
     {
                     TokenPtr neg(new TokenNot());
                     ctx.expression.push_back(neg);
                 }
-#line 718 "parser.cc" // lalr1.cc:859
+#line 737 "parser.cc" // lalr1.cc:859
     break;
 
   case 5:
-#line 116 "parser.yy" // lalr1.cc:859
+#line 122 "parser.yy" // lalr1.cc:859
     {
                     TokenPtr neg(new TokenAnd());
                     ctx.expression.push_back(neg);
                 }
-#line 727 "parser.cc" // lalr1.cc:859
+#line 746 "parser.cc" // lalr1.cc:859
     break;
 
   case 6:
-#line 121 "parser.yy" // lalr1.cc:859
+#line 127 "parser.yy" // lalr1.cc:859
     {
                     TokenPtr neg(new TokenOr());
                     ctx.expression.push_back(neg);
                 }
-#line 736 "parser.cc" // lalr1.cc:859
+#line 755 "parser.cc" // lalr1.cc:859
     break;
 
   case 7:
-#line 126 "parser.yy" // lalr1.cc:859
+#line 132 "parser.yy" // lalr1.cc:859
     {
                     TokenPtr eq(new TokenEqual());
                     ctx.expression.push_back(eq);
                 }
-#line 745 "parser.cc" // lalr1.cc:859
+#line 764 "parser.cc" // lalr1.cc:859
     break;
 
   case 8:
-#line 131 "parser.yy" // lalr1.cc:859
+#line 137 "parser.yy" // lalr1.cc:859
     {
                     TokenPtr opt(new TokenOption(yystack_[3].value.as< uint16_t > (), TokenOption::EXISTS));
                     ctx.expression.push_back(opt);
                 }
-#line 754 "parser.cc" // lalr1.cc:859
+#line 773 "parser.cc" // lalr1.cc:859
     break;
 
   case 9:
-#line 136 "parser.yy" // lalr1.cc:859
+#line 142 "parser.yy" // lalr1.cc:859
     {
                    switch (ctx.getUniverse()) {
                    case Option::V4:
@@ -866,11 +793,11 @@
                        error(yystack_[5].location, "relay4 can only be used in DHCPv4.");
                    }
                 }
-#line 778 "parser.cc" // lalr1.cc:859
+#line 797 "parser.cc" // lalr1.cc:859
     break;
 
   case 10:
-#line 156 "parser.yy" // lalr1.cc:859
+#line 162 "parser.yy" // lalr1.cc:859
     {
                     switch (ctx.getUniverse()) {
                     case Option::V6:
@@ -884,123 +811,87 @@
                         error(yystack_[10].location, "relay6 can only be used in DHCPv6.");
                     }
                 }
-#line 796 "parser.cc" // lalr1.cc:859
+#line 815 "parser.cc" // lalr1.cc:859
     break;
 
   case 11:
-<<<<<<< HEAD
-#line 172 "parser.yy" // lalr1.cc:859
-=======
-#line 170 "parser.yy" // lalr1.cc:859
-    {
-              // Expression: vendor-class[1234].exists
-              //
-              // This token will find option 124 (DHCPv4) or 16 (DHCPv6), and will check
-              // if enterprise-id equals specified value.
-              TokenPtr exist(new TokenVendorClass(ctx.getUniverse(), yystack_[3].value.as< uint32_t > (), TokenOption::EXISTS));
-              ctx.expression.push_back(exist);
-          }
-#line 809 "parser.cc" // lalr1.cc:859
+#line 176 "parser.yy" // lalr1.cc:859
+    {
+                  // Expression: vendor-class[1234].exists
+                  //
+                  // This token will find option 124 (DHCPv4) or 16 (DHCPv6),
+                  // and will check if enterprise-id equals specified value.
+                  TokenPtr exist(new TokenVendorClass(ctx.getUniverse(), yystack_[3].value.as< uint32_t > (), TokenOption::EXISTS));
+                  ctx.expression.push_back(exist);
+              }
+#line 828 "parser.cc" // lalr1.cc:859
     break;
 
   case 12:
-#line 179 "parser.yy" // lalr1.cc:859
-    {
-              // Expression: vendor[1234].exists
-              //
-              // This token will find option 125 (DHCPv4) or 17 (DHCPv6), and will check
-              // if enterprise-id equals specified value.
-              TokenPtr exist(new TokenVendor(ctx.getUniverse(), yystack_[3].value.as< uint32_t > (), TokenOption::EXISTS));
-              ctx.expression.push_back(exist);
-
-          }
-#line 823 "parser.cc" // lalr1.cc:859
+#line 185 "parser.yy" // lalr1.cc:859
+    {
+                  // Expression: vendor[1234].exists
+                  //
+                  // This token will find option 125 (DHCPv4) or 17 (DHCPv6),
+                  // and will check if enterprise-id equals specified value.
+                  TokenPtr exist(new TokenVendor(ctx.getUniverse(), yystack_[3].value.as< uint32_t > (), TokenOption::EXISTS));
+                  ctx.expression.push_back(exist);
+              }
+#line 841 "parser.cc" // lalr1.cc:859
     break;
 
   case 13:
-#line 189 "parser.yy" // lalr1.cc:859
-    {
-              // Expression vendor[1234].option[123].exists
-              //
-              // This token will check if specified vendor option exists, has specified
-              // enterprise-id and if has specified suboption.
-              TokenPtr exist(new TokenVendor(ctx.getUniverse(), yystack_[8].value.as< uint32_t > (), TokenOption::EXISTS, yystack_[3].value.as< uint16_t > ()));
-              ctx.expression.push_back(exist);
-          }
-#line 836 "parser.cc" // lalr1.cc:859
+#line 194 "parser.yy" // lalr1.cc:859
+    {
+                  // Expression vendor[1234].option[123].exists
+                  //
+                  // This token will check if specified vendor option
+                  // exists, has specified enterprise-id and if has
+                  // specified suboption.
+                  TokenPtr exist(new TokenVendor(ctx.getUniverse(), yystack_[8].value.as< uint32_t > (), TokenOption::EXISTS, yystack_[3].value.as< uint16_t > ()));
+                  ctx.expression.push_back(exist);
+               }
+#line 855 "parser.cc" // lalr1.cc:859
     break;
 
   case 14:
-#line 200 "parser.yy" // lalr1.cc:859
->>>>>>> ac67ac04
+#line 206 "parser.yy" // lalr1.cc:859
     {
                       TokenPtr str(new TokenString(yystack_[0].value.as< std::string > ()));
                       ctx.expression.push_back(str);
                   }
-<<<<<<< HEAD
-#line 805 "parser.cc" // lalr1.cc:859
-    break;
-
-  case 12:
-#line 177 "parser.yy" // lalr1.cc:859
-=======
-#line 845 "parser.cc" // lalr1.cc:859
+#line 864 "parser.cc" // lalr1.cc:859
     break;
 
   case 15:
-#line 205 "parser.yy" // lalr1.cc:859
->>>>>>> ac67ac04
+#line 211 "parser.yy" // lalr1.cc:859
     {
                       TokenPtr hex(new TokenHexString(yystack_[0].value.as< std::string > ()));
                       ctx.expression.push_back(hex);
                   }
-<<<<<<< HEAD
-#line 814 "parser.cc" // lalr1.cc:859
-    break;
-
-  case 13:
-#line 182 "parser.yy" // lalr1.cc:859
-=======
-#line 854 "parser.cc" // lalr1.cc:859
+#line 873 "parser.cc" // lalr1.cc:859
     break;
 
   case 16:
-#line 210 "parser.yy" // lalr1.cc:859
->>>>>>> ac67ac04
+#line 216 "parser.yy" // lalr1.cc:859
     {
                       TokenPtr ip(new TokenIpAddress(yystack_[0].value.as< std::string > ()));
                       ctx.expression.push_back(ip);
                   }
-<<<<<<< HEAD
-#line 823 "parser.cc" // lalr1.cc:859
-    break;
-
-  case 14:
-#line 187 "parser.yy" // lalr1.cc:859
-=======
-#line 863 "parser.cc" // lalr1.cc:859
+#line 882 "parser.cc" // lalr1.cc:859
     break;
 
   case 17:
-#line 215 "parser.yy" // lalr1.cc:859
->>>>>>> ac67ac04
+#line 221 "parser.yy" // lalr1.cc:859
     {
                       TokenPtr opt(new TokenOption(yystack_[3].value.as< uint16_t > (), yystack_[0].value.as< TokenOption::RepresentationType > ()));
                       ctx.expression.push_back(opt);
                   }
-<<<<<<< HEAD
-#line 832 "parser.cc" // lalr1.cc:859
-    break;
-
-  case 15:
-#line 192 "parser.yy" // lalr1.cc:859
-=======
-#line 872 "parser.cc" // lalr1.cc:859
+#line 891 "parser.cc" // lalr1.cc:859
     break;
 
   case 18:
-#line 220 "parser.yy" // lalr1.cc:859
->>>>>>> ac67ac04
+#line 226 "parser.yy" // lalr1.cc:859
     {
                      switch (ctx.getUniverse()) {
                      case Option::V4:
@@ -1020,19 +911,11 @@
                          error(yystack_[5].location, "relay4 can only be used in DHCPv4.");
                      }
                   }
-<<<<<<< HEAD
-#line 856 "parser.cc" // lalr1.cc:859
-    break;
-
-  case 16:
-#line 213 "parser.yy" // lalr1.cc:859
-=======
-#line 896 "parser.cc" // lalr1.cc:859
+#line 915 "parser.cc" // lalr1.cc:859
     break;
 
   case 19:
-#line 241 "parser.yy" // lalr1.cc:859
->>>>>>> ac67ac04
+#line 247 "parser.yy" // lalr1.cc:859
     {
                      switch (ctx.getUniverse()) {
                      case Option::V6:
@@ -1046,28 +929,20 @@
                          error(yystack_[10].location, "relay6 can only be used in DHCPv6.");
                      }
                   }
-<<<<<<< HEAD
-#line 874 "parser.cc" // lalr1.cc:859
-    break;
-
-  case 17:
-#line 228 "parser.yy" // lalr1.cc:859
+#line 933 "parser.cc" // lalr1.cc:859
+    break;
+
+  case 20:
+#line 262 "parser.yy" // lalr1.cc:859
     {
                       TokenPtr pkt_metadata(new TokenPkt(yystack_[0].value.as< TokenPkt::MetadataType > ()));
                       ctx.expression.push_back(pkt_metadata);
                   }
-#line 883 "parser.cc" // lalr1.cc:859
-    break;
-
-  case 18:
-#line 233 "parser.yy" // lalr1.cc:859
-=======
-#line 914 "parser.cc" // lalr1.cc:859
-    break;
-
-  case 20:
-#line 256 "parser.yy" // lalr1.cc:859
->>>>>>> ac67ac04
+#line 942 "parser.cc" // lalr1.cc:859
+    break;
+
+  case 21:
+#line 267 "parser.yy" // lalr1.cc:859
     {
                      switch (ctx.getUniverse()) {
                      case Option::V4:
@@ -1081,19 +956,11 @@
                          error(yystack_[2].location, "pkt4 can only be used in DHCPv4.");
                      }
                   }
-<<<<<<< HEAD
-#line 901 "parser.cc" // lalr1.cc:859
-    break;
-
-  case 19:
-#line 247 "parser.yy" // lalr1.cc:859
-=======
-#line 932 "parser.cc" // lalr1.cc:859
-    break;
-
-  case 21:
-#line 271 "parser.yy" // lalr1.cc:859
->>>>>>> ac67ac04
+#line 960 "parser.cc" // lalr1.cc:859
+    break;
+
+  case 22:
+#line 281 "parser.yy" // lalr1.cc:859
     {
                      switch (ctx.getUniverse()) {
                      case Option::V6:
@@ -1107,19 +974,11 @@
                          error(yystack_[2].location, "pkt6 can only be used in DHCPv6.");
                      }
                   }
-<<<<<<< HEAD
-#line 919 "parser.cc" // lalr1.cc:859
-    break;
-
-  case 20:
-#line 261 "parser.yy" // lalr1.cc:859
-=======
-#line 941 "parser.cc" // lalr1.cc:859
-    break;
-
-  case 22:
-#line 276 "parser.yy" // lalr1.cc:859
->>>>>>> ac67ac04
+#line 978 "parser.cc" // lalr1.cc:859
+    break;
+
+  case 23:
+#line 295 "parser.yy" // lalr1.cc:859
     {
                      switch (ctx.getUniverse()) {
                      case Option::V6:
@@ -1133,472 +992,306 @@
                          error(yystack_[5].location, "relay6 can only be used in DHCPv6.");
                      }
                   }
-<<<<<<< HEAD
-#line 937 "parser.cc" // lalr1.cc:859
-    break;
-
-  case 21:
-#line 276 "parser.yy" // lalr1.cc:859
-=======
-#line 950 "parser.cc" // lalr1.cc:859
-    break;
-
-  case 23:
-#line 281 "parser.yy" // lalr1.cc:859
->>>>>>> ac67ac04
+#line 996 "parser.cc" // lalr1.cc:859
+    break;
+
+  case 24:
+#line 310 "parser.yy" // lalr1.cc:859
     {
                       TokenPtr sub(new TokenSubstring());
                       ctx.expression.push_back(sub);
                   }
-<<<<<<< HEAD
-#line 946 "parser.cc" // lalr1.cc:859
-    break;
-
-  case 22:
-#line 281 "parser.yy" // lalr1.cc:859
-=======
-#line 959 "parser.cc" // lalr1.cc:859
-    break;
-
-  case 24:
-#line 286 "parser.yy" // lalr1.cc:859
->>>>>>> ac67ac04
+#line 1005 "parser.cc" // lalr1.cc:859
+    break;
+
+  case 25:
+#line 315 "parser.yy" // lalr1.cc:859
     {
                       TokenPtr conc(new TokenConcat());
                       ctx.expression.push_back(conc);
                   }
-<<<<<<< HEAD
-#line 955 "parser.cc" // lalr1.cc:859
-    break;
-
-  case 23:
-#line 288 "parser.yy" // lalr1.cc:859
+#line 1014 "parser.cc" // lalr1.cc:859
+    break;
+
+  case 26:
+#line 320 "parser.yy" // lalr1.cc:859
+    {
+                    // expression: vendor.enterprise
+                    //
+                    // This token will return enterprise-id number of
+                    // received vendor option.
+                    TokenPtr vendor(new TokenVendor(ctx.getUniverse(), 0, TokenVendor::ENTERPRISE_ID));
+                    ctx.expression.push_back(vendor);
+                }
+#line 1027 "parser.cc" // lalr1.cc:859
+    break;
+
+  case 27:
+#line 329 "parser.yy" // lalr1.cc:859
+    {
+                    // expression: vendor-class.enterprise
+                    //
+                    // This token will return enterprise-id number of
+                    // received vendor class option.
+                    TokenPtr vendor(new TokenVendorClass(ctx.getUniverse(), 0,
+                                                         TokenVendor::ENTERPRISE_ID));
+                    ctx.expression.push_back(vendor);
+                }
+#line 1041 "parser.cc" // lalr1.cc:859
+    break;
+
+  case 28:
+#line 339 "parser.yy" // lalr1.cc:859
+    {
+                    // This token will search for vendor option with
+                    // specified enterprise-id.  If found, will search
+                    // for specified suboption and finally will return
+                    // its content.
+                    TokenPtr opt(new TokenVendor(ctx.getUniverse(), yystack_[8].value.as< uint32_t > (), yystack_[0].value.as< TokenOption::RepresentationType > (), yystack_[3].value.as< uint16_t > ()));
+                    ctx.expression.push_back(opt);
+                }
+#line 1054 "parser.cc" // lalr1.cc:859
+    break;
+
+  case 29:
+#line 348 "parser.yy" // lalr1.cc:859
+    {
+                    // expression: vendor-class[1234].data
+                    //
+                    // Vendor class option does not have suboptions,
+                    // but chunks of data (typically 1, but the option
+                    // structure allows multiple of them). If chunk
+                    // offset is not specified, we assume the first (0th)
+                    // is requested.
+                    TokenPtr vendor_class(new TokenVendorClass(ctx.getUniverse(), yystack_[3].value.as< uint32_t > (),
+                                                               TokenVendor::DATA, 0));
+                    ctx.expression.push_back(vendor_class);
+                }
+#line 1071 "parser.cc" // lalr1.cc:859
+    break;
+
+  case 30:
+#line 361 "parser.yy" // lalr1.cc:859
+    {
+                    // expression: vendor-class[1234].data[5]
+                    //
+                    // Vendor class option does not have suboptions,
+                    // but chunks of data (typically 1, but the option
+                    // structure allows multiple of them). This syntax
+                    // specifies which data chunk (tuple) we want.
+                    uint8_t index = ctx.convertUint8(yystack_[1].value.as< std::string > (), yystack_[1].location);
+                    TokenPtr vendor_class(new TokenVendorClass(ctx.getUniverse(), yystack_[6].value.as< uint32_t > (),
+                                                               TokenVendor::DATA, index));
+                    ctx.expression.push_back(vendor_class);
+                }
+#line 1088 "parser.cc" // lalr1.cc:859
+    break;
+
+  case 31:
+#line 376 "parser.yy" // lalr1.cc:859
     {
                      yylhs.value.as< uint16_t > () = ctx.convertOptionCode(yystack_[0].value.as< std::string > (), yystack_[0].location);
                  }
-#line 963 "parser.cc" // lalr1.cc:859
-    break;
-
-  case 24:
-#line 292 "parser.yy" // lalr1.cc:859
+#line 1096 "parser.cc" // lalr1.cc:859
+    break;
+
+  case 32:
+#line 380 "parser.yy" // lalr1.cc:859
     {
                      yylhs.value.as< uint16_t > () = ctx.convertOptionName(yystack_[0].value.as< std::string > (), yystack_[0].location);
                  }
-#line 971 "parser.cc" // lalr1.cc:859
-    break;
-
-  case 25:
-#line 298 "parser.yy" // lalr1.cc:859
+#line 1104 "parser.cc" // lalr1.cc:859
+    break;
+
+  case 33:
+#line 386 "parser.yy" // lalr1.cc:859
     {
                           yylhs.value.as< TokenOption::RepresentationType > () = TokenOption::TEXTUAL;
                       }
-#line 979 "parser.cc" // lalr1.cc:859
-    break;
-
-  case 26:
-#line 302 "parser.yy" // lalr1.cc:859
+#line 1112 "parser.cc" // lalr1.cc:859
+    break;
+
+  case 34:
+#line 390 "parser.yy" // lalr1.cc:859
     {
                           yylhs.value.as< TokenOption::RepresentationType > () = TokenOption::HEXADECIMAL;
                       }
-#line 987 "parser.cc" // lalr1.cc:859
-    break;
-
-  case 27:
-#line 308 "parser.yy" // lalr1.cc:859
+#line 1120 "parser.cc" // lalr1.cc:859
+    break;
+
+  case 35:
+#line 396 "parser.yy" // lalr1.cc:859
     {
                      yylhs.value.as< uint8_t > () = ctx.convertNestLevelNumber(yystack_[0].value.as< std::string > (), yystack_[0].location);
                  }
-#line 995 "parser.cc" // lalr1.cc:859
-    break;
-
-  case 28:
-#line 317 "parser.yy" // lalr1.cc:859
+#line 1128 "parser.cc" // lalr1.cc:859
+    break;
+
+  case 36:
+#line 405 "parser.yy" // lalr1.cc:859
     {
                       yylhs.value.as< TokenPkt::MetadataType > () = TokenPkt::IFACE;
                   }
-#line 1003 "parser.cc" // lalr1.cc:859
-    break;
-
-  case 29:
-#line 321 "parser.yy" // lalr1.cc:859
+#line 1136 "parser.cc" // lalr1.cc:859
+    break;
+
+  case 37:
+#line 409 "parser.yy" // lalr1.cc:859
     {
                       yylhs.value.as< TokenPkt::MetadataType > () = TokenPkt::SRC;
                   }
-#line 1011 "parser.cc" // lalr1.cc:859
-    break;
-
-  case 30:
-#line 325 "parser.yy" // lalr1.cc:859
+#line 1144 "parser.cc" // lalr1.cc:859
+    break;
+
+  case 38:
+#line 413 "parser.yy" // lalr1.cc:859
     {
                       yylhs.value.as< TokenPkt::MetadataType > () = TokenPkt::DST;
                   }
-#line 1019 "parser.cc" // lalr1.cc:859
-    break;
-
-  case 31:
-#line 329 "parser.yy" // lalr1.cc:859
+#line 1152 "parser.cc" // lalr1.cc:859
+    break;
+
+  case 39:
+#line 417 "parser.yy" // lalr1.cc:859
     {
                       yylhs.value.as< TokenPkt::MetadataType > () = TokenPkt::LEN;
                   }
-#line 1027 "parser.cc" // lalr1.cc:859
-    break;
-
-  case 32:
-#line 335 "parser.yy" // lalr1.cc:859
+#line 1160 "parser.cc" // lalr1.cc:859
+    break;
+
+  case 40:
+#line 423 "parser.yy" // lalr1.cc:859
+    {
+                       yylhs.value.as< uint32_t > () = ctx.convertUint32(yystack_[0].value.as< std::string > (), yystack_[0].location);
+                   }
+#line 1168 "parser.cc" // lalr1.cc:859
+    break;
+
+  case 41:
+#line 427 "parser.yy" // lalr1.cc:859
+    {
+                       yylhs.value.as< uint32_t > () = 0;
+                   }
+#line 1176 "parser.cc" // lalr1.cc:859
+    break;
+
+  case 42:
+#line 433 "parser.yy" // lalr1.cc:859
     {
                     yylhs.value.as< TokenPkt4::FieldType > () = TokenPkt4::CHADDR;
                 }
-#line 1035 "parser.cc" // lalr1.cc:859
-    break;
-
-  case 33:
-#line 339 "parser.yy" // lalr1.cc:859
+#line 1184 "parser.cc" // lalr1.cc:859
+    break;
+
+  case 43:
+#line 437 "parser.yy" // lalr1.cc:859
     {
                     yylhs.value.as< TokenPkt4::FieldType > () = TokenPkt4::HLEN;
                 }
-#line 1043 "parser.cc" // lalr1.cc:859
-    break;
-
-  case 34:
-#line 343 "parser.yy" // lalr1.cc:859
+#line 1192 "parser.cc" // lalr1.cc:859
+    break;
+
+  case 44:
+#line 441 "parser.yy" // lalr1.cc:859
     {
                     yylhs.value.as< TokenPkt4::FieldType > () = TokenPkt4::HTYPE;
                 }
-#line 1051 "parser.cc" // lalr1.cc:859
-    break;
-
-  case 35:
-#line 347 "parser.yy" // lalr1.cc:859
+#line 1200 "parser.cc" // lalr1.cc:859
+    break;
+
+  case 45:
+#line 445 "parser.yy" // lalr1.cc:859
     {
                     yylhs.value.as< TokenPkt4::FieldType > () = TokenPkt4::CIADDR;
                 }
-#line 1059 "parser.cc" // lalr1.cc:859
-    break;
-
-  case 36:
-#line 351 "parser.yy" // lalr1.cc:859
+#line 1208 "parser.cc" // lalr1.cc:859
+    break;
+
+  case 46:
+#line 449 "parser.yy" // lalr1.cc:859
     {
                     yylhs.value.as< TokenPkt4::FieldType > () = TokenPkt4::GIADDR;
                 }
-#line 1067 "parser.cc" // lalr1.cc:859
-    break;
-
-  case 37:
-#line 355 "parser.yy" // lalr1.cc:859
+#line 1216 "parser.cc" // lalr1.cc:859
+    break;
+
+  case 47:
+#line 453 "parser.yy" // lalr1.cc:859
     {
                     yylhs.value.as< TokenPkt4::FieldType > () = TokenPkt4::YIADDR;
                 }
-#line 1075 "parser.cc" // lalr1.cc:859
-    break;
-
-  case 38:
-#line 359 "parser.yy" // lalr1.cc:859
+#line 1224 "parser.cc" // lalr1.cc:859
+    break;
+
+  case 48:
+#line 457 "parser.yy" // lalr1.cc:859
     {
                     yylhs.value.as< TokenPkt4::FieldType > () = TokenPkt4::SIADDR;
                 }
-#line 1083 "parser.cc" // lalr1.cc:859
-    break;
-
-  case 39:
-#line 365 "parser.yy" // lalr1.cc:859
-=======
-#line 968 "parser.cc" // lalr1.cc:859
-    break;
-
-  case 25:
-#line 291 "parser.yy" // lalr1.cc:859
-    {
-              // expression: vendor.enterprise
-              //
-              // This token will return enterprise-id number of received vendor option.
-              TokenPtr vendor(new TokenVendor(ctx.getUniverse(), 0, TokenVendor::ENTERPRISE_ID));
-              ctx.expression.push_back(vendor);
-          }
-#line 980 "parser.cc" // lalr1.cc:859
-    break;
-
-  case 26:
-#line 299 "parser.yy" // lalr1.cc:859
-    {
-              // expression: vendor-class.enterprise
-              //
-              // This token will return enterprise-id number of received vendor class option.
-              TokenPtr vendor(new TokenVendorClass(ctx.getUniverse(), 0,
-                                                   TokenVendor::ENTERPRISE_ID));
-              ctx.expression.push_back(vendor);
-          }
-#line 993 "parser.cc" // lalr1.cc:859
-    break;
-
-  case 27:
-#line 308 "parser.yy" // lalr1.cc:859
-    {
-              // expression: vendor[1234].option[56].exists
-              // expression: vendor[1234].option[56].hex
-              //
-              // This token will search for vendor option with specified enterprise-id.
-              // If found, will search for specified suboption and finally will return
-              // if it exists ('exists') or its content ('hex')
-              TokenPtr opt(new TokenVendor(ctx.getUniverse(), yystack_[8].value.as< uint32_t > (), yystack_[0].value.as< TokenOption::RepresentationType > (), yystack_[3].value.as< uint16_t > ()));
-              ctx.expression.push_back(opt);
-          }
-#line 1008 "parser.cc" // lalr1.cc:859
-    break;
-
-  case 28:
-#line 319 "parser.yy" // lalr1.cc:859
-    {
-              // expression: vendor-class[1234].data
-              //
-              // Vendor class option does not have suboptions, but chunks of data (typically 1,
-              // but the option structure allows multiple of them). If chunk offset is not
-              // specified, we assume the first (0th) is requested.
-              TokenPtr vendor_class(new TokenVendorClass(ctx.getUniverse(), yystack_[3].value.as< uint32_t > (),
-                                                         TokenVendor::DATA, 0));
-              ctx.expression.push_back(vendor_class);
-          }
-#line 1023 "parser.cc" // lalr1.cc:859
-    break;
-
-  case 29:
-#line 330 "parser.yy" // lalr1.cc:859
-    {
-              // expression: vendor-class[1234].data[5]
-              //
-              // Vendor class option does not have suboptions, but chunks of data (typically 1,
-              // but the option structure allows multiple of them). This syntax specifies
-              // which data chunk (tuple) we want.
-              uint8_t index = ctx.convertUint8(yystack_[1].value.as< std::string > (), yystack_[1].location);
-              TokenPtr vendor_class(new TokenVendorClass(ctx.getUniverse(), yystack_[6].value.as< uint32_t > (),
-                                                         TokenVendor::DATA, index));
-              ctx.expression.push_back(vendor_class);
-          }
-#line 1039 "parser.cc" // lalr1.cc:859
-    break;
-
-  case 30:
-#line 344 "parser.yy" // lalr1.cc:859
-    {
-                     yylhs.value.as< uint16_t > () = ctx.convertOptionCode(yystack_[0].value.as< std::string > (), yystack_[0].location);
-                 }
-#line 1047 "parser.cc" // lalr1.cc:859
-    break;
-
-  case 31:
-#line 348 "parser.yy" // lalr1.cc:859
-    {
-                     yylhs.value.as< uint16_t > () = ctx.convertOptionName(yystack_[0].value.as< std::string > (), yystack_[0].location);
-                 }
-#line 1055 "parser.cc" // lalr1.cc:859
-    break;
-
-  case 32:
-#line 354 "parser.yy" // lalr1.cc:859
-    {
-                          yylhs.value.as< TokenOption::RepresentationType > () = TokenOption::TEXTUAL;
-                      }
-#line 1063 "parser.cc" // lalr1.cc:859
-    break;
-
-  case 33:
-#line 358 "parser.yy" // lalr1.cc:859
-    {
-                          yylhs.value.as< TokenOption::RepresentationType > () = TokenOption::HEXADECIMAL;
-                      }
-#line 1071 "parser.cc" // lalr1.cc:859
-    break;
-
-  case 34:
-#line 364 "parser.yy" // lalr1.cc:859
-    {
-    yylhs.value.as< uint32_t > () = ctx.convertUint32(yystack_[0].value.as< std::string > (), yystack_[0].location);
-}
-#line 1079 "parser.cc" // lalr1.cc:859
-    break;
-
-  case 35:
-#line 368 "parser.yy" // lalr1.cc:859
-    {
-    yylhs.value.as< uint32_t > () = 0;
-}
-#line 1087 "parser.cc" // lalr1.cc:859
-    break;
-
-  case 36:
-#line 373 "parser.yy" // lalr1.cc:859
-    {
-                    yylhs.value.as< TokenPkt4::FieldType > () = TokenPkt4::CHADDR;
-                }
-#line 1095 "parser.cc" // lalr1.cc:859
-    break;
-
-  case 37:
-#line 377 "parser.yy" // lalr1.cc:859
-    {
-                    yylhs.value.as< TokenPkt4::FieldType > () = TokenPkt4::HLEN;
-                }
-#line 1103 "parser.cc" // lalr1.cc:859
-    break;
-
-  case 38:
-#line 381 "parser.yy" // lalr1.cc:859
-    {
-                    yylhs.value.as< TokenPkt4::FieldType > () = TokenPkt4::HTYPE;
-                }
-#line 1111 "parser.cc" // lalr1.cc:859
-    break;
-
-  case 39:
-#line 385 "parser.yy" // lalr1.cc:859
-    {
-                    yylhs.value.as< TokenPkt4::FieldType > () = TokenPkt4::CIADDR;
-                }
-#line 1119 "parser.cc" // lalr1.cc:859
-    break;
-
-  case 40:
-#line 389 "parser.yy" // lalr1.cc:859
-    {
-                    yylhs.value.as< TokenPkt4::FieldType > () = TokenPkt4::GIADDR;
-                }
-#line 1127 "parser.cc" // lalr1.cc:859
-    break;
-
-  case 41:
-#line 393 "parser.yy" // lalr1.cc:859
-    {
-                    yylhs.value.as< TokenPkt4::FieldType > () = TokenPkt4::YIADDR;
-                }
-#line 1135 "parser.cc" // lalr1.cc:859
-    break;
-
-  case 42:
-#line 397 "parser.yy" // lalr1.cc:859
-    {
-                    yylhs.value.as< TokenPkt4::FieldType > () = TokenPkt4::SIADDR;
-                }
-#line 1143 "parser.cc" // lalr1.cc:859
-    break;
-
-  case 43:
-#line 403 "parser.yy" // lalr1.cc:859
->>>>>>> ac67ac04
+#line 1232 "parser.cc" // lalr1.cc:859
+    break;
+
+  case 49:
+#line 463 "parser.yy" // lalr1.cc:859
     {
                      yylhs.value.as< TokenPkt6::FieldType > () = TokenPkt6::MSGTYPE;
                  }
-<<<<<<< HEAD
-#line 1091 "parser.cc" // lalr1.cc:859
-    break;
-
-  case 40:
-#line 369 "parser.yy" // lalr1.cc:859
-=======
-#line 1152 "parser.cc" // lalr1.cc:859
-    break;
-
-  case 44:
-#line 410 "parser.yy" // lalr1.cc:859
-    {
-                      TokenPtr str(new TokenString(yystack_[0].value.as< std::string > ()));
-                      ctx.expression.push_back(str);
-                  }
-#line 1161 "parser.cc" // lalr1.cc:859
-    break;
-
-  case 45:
-#line 415 "parser.yy" // lalr1.cc:859
->>>>>>> ac67ac04
+#line 1240 "parser.cc" // lalr1.cc:859
+    break;
+
+  case 50:
+#line 467 "parser.yy" // lalr1.cc:859
     {
                      yylhs.value.as< TokenPkt6::FieldType > () = TokenPkt6::TRANSID;
                  }
-<<<<<<< HEAD
-#line 1099 "parser.cc" // lalr1.cc:859
-    break;
-
-  case 41:
-#line 375 "parser.yy" // lalr1.cc:859
+#line 1248 "parser.cc" // lalr1.cc:859
+    break;
+
+  case 51:
+#line 473 "parser.yy" // lalr1.cc:859
     {
                        yylhs.value.as< TokenRelay6Field::FieldType > () = TokenRelay6Field::PEERADDR;
                    }
-#line 1107 "parser.cc" // lalr1.cc:859
-    break;
-
-  case 42:
-#line 379 "parser.yy" // lalr1.cc:859
+#line 1256 "parser.cc" // lalr1.cc:859
+    break;
+
+  case 52:
+#line 477 "parser.yy" // lalr1.cc:859
     {
                        yylhs.value.as< TokenRelay6Field::FieldType > () = TokenRelay6Field::LINKADDR;
                    }
-#line 1115 "parser.cc" // lalr1.cc:859
-    break;
-
-  case 43:
-#line 385 "parser.yy" // lalr1.cc:859
+#line 1264 "parser.cc" // lalr1.cc:859
+    break;
+
+  case 53:
+#line 483 "parser.yy" // lalr1.cc:859
+    {
+                    TokenPtr str(new TokenString(yystack_[0].value.as< std::string > ()));
+                    ctx.expression.push_back(str);
+                }
+#line 1273 "parser.cc" // lalr1.cc:859
+    break;
+
+  case 54:
+#line 490 "parser.yy" // lalr1.cc:859
     {
                      TokenPtr str(new TokenString(yystack_[0].value.as< std::string > ()));
                      ctx.expression.push_back(str);
                  }
-#line 1124 "parser.cc" // lalr1.cc:859
-    break;
-
-  case 44:
-#line 392 "parser.yy" // lalr1.cc:859
-    {
-                      TokenPtr str(new TokenString(yystack_[0].value.as< std::string > ()));
-                      ctx.expression.push_back(str);
-                  }
-#line 1133 "parser.cc" // lalr1.cc:859
-    break;
-
-  case 45:
-#line 397 "parser.yy" // lalr1.cc:859
+#line 1282 "parser.cc" // lalr1.cc:859
+    break;
+
+  case 55:
+#line 495 "parser.yy" // lalr1.cc:859
     {
                      TokenPtr str(new TokenString("all"));
                      ctx.expression.push_back(str);
                  }
-#line 1142 "parser.cc" // lalr1.cc:859
-    break;
-
-
-#line 1146 "parser.cc" // lalr1.cc:859
-=======
-#line 1170 "parser.cc" // lalr1.cc:859
-    break;
-
-  case 46:
-#line 421 "parser.yy" // lalr1.cc:859
-    { yylhs.value.as< TokenRelay6Field::FieldType > () = TokenRelay6Field::PEERADDR; }
-#line 1176 "parser.cc" // lalr1.cc:859
-    break;
-
-  case 47:
-#line 422 "parser.yy" // lalr1.cc:859
-    { yylhs.value.as< TokenRelay6Field::FieldType > () = TokenRelay6Field::LINKADDR; }
-#line 1182 "parser.cc" // lalr1.cc:859
-    break;
-
-  case 48:
-#line 426 "parser.yy" // lalr1.cc:859
-    {
-                 yylhs.value.as< uint8_t > () = ctx.convertNestLevelNumber(yystack_[0].value.as< std::string > (), yystack_[0].location);
-                 }
-#line 1190 "parser.cc" // lalr1.cc:859
-    break;
-
-  case 49:
-#line 434 "parser.yy" // lalr1.cc:859
-    { yylhs.value.as< TokenPkt6::FieldType > () = TokenPkt6::MSGTYPE; }
-#line 1196 "parser.cc" // lalr1.cc:859
-    break;
-
-  case 50:
-#line 435 "parser.yy" // lalr1.cc:859
-    { yylhs.value.as< TokenPkt6::FieldType > () = TokenPkt6::TRANSID; }
-#line 1202 "parser.cc" // lalr1.cc:859
-    break;
-
-
-#line 1206 "parser.cc" // lalr1.cc:859
->>>>>>> ac67ac04
+#line 1291 "parser.cc" // lalr1.cc:859
+    break;
+
+
+#line 1295 "parser.cc" // lalr1.cc:859
             default:
               break;
             }
@@ -1853,248 +1546,151 @@
   }
 
 
-<<<<<<< HEAD
-  const signed char EvalParser::yypact_ninf_ = -70;
-=======
-  const signed char EvalParser::yypact_ninf_ = -82;
->>>>>>> ac67ac04
+  const signed char EvalParser::yypact_ninf_ = -89;
 
   const signed char EvalParser::yytable_ninf_ = -1;
 
   const short int
   EvalParser::yypact_[] =
   {
-<<<<<<< HEAD
-      15,    15,    15,   -13,     7,    14,    -9,    25,    34,    53,
-      67,   -70,   -70,   -70,    58,    37,    75,    32,   -70,   -12,
-     -12,    45,    42,   -17,   -18,    51,    51,   -70,    15,    15,
-      51,   -70,   -70,   -70,    73,    74,   -70,    77,   -70,   -70,
-     -70,   -70,   -70,   -70,   -70,   -70,   -70,   -70,   -70,   -70,
-     -70,   -70,   -70,   -70,    61,    80,    82,    59,    62,   -70,
-      92,   -70,    83,    85,    86,   -12,   -12,    45,    64,    51,
-      50,    60,    10,    88,    89,    91,   -70,    69,   104,   -70,
-     -70,   -70,   -70,   -70,   -70,    95,   -70,   -70,   -70,    94,
-      96,    97,    -7,   -70,   -12,    55,    55,    40,   -70,   -70,
-     107,    99,   101,   -70,   100,   -12,    63,   102,   -70,   -70,
-     103,    55
-=======
-      65,    65,    65,    -4,    -1,     7,    29,    47,    66,    41,
-       2,    24,   -82,   -82,   -82,    84,    92,    83,    40,   -82,
-      45,    45,    67,    56,    -3,    -3,    69,   -11,    75,   -11,
-      77,   -82,    65,    65,    -3,   -82,   -82,   -82,    80,    91,
-     -82,   100,   -82,   -82,   -82,   -82,   -82,   -82,   -82,   -82,
-     103,   104,   105,    73,    76,    90,    94,   -82,   -82,   -82,
-     -82,   -82,   106,   -82,   107,   -82,   -82,   117,   -82,   109,
-     110,   111,    45,    45,    67,   -11,   -11,    87,    -3,   113,
-     114,    36,    43,    11,   116,   118,   119,   120,   121,   -82,
-     102,   133,   -16,     0,   -82,   -82,   -82,   -82,   -82,   -82,
-     124,   -82,   -82,   -82,   123,   125,   126,   127,   128,   -14,
-     -82,   -82,   131,   132,   -82,    45,    93,    93,    22,   112,
-     138,   -82,   -82,   136,   108,    45,   137,   134,   139,   -82,
-     140,   141,   135,    45,    45,   -82,   142,    46,   144,   145,
-      54,   -82,   -82,   146,   147,   -82,   -82,    93,    93
->>>>>>> ac67ac04
+       4,     4,     4,    11,    18,    46,    69,    70,    93,    94,
+      85,    -6,    36,   -89,   -89,   -89,   105,    32,   100,    77,
+     -89,    58,    58,    71,    67,    48,    62,    62,    26,   -11,
+      72,   -11,    76,   -89,     4,     4,    62,   -89,   -89,   -89,
+     106,   107,   -89,   108,   -89,   -89,   -89,   -89,   -89,   -89,
+     -89,   -89,   -89,   -89,   -89,   -89,   -89,   110,   111,   112,
+      98,    99,    92,    95,   -89,   -89,   -89,   -89,   -89,   113,
+     -89,   114,   -89,   -89,   125,   -89,   116,   117,   118,    58,
+      58,    71,   -11,   -11,    89,    62,   120,   121,     1,    29,
+      14,   123,   124,   126,   127,   128,   -89,   109,   136,   -15,
+      -3,   -89,   -89,   -89,   -89,   -89,   -89,   131,   -89,   -89,
+     -89,   130,   132,   133,   134,   135,   -29,   -89,   -89,   138,
+     139,   -89,    58,    25,    25,    21,   104,   145,   -89,   -89,
+     151,   115,    58,   141,   143,   144,   -89,   147,   148,   149,
+      58,    58,   -89,   150,    51,   152,   153,    75,   -89,   -89,
+     154,   155,   -89,   -89,    25,    25
   };
 
   const unsigned char
   EvalParser::yydefact_[] =
   {
        0,     0,     0,     0,     0,     0,     0,     0,     0,     0,
-<<<<<<< HEAD
-       0,    11,    12,    13,     0,     2,     0,     0,     4,     0,
-       0,     0,     0,     0,     0,     0,     0,     1,     0,     0,
-       0,     3,    23,    24,     0,     0,    27,     0,    28,    29,
-      30,    31,    17,    32,    33,    34,    35,    36,    37,    38,
-      18,    39,    40,    19,     0,     0,     0,     0,     0,     5,
-       6,     7,     0,     0,     0,     0,     0,     0,     0,     0,
-       0,     0,     0,     0,     0,     0,    43,     0,     0,    25,
-      26,     8,    14,     9,    15,     0,    41,    42,    20,     0,
-       0,     0,     0,    22,     0,     0,     0,     0,    45,    44,
-       0,     0,     0,    21,     0,     0,     0,     0,    10,    16,
-       0,     0
-=======
-       0,     0,    14,    15,    16,     0,     2,     0,     0,     4,
+       0,     0,     0,    14,    15,    16,     0,     2,     0,     0,
+       4,     0,     0,     0,     0,     0,     0,     0,     0,     0,
+       0,     0,     0,     1,     0,     0,     0,     3,    31,    32,
+       0,     0,    35,     0,    36,    37,    38,    39,    20,    42,
+      43,    44,    45,    46,    47,    48,    21,     0,     0,     0,
+       0,     0,     0,     0,    49,    50,    22,    41,    40,     0,
+      27,     0,    26,     5,     6,     7,     0,     0,     0,     0,
        0,     0,     0,     0,     0,     0,     0,     0,     0,     0,
-       0,     1,     0,     0,     0,     3,    30,    31,     0,     0,
-      48,     0,    36,    37,    38,    39,    40,    41,    42,    21,
-       0,     0,     0,     0,     0,     0,     0,    49,    50,    22,
-      35,    34,     0,    26,     0,    25,     5,     6,     7,     0,
-       0,     0,     0,     0,     0,     0,     0,     0,     0,     0,
-       0,     0,     0,     0,     0,     0,     0,     0,     0,    43,
-       0,     0,     0,     0,    32,    33,     8,    17,     9,    18,
-       0,    46,    47,    20,     0,     0,     0,     0,     0,     0,
-      24,    11,    28,     0,    12,     0,     0,     0,     0,     0,
-       0,    45,    44,     0,     0,     0,     0,     0,     0,    23,
-       0,     0,     0,     0,     0,    29,     0,     0,     0,     0,
-       0,    10,    19,     0,     0,    13,    27,     0,     0
->>>>>>> ac67ac04
+       0,     0,     0,     0,     0,     0,    53,     0,     0,     0,
+       0,    33,    34,     8,    17,     9,    18,     0,    51,    52,
+      23,     0,     0,     0,     0,     0,     0,    25,    11,    29,
+       0,    12,     0,     0,     0,     0,     0,     0,    55,    54,
+       0,     0,     0,     0,     0,     0,    24,     0,     0,     0,
+       0,     0,    30,     0,     0,     0,     0,     0,    10,    19,
+       0,     0,    13,    28,     0,     0
   };
 
   const signed char
   EvalParser::yypgoto_[] =
   {
-<<<<<<< HEAD
-     -70,   -70,     4,   -22,   -20,   -69,    54,   -70,   -70,   -70,
-     -70,   -70,   -70
-=======
-     -82,   -82,    10,   -20,   -21,   -81,   -27,   -82,   -82,   -82,
-     -82,    95,   -82
->>>>>>> ac67ac04
+     -89,   -89,    20,   -24,   -22,   -88,    78,   -89,   -20,   -89,
+     -89,   -89,   -89,   -89
   };
 
-  const signed char
+  const short int
   EvalParser::yydefgoto_[] =
   {
-<<<<<<< HEAD
-      -1,    14,    15,    16,    34,    82,    37,    42,    50,    53,
-      88,    77,   100
-=======
-      -1,    15,    16,    17,    38,    97,    62,    49,    90,   123,
-     103,    41,    59
->>>>>>> ac67ac04
+      -1,    16,    17,    18,    40,   104,    43,    48,    69,    56,
+      66,   110,    97,   130
   };
 
   const unsigned char
   EvalParser::yytable_[] =
   {
-<<<<<<< HEAD
-      35,    19,    84,    57,    58,    17,    18,    22,    61,    43,
-      44,    45,    46,    47,    48,    49,    51,    52,     1,    85,
-       2,    20,    86,    87,     3,     4,     5,    84,    21,    32,
-      98,    33,    59,    60,    99,     6,    31,   109,    28,    29,
-       7,    23,   109,    28,    29,    73,    74,    78,     8,   102,
-      24,     9,    86,    87,    10,    11,    25,    12,    27,    13,
-      54,    55,    56,    38,    39,    40,    41,    79,    80,    81,
-      26,     6,    79,    80,   101,    65,     7,    79,    80,    83,
-      79,    80,   108,    30,     8,   107,    36,     9,    62,    63,
-      10,    11,    64,    12,    66,    13,    67,    68,    28,    70,
-      69,    71,    72,    89,    90,    76,    91,    92,    93,    94,
-      95,   103,    96,    97,   104,   105,   106,   110,     0,   111,
-       0,    75
-=======
-      39,    99,    64,   111,    55,    56,    50,    51,    52,   113,
-      20,    18,    19,    21,    68,   121,    27,     6,    28,   114,
-     100,    22,   112,   101,   102,     7,    60,   122,     8,     9,
-      61,   127,    53,    54,   101,   102,    99,    12,    29,    13,
-      30,    14,    66,    67,    35,    23,    32,    33,    87,    88,
-      24,    84,    85,    94,    95,    96,   142,    26,    91,   146,
-      94,    95,    98,    94,    95,   141,   142,   146,     1,    25,
-       2,    94,    95,   145,     3,     4,     5,    42,    43,    44,
-      45,    46,    47,    48,    31,     6,    36,    75,    37,    28,
-      76,    34,    30,     7,   126,    69,     8,     9,    32,    33,
-      10,    11,    57,    58,   131,    12,    70,    13,    40,    14,
-      94,    95,   138,   139,    63,    71,    65,    72,    73,    74,
-      77,    79,    80,    32,    78,    81,    82,    83,    89,    92,
-      93,   104,   109,   105,   106,   107,   108,   110,   115,   116,
-     129,   117,   118,   119,   120,   124,   125,   128,   133,   130,
-     112,   137,   132,   134,     0,   135,   136,     0,   140,   143,
-     144,     0,   147,   148,     0,     0,     0,     0,     0,    86
->>>>>>> ac67ac04
+      41,   106,    62,    63,   118,   128,   120,     1,    29,     2,
+      30,    71,    75,     3,     4,     5,   121,   129,   101,   102,
+     103,    19,    20,   107,     6,    21,   108,   109,   119,     7,
+     134,    67,    22,   108,   109,    68,   106,     8,    34,    35,
+       9,    10,   101,   102,    11,    12,   101,   102,   105,    13,
+      31,    14,    32,    15,    73,    74,   149,    91,    92,   153,
+      23,    98,    94,    95,    64,    65,   149,   153,   101,   102,
+     148,    57,    58,    59,    49,    50,    51,    52,    53,    54,
+      55,    37,     6,    34,    35,    24,    25,     7,    44,    45,
+      46,    47,   101,   102,   152,     8,    26,    27,     9,    10,
+     133,    28,    60,    61,    38,    33,    39,    13,    36,    14,
+     138,    15,    82,    83,    30,    32,    70,    42,   145,   146,
+      72,    76,    77,    78,    79,    80,    81,    84,    86,    87,
+      85,    34,    88,    89,    90,    96,    99,   100,   111,   112,
+     117,   113,   114,   115,   116,   122,   123,   119,   124,   125,
+     126,   127,   131,   132,   135,   136,   139,   140,   141,    93,
+       0,   137,   142,   143,     0,   144,   147,   150,   151,     0,
+     154,   155
   };
 
   const short int
   EvalParser::yycheck_[] =
   {
-<<<<<<< HEAD
-      20,    14,    71,    25,    26,     1,     2,    16,    30,    26,
-      27,    28,    29,    30,    31,    32,    34,    35,     3,     9,
-       5,    14,    12,    13,     9,    10,    11,    96,    14,    41,
-      37,    43,    28,    29,    41,    20,     4,   106,     6,     7,
-      25,    16,   111,     6,     7,    65,    66,    69,    33,     9,
-      16,    36,    12,    13,    39,    40,     3,    42,     0,    44,
-       9,    10,    11,    21,    22,    23,    24,    17,    18,    19,
-       3,    20,    17,    18,    94,    14,    25,    17,    18,    19,
-      17,    18,    19,     8,    33,   105,    41,    36,    15,    15,
-      39,    40,    15,    42,    14,    44,    14,    38,     6,    16,
-      38,    16,    16,    15,    15,    41,    15,    38,     4,    14,
-      16,     4,    16,    16,    15,    14,    16,    15,    -1,    16,
-      -1,    67
-=======
-      21,    82,    29,    19,    24,    25,     9,    10,    11,     9,
-      14,     1,     2,    14,    34,    29,    14,    20,    16,    19,
-       9,    14,    38,    12,    13,    28,    37,    41,    31,    32,
-      41,     9,    35,    36,    12,    13,   117,    40,    14,    42,
-      16,    44,    32,    33,     4,    16,     6,     7,    75,    76,
-       3,    72,    73,    17,    18,    19,   137,    16,    78,   140,
-      17,    18,    19,    17,    18,    19,   147,   148,     3,     3,
-       5,    17,    18,    19,     9,    10,    11,    21,    22,    23,
-      24,    25,    26,    27,     0,    20,    41,    14,    43,    16,
-      14,     8,    16,    28,   115,    15,    31,    32,     6,     7,
-      35,    36,    33,    34,   125,    40,    15,    42,    41,    44,
-      17,    18,   133,   134,    39,    15,    39,    14,    14,    14,
-      30,    15,    15,     6,    30,    16,    16,    16,    41,    16,
-      16,    15,    30,    15,    15,    15,    15,     4,    14,    16,
-       4,    16,    16,    16,    16,    14,    14,     9,    14,    41,
-      38,    16,    15,    14,    -1,    15,    15,    -1,    16,    15,
-      15,    -1,    16,    16,    -1,    -1,    -1,    -1,    -1,    74
->>>>>>> ac67ac04
+      22,    89,    26,    27,    19,    34,     9,     3,    14,     5,
+      16,    31,    36,     9,    10,    11,    19,    46,    17,    18,
+      19,     1,     2,     9,    20,    14,    12,    13,    43,    25,
+       9,    42,    14,    12,    13,    46,   124,    33,     6,     7,
+      36,    37,    17,    18,    40,    41,    17,    18,    19,    45,
+      14,    47,    16,    49,    34,    35,   144,    79,    80,   147,
+      14,    85,    82,    83,    38,    39,   154,   155,    17,    18,
+      19,     9,    10,    11,    26,    27,    28,    29,    30,    31,
+      32,     4,    20,     6,     7,    16,    16,    25,    21,    22,
+      23,    24,    17,    18,    19,    33,     3,     3,    36,    37,
+     122,    16,    40,    41,    46,     0,    48,    45,     8,    47,
+     132,    49,    14,    14,    16,    16,    44,    46,   140,   141,
+      44,    15,    15,    15,    14,    14,    14,    35,    15,    15,
+      35,     6,    16,    16,    16,    46,    16,    16,    15,    15,
+       4,    15,    15,    15,    35,    14,    16,    43,    16,    16,
+      16,    16,    14,    14,     9,     4,    15,    14,    14,    81,
+      -1,    46,    15,    15,    -1,    16,    16,    15,    15,    -1,
+      16,    16
   };
 
   const unsigned char
   EvalParser::yystos_[] =
   {
-<<<<<<< HEAD
        0,     3,     5,     9,    10,    11,    20,    25,    33,    36,
-      39,    40,    42,    44,    46,    47,    48,    47,    47,    14,
-      14,    14,    16,    16,    16,     3,     3,     0,     6,     7,
-       8,     4,    41,    43,    49,    49,    41,    51,    21,    22,
-      23,    24,    52,    26,    27,    28,    29,    30,    31,    32,
-      53,    34,    35,    54,     9,    10,    11,    48,    48,    47,
-      47,    48,    15,    15,    15,    14,    14,    14,    38,    38,
-      16,    16,    16,    49,    49,    51,    41,    56,    48,    17,
-      18,    19,    50,    19,    50,     9,    12,    13,    55,    15,
-      15,    15,    38,     4,    14,    16,    16,    16,    37,    41,
-      57,    49,     9,     4,    15,    14,    16,    49,    19,    50,
-      15,    16
-=======
-       0,     3,     5,     9,    10,    11,    20,    28,    31,    32,
-      35,    36,    40,    42,    44,    46,    47,    48,    47,    47,
-      14,    14,    14,    16,     3,     3,    16,    14,    16,    14,
-      16,     0,     6,     7,     8,     4,    41,    43,    49,    49,
-      41,    56,    21,    22,    23,    24,    25,    26,    27,    52,
-       9,    10,    11,    35,    36,    48,    48,    33,    34,    57,
-      37,    41,    51,    39,    51,    39,    47,    47,    48,    15,
-      15,    15,    14,    14,    14,    14,    14,    30,    30,    15,
-      15,    16,    16,    16,    49,    49,    56,    51,    51,    41,
-      53,    48,    16,    16,    17,    18,    19,    50,    19,    50,
-       9,    12,    13,    55,    15,    15,    15,    15,    15,    30,
-       4,    19,    38,     9,    19,    14,    16,    16,    16,    16,
-      16,    29,    41,    54,    14,    14,    49,     9,     9,     4,
-      41,    49,    15,    14,    14,    15,    15,    16,    49,    49,
-      16,    19,    50,    15,    15,    19,    50,    16,    16
->>>>>>> ac67ac04
+      37,    40,    41,    45,    47,    49,    51,    52,    53,    52,
+      52,    14,    14,    14,    16,    16,     3,     3,    16,    14,
+      16,    14,    16,     0,     6,     7,     8,     4,    46,    48,
+      54,    54,    46,    56,    21,    22,    23,    24,    57,    26,
+      27,    28,    29,    30,    31,    32,    59,     9,    10,    11,
+      40,    41,    53,    53,    38,    39,    60,    42,    46,    58,
+      44,    58,    44,    52,    52,    53,    15,    15,    15,    14,
+      14,    14,    14,    14,    35,    35,    15,    15,    16,    16,
+      16,    54,    54,    56,    58,    58,    46,    62,    53,    16,
+      16,    17,    18,    19,    55,    19,    55,     9,    12,    13,
+      61,    15,    15,    15,    15,    15,    35,     4,    19,    43,
+       9,    19,    14,    16,    16,    16,    16,    16,    34,    46,
+      63,    14,    14,    54,     9,     9,     4,    46,    54,    15,
+      14,    14,    15,    15,    16,    54,    54,    16,    19,    55,
+      15,    15,    19,    55,    16,    16
   };
 
   const unsigned char
   EvalParser::yyr1_[] =
   {
-       0,    45,    46,    47,    47,    47,    47,    47,    47,    47,
-<<<<<<< HEAD
-      47,    48,    48,    48,    48,    48,    48,    48,    48,    48,
-      48,    48,    48,    49,    49,    50,    50,    51,    52,    52,
-      52,    52,    53,    53,    53,    53,    53,    53,    53,    54,
-      54,    55,    55,    56,    57,    57
-=======
-      47,    47,    47,    47,    48,    48,    48,    48,    48,    48,
-      48,    48,    48,    48,    48,    48,    48,    48,    48,    48,
-      49,    49,    50,    50,    51,    51,    52,    52,    52,    52,
-      52,    52,    52,    53,    54,    54,    55,    55,    56,    57,
-      57
->>>>>>> ac67ac04
+       0,    50,    51,    52,    52,    52,    52,    52,    52,    52,
+      52,    52,    52,    52,    53,    53,    53,    53,    53,    53,
+      53,    53,    53,    53,    53,    53,    53,    53,    53,    53,
+      53,    54,    54,    55,    55,    56,    57,    57,    57,    57,
+      58,    58,    59,    59,    59,    59,    59,    59,    59,    60,
+      60,    61,    61,    62,    63,    63
   };
 
   const unsigned char
   EvalParser::yyr2_[] =
   {
        0,     2,     1,     3,     2,     3,     3,     3,     6,     6,
-<<<<<<< HEAD
-      11,     1,     1,     1,     6,     6,    11,     3,     3,     3,
-       6,     8,     6,     1,     1,     1,     1,     1,     1,     1,
-=======
       11,     6,     6,    11,     1,     1,     1,     6,     6,    11,
-       6,     3,     3,     8,     6,     3,     3,    11,     6,     9,
-       1,     1,     1,     1,     1,     1,     1,     1,     1,     1,
->>>>>>> ac67ac04
+       3,     3,     3,     6,     8,     6,     3,     3,    11,     6,
+       9,     1,     1,     1,     1,     1,     1,     1,     1,     1,
        1,     1,     1,     1,     1,     1,     1,     1,     1,     1,
        1,     1,     1,     1,     1,     1
   };
@@ -2109,46 +1705,28 @@
   "\"end of file\"", "error", "$undefined", "\"(\"", "\")\"", "\"not\"",
   "\"and\"", "\"or\"", "\"==\"", "\"option\"", "\"relay4\"", "\"relay6\"",
   "\"peeraddr\"", "\"linkaddr\"", "\"[\"", "\"]\"", "\".\"", "\"text\"",
-<<<<<<< HEAD
   "\"hex\"", "\"exists\"", "\"pkt\"", "\"iface\"", "\"src\"", "\"dst\"",
   "\"len\"", "\"pkt4\"", "\"mac\"", "\"hlen\"", "\"htype\"", "\"ciaddr\"",
-  "\"giaddr\"", "\"yiaddr\"", "\"siaddr\"", "\"pkt6\"", "\"msgtype\"",
-  "\"transid\"", "\"substring\"", "\"all\"", "\",\"", "\"concat\"",
+  "\"giaddr\"", "\"yiaddr\"", "\"siaddr\"", "\"substring\"", "\"all\"",
+  "\",\"", "\"concat\"", "\"pkt6\"", "\"msgtype\"", "\"transid\"",
+  "\"vendor-class\"", "\"vendor\"", "\"*\"", "\"data\"", "\"enterprise\"",
   "\"constant string\"", "\"integer\"", "\"constant hexstring\"",
   "\"option name\"", "\"ip address\"", "$accept", "expression",
   "bool_expr", "string_expr", "option_code", "option_repr_type",
-  "nest_level", "pkt_metadata", "pkt4_field", "pkt6_field", "relay6_field",
-  "start_expr", "length_expr", YY_NULLPTR
-=======
-  "\"hex\"", "\"exists\"", "\"pkt4\"", "\"mac\"", "\"hlen\"", "\"htype\"",
-  "\"ciaddr\"", "\"giaddr\"", "\"yiaddr\"", "\"siaddr\"", "\"substring\"",
-  "\"all\"", "\",\"", "\"concat\"", "\"pkt6\"", "\"msgtype\"",
-  "\"transid\"", "\"vendor-class\"", "\"vendor\"", "\"*\"", "\"data\"",
-  "\"enterprise\"", "\"constant string\"", "\"integer\"",
-  "\"constant hexstring\"", "\"option name\"", "\"ip address\"", "$accept",
-  "expression", "bool_expr", "string_expr", "option_code",
-  "option_repr_type", "enterprise_id", "pkt4_field", "start_expr",
-  "length_expr", "relay6_field", "nest_level", "pkt6_field", YY_NULLPTR
->>>>>>> ac67ac04
+  "nest_level", "pkt_metadata", "enterprise_id", "pkt4_field",
+  "pkt6_field", "relay6_field", "start_expr", "length_expr", YY_NULLPTR
   };
 
 #if YYDEBUG
   const unsigned short int
   EvalParser::yyrline_[] =
   {
-       0,   106,   106,   109,   110,   115,   120,   125,   130,   135,
-<<<<<<< HEAD
-     155,   171,   176,   181,   186,   191,   212,   227,   232,   246,
-     260,   275,   280,   287,   291,   297,   301,   307,   316,   320,
-     324,   328,   334,   338,   342,   346,   350,   354,   358,   364,
-     368,   374,   378,   384,   391,   396
-=======
-     155,   169,   178,   188,   199,   204,   209,   214,   219,   240,
-     255,   270,   275,   280,   285,   290,   298,   307,   318,   329,
-     343,   347,   353,   357,   363,   367,   372,   376,   380,   384,
-     388,   392,   396,   402,   409,   414,   421,   422,   425,   434,
-     435
->>>>>>> ac67ac04
+       0,   112,   112,   115,   116,   121,   126,   131,   136,   141,
+     161,   175,   184,   193,   205,   210,   215,   220,   225,   246,
+     261,   266,   280,   294,   309,   314,   319,   328,   338,   347,
+     360,   375,   379,   385,   389,   395,   404,   408,   412,   416,
+     422,   426,   432,   436,   440,   444,   448,   452,   456,   462,
+     466,   472,   476,   482,   489,   494
   };
 
   // Print the state stack on the debug stream.
@@ -2183,13 +1761,8 @@
 
 #line 13 "parser.yy" // lalr1.cc:1167
 } } // isc::eval
-<<<<<<< HEAD
-#line 1590 "parser.cc" // lalr1.cc:1167
-#line 403 "parser.yy" // lalr1.cc:1168
-=======
-#line 1670 "parser.cc" // lalr1.cc:1167
-#line 438 "parser.yy" // lalr1.cc:1168
->>>>>>> ac67ac04
+#line 1765 "parser.cc" // lalr1.cc:1167
+#line 501 "parser.yy" // lalr1.cc:1168
 
 void
 isc::eval::EvalParser::error(const location_type& loc,
