// Copyright (C) 2012  Internet Systems Consortium, Inc. ("ISC")
//
// Permission to use, copy, modify, and/or distribute this software for any
// purpose with or without fee is hereby granted, provided that the above
// copyright notice and this permission notice appear in all copies.
//
// THE SOFTWARE IS PROVIDED "AS IS" AND ISC DISCLAIMS ALL WARRANTIES WITH
// REGARD TO THIS SOFTWARE INCLUDING ALL IMPLIED WARRANTIES OF MERCHANTABILITY
// AND FITNESS.  IN NO EVENT SHALL ISC BE LIABLE FOR ANY SPECIAL, DIRECT,
// INDIRECT, OR CONSEQUENTIAL DAMAGES OR ANY DAMAGES WHATSOEVER RESULTING FROM
// LOSS OF USE, DATA OR PROFITS, WHETHER IN AN ACTION OF CONTRACT, NEGLIGENCE
// OR OTHER TORTIOUS ACTION, ARISING OUT OF OR IN CONNECTION WITH THE USE OR
// PERFORMANCE OF THIS SOFTWARE.

#include <dns/master_loader.h>
#include <dns/master_lexer.h>
#include <dns/name.h>
#include <dns/rrttl.h>
#include <dns/rrclass.h>
#include <dns/rrtype.h>
#include <dns/rdata.h>

#include <string>
#include <memory>
#include <strings.h>

using std::string;
using std::auto_ptr;

namespace isc {
namespace dns {

// An internal exception, used to control the code flow in case of errors.
// It is thrown during the loading and caught later, not to be propagated
// outside of the file.
class InternalException : public isc::Exception {
public:
    InternalException(const char* filename, size_t line, const char* what) :
        Exception(filename, line, what)
    {}
};

class MasterLoader::MasterLoaderImpl {
public:
    MasterLoaderImpl(const char* master_file,
                     const Name& zone_origin,
                     const RRClass& zone_class,
                     const MasterLoaderCallbacks& callbacks,
                     const AddRRCallback& add_callback,
                     MasterLoader::Options options) :
        lexer_(),
        zone_origin_(zone_origin),
        zone_class_(zone_class),
        callbacks_(callbacks),
        add_callback_(add_callback),
        options_(options),
        master_file_(master_file),
        initialized_(false),
        ok_(true),
        many_errors_((options & MANY_ERRORS) != 0),
        source_count_(0),
        complete_(false),
        seen_error_(false)
    {}

    void reportError(const std::string& filename, size_t line,
                     const std::string& reason)
    {
        seen_error_ = true;
        callbacks_.error(filename, line, reason);
        if (!many_errors_) {
            // In case we don't have the lenient mode, every error is fatal
            // and we throw
            ok_ = false;
            complete_ = true;
            isc_throw(MasterLoaderError, reason.c_str());
        }
    }

    void pushSource(const std::string& filename) {
        std::string error;
        if (!lexer_.pushSource(filename.c_str(), &error)) {
            if (initialized_) {
                isc_throw(InternalException, error.c_str());
            } else {
                // Top-level file
                reportError("", 0, error);
                ok_ = false;
            }
        }
        initialized_ = true;
        ++source_count_;
    }

    bool popSource() {
        if (--source_count_ == 0) {
            return (false);
        }
        lexer_.popSource();
        return (true);
    }

    void pushStreamSource(std::istream& stream) {
        lexer_.pushSource(stream);
        initialized_ = true;
        ++source_count_;
    }

    // Get a string token. Handle it as error if it is not string.
    const string getString() {
        lexer_.getNextToken(MasterToken::STRING).getString(string_token_);
        return (string_token_);
    }

    bool loadIncremental(size_t count_limit);

    void doInclude() {
        // First, get the filename to include
        const MasterToken::StringRegion
            filename_tok(lexer_.getNextToken(MasterToken::QSTRING).
                         getStringRegion());

        // Push the filename. We abuse the fact that filename
        // may not contain '\0' anywhere in it, so we can
        // freely use the filename.beg directly.
        string filename(filename_tok.beg);

        // There could be an origin (or maybe not). So try looking
        const MasterToken name_tok(lexer_.getNextToken(MasterToken::QSTRING,
                                                       true));

        if (name_tok.getType() == MasterToken::QSTRING ||
            name_tok.getType() == MasterToken::STRING) {
            // TODO: Handle the origin. Once we complete #2427.
        } else {
            // We return the newline there. This is because after we pop
            // the source, we want to call eatUntilEOL and this would
            // eat to the next one.
            lexer_.ungetToken();
        }

        pushSource(filename);
    }

    void handleDirective(const char* directive, size_t length) {
        // We use strncasecmp, because there seems to be no reasonable
        // way to compare strings case-insensitive in C++

        // Warning: The order of compared strings does matter. The length
        // parameter applies to the first one only.
        if (strncasecmp(directive, "INCLUDE", length) == 0) {
            doInclude();
        } else if (strncasecmp(directive, "ORIGIN", length) == 0) {
            // TODO: Implement
            isc_throw(isc::NotImplemented,
                      "Origin directive not implemented yet");
        } else if (strncasecmp(directive, "TTL", length) == 0) {
            // TODO: Implement
            isc_throw(isc::NotImplemented,
                      "TTL directive not implemented yet");
        } else {
            isc_throw(InternalException, "Unknown directive '" <<
                      string(directive, directive + length) << "'");
        }
    }

    void eatUntilEOL(bool reportExtra) {
        // We want to continue. Try to read until the end of line
        for (;;) {
            const MasterToken& token(lexer_.getNextToken());
            switch (token.getType()) {
                case MasterToken::END_OF_FILE:
                    callbacks_.warning(lexer_.getSourceName(),
                                       lexer_.getSourceLine(),
                                       "Unexpected end ond of file");
                    // We don't pop here. The End of file will stay there,
                    // and we'll handle it in the next iteration of
                    // loadIncremental properly.
                    return;
                case MasterToken::END_OF_LINE:
                    // Found the end of the line. Good.
                    return;
                default:
                    // Some other type of token.
                    if (reportExtra) {
                        reportExtra = false;
                        reportError(lexer_.getSourceName(),
                                    lexer_.getSourceLine(),
                                    "Extra tokens at the end of line");
                    }
                    break;
            }
        }
    }

private:
    MasterLexer lexer_;
    const Name zone_origin_;
    const RRClass zone_class_;
    MasterLoaderCallbacks callbacks_;
    AddRRCallback add_callback_;
    const MasterLoader::Options options_;
    const std::string master_file_;
    std::string string_token_;
    bool initialized_;
    bool ok_;                   // Is it OK to continue loading?
    const bool many_errors_;    // Are many errors allowed (or should we abort
                                // on the first)
    size_t source_count_;       // How many sources are currently pushed.
public:
    bool complete_;             // All work done.
    bool seen_error_;           // Was there at least one error during the
                                // load?
};

bool
MasterLoader::MasterLoaderImpl::loadIncremental(size_t count_limit) {
    if (count_limit == 0) {
        isc_throw(isc::InvalidParameter, "Count limit set to 0");
    }
    if (complete_) {
        isc_throw(isc::InvalidOperation,
                  "Trying to load when already loaded");
    }
    if (!initialized_) {
        pushSource(master_file_);
    }
    size_t count = 0;
    while (ok_ && count < count_limit) {
        try {
            // Skip all EOLNs (empty lines) and finish on EOF
            bool empty = true;
            do {
                const MasterToken& empty_token(lexer_.getNextToken());
                if (empty_token.getType() == MasterToken::END_OF_FILE) {
                    if (!popSource()) {
                        return (true);
                    } else {
                        // We try to read a token from the popped source
                        // So retry the loop, but first, make sure the source
                        // is at EOL
                        eatUntilEOL(true);
                        continue;
                    }
                }
                empty = empty_token.getType() == MasterToken::END_OF_LINE;
            } while (empty);
            // Return the last token, as it was not empty
            lexer_.ungetToken();

            const MasterToken::StringRegion&
                name_string(lexer_.getNextToken(MasterToken::QSTRING).
                            getStringRegion());

            if (name_string.len > 0 && name_string.beg[0] == '$') {
                // This should have either thrown (and the error handler
                // will read up until the end of line) or read until the
                // end of line.

                // Exclude the $ from the string on this point.
                handleDirective(name_string.beg + 1, name_string.len - 1);
                // So, get to the next line, there's nothing more interesting
                // in this one.
                continue;
            }

            const Name name(name_string.beg, name_string.len,
                            &zone_origin_);
            // TODO: Some more flexibility. We don't allow omitting
            // anything yet

            // The parameters
            const RRTTL ttl(getString());
            const RRClass rrclass(getString());
            const RRType rrtype(getString());

            // TODO: Some more validation?
            if (rrclass != zone_class_) {
                // It doesn't really matter much what type of exception
                // we throw, we catch it just below.
                isc_throw(isc::BadValue, "Class mismatch: " << rrclass <<
                          "vs. " << zone_class_);
            }
            // TODO: Check if it is SOA, it should be at the origin.

            const rdata::RdataPtr data(rdata::createRdata(rrtype, rrclass,
                                                          lexer_,
                                                          &zone_origin_,
                                                          options_,
                                                          callbacks_));
            // In case we get NULL, it means there was error creating
            // the Rdata. The errors should have been reported by
            // callbacks_ already. We need to decide if we want to continue
            // or not.
            if (data) {
                add_callback_(name, rrclass, rrtype, ttl, data);

                // Good, we loaded another one
                ++count;
            } else {
                seen_error_ = true;
                if (!many_errors_) {
                    ok_ = false;
                    complete_ = true;
                    // We don't have the exact error here, but it was reported
                    // by the error callback.
                    isc_throw(MasterLoaderError, "Invalid RR data");
                }
            }
        } catch (const MasterLoaderError&) {
            // This is a hack. We exclude the MasterLoaderError from the
            // below case. Once we restrict the below to some smaller
            // exception, we should remove this.
            throw;
        } catch (const isc::Exception& e) {
            // TODO: Once we do #2518, catch only the DNSTextError here,
            // not isc::Exception. The rest should be just simply
            // propagated.
            reportError(lexer_.getSourceName(), lexer_.getSourceLine(),
                        e.what());
<<<<<<< HEAD
            // We want to continue. Try to read until the end of line
            bool end = false;
            do {
                const MasterToken& token(lexer_.getNextToken());
                switch (token.getType()) {
                    case MasterToken::END_OF_FILE:
                        callbacks_.warning(lexer_.getSourceName(),
                                           lexer_.getSourceLine(),
                                           "File does not end with newline");
                        // TODO: Try pop in case this is not the only
                        // source
                        return (true);
                    case MasterToken::END_OF_LINE:
                        end = true;
                        break;
                    default:
                        // Do nothing. This is just to make compiler
                        // happy
                        break;
                }
            } while (!end);
=======
            eatUntilEOL(false);
>>>>>>> b2969618
        }
    }
    // When there was a fatal error and ok is false, we say we are done.
    return (!ok_);
}

MasterLoader::MasterLoader(const char* master_file,
                           const Name& zone_origin,
                           const RRClass& zone_class,
                           const MasterLoaderCallbacks& callbacks,
                           const AddRRCallback& add_callback,
                           Options options)
{
    if (add_callback.empty()) {
        isc_throw(isc::InvalidParameter, "Empty add RR callback");
    }
    impl_ = new MasterLoaderImpl(master_file, zone_origin,
                                 zone_class, callbacks, add_callback, options);
}

MasterLoader::MasterLoader(std::istream& stream,
                           const Name& zone_origin,
                           const RRClass& zone_class,
                           const MasterLoaderCallbacks& callbacks,
                           const AddRRCallback& add_callback,
                           Options options)
{
    if (add_callback.empty()) {
        isc_throw(isc::InvalidParameter, "Empty add RR callback");
    }
    auto_ptr<MasterLoaderImpl> impl(new MasterLoaderImpl("", zone_origin,
                                                         zone_class, callbacks,
                                                         add_callback,
                                                         options));
    impl->pushStreamSource(stream);
    impl_ = impl.release();
}

MasterLoader::~MasterLoader() {
    delete impl_;
}

bool
MasterLoader::loadIncremental(size_t count_limit) {
    const bool result = impl_->loadIncremental(count_limit);
    impl_->complete_ = result;
    return (result);
}

bool
MasterLoader::loadedSucessfully() const {
    return (impl_->complete_ && !impl_->seen_error_);
}

} // end namespace dns
} // end namespace isc<|MERGE_RESOLUTION|>--- conflicted
+++ resolved
@@ -318,31 +318,7 @@
             // propagated.
             reportError(lexer_.getSourceName(), lexer_.getSourceLine(),
                         e.what());
-<<<<<<< HEAD
-            // We want to continue. Try to read until the end of line
-            bool end = false;
-            do {
-                const MasterToken& token(lexer_.getNextToken());
-                switch (token.getType()) {
-                    case MasterToken::END_OF_FILE:
-                        callbacks_.warning(lexer_.getSourceName(),
-                                           lexer_.getSourceLine(),
-                                           "File does not end with newline");
-                        // TODO: Try pop in case this is not the only
-                        // source
-                        return (true);
-                    case MasterToken::END_OF_LINE:
-                        end = true;
-                        break;
-                    default:
-                        // Do nothing. This is just to make compiler
-                        // happy
-                        break;
-                }
-            } while (!end);
-=======
             eatUntilEOL(false);
->>>>>>> b2969618
         }
     }
     // When there was a fatal error and ok is false, we say we are done.
