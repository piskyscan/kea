--- conflicted
+++ resolved
@@ -427,11 +427,8 @@
 }
 
 TEST_F(OptionTest, getUintX) {
-<<<<<<< HEAD
-=======
 
     // TODO: Update this test to use buf_ instead of buf
->>>>>>> aac05f56
     boost::shared_array<uint8_t> buf(new uint8_t[5]);
     buf[0] = 0x5;
     buf[1] = 0x4;
@@ -467,8 +464,6 @@
     EXPECT_EQ(0x0504, opt5->getUint16());
     EXPECT_EQ(0x05040302, opt5->getUint32());
 
-<<<<<<< HEAD
-=======
 }
 
 TEST_F(OptionTest, setUintX) {
@@ -504,5 +499,4 @@
     EXPECT_EQ(6, outBuffer_.getLength());
     uint8_t exp4[] = {125, 4, 0x12, 0x34, 0x56, 0x78};
     EXPECT_TRUE(0 == memcmp(exp4, outBuffer_.getData(), 6));
->>>>>>> aac05f56
 }