--- conflicted
+++ resolved
@@ -671,7 +671,6 @@
         *dbparameters_, DEL_RECORD, params, "delete record from zone");
 }
 
-<<<<<<< HEAD
 std::string
 SQLite3Accessor::findPreviousName(int zone_id, const std::string& rname)
     const
@@ -711,7 +710,11 @@
     if (rc != SQLITE_ROW && rc != SQLITE_DONE) {
         // Some kind of error
         isc_throw(SQLite3Error, "Could not get data for previous name");
-=======
+    }
+
+    return (result);
+}
+
 namespace {
 void
 addError(ElementPtr errors, const std::string& error) {
@@ -749,14 +752,11 @@
                      " in SQLite3 backend is empty");
             result = false;
         }
->>>>>>> fdf1c88a
     }
 
     return (result);
 }
 
-<<<<<<< HEAD
-=======
 } // end anonymous namespace
 
 DataSourceClient *
@@ -773,7 +773,6 @@
 
 void destroyInstance(DataSourceClient* instance) {
     delete instance;
->>>>>>> fdf1c88a
 }
 
 } // end of namespace datasrc
