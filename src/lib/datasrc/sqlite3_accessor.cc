// Copyright (C) 2011  Internet Systems Consortium, Inc. ("ISC")
//
// Permission to use, copy, modify, and/or distribute this software for any
// purpose with or without fee is hereby granted, provided that the above
// copyright notice and this permission notice appear in all copies.
//
// THE SOFTWARE IS PROVIDED "AS IS" AND ISC DISCLAIMS ALL WARRANTIES WITH
// REGARD TO THIS SOFTWARE INCLUDING ALL IMPLIED WARRANTIES OF MERCHANTABILITY
// AND FITNESS.  IN NO EVENT SHALL ISC BE LIABLE FOR ANY SPECIAL, DIRECT,
// INDIRECT, OR CONSEQUENTIAL DAMAGES OR ANY DAMAGES WHATSOEVER RESULTING FROM
// LOSS OF USE, DATA OR PROFITS, WHETHER IN AN ACTION OF CONTRACT, NEGLIGENCE
// OR OTHER TORTIOUS ACTION, ARISING OUT OF OR IN CONNECTION WITH THE USE OR
// PERFORMANCE OF THIS SOFTWARE.

#include <sqlite3.h>

#include <string>
#include <vector>

#include <boost/foreach.hpp>

#include <datasrc/sqlite3_accessor.h>
#include <datasrc/logger.h>
#include <datasrc/data_source.h>
#include <datasrc/factory.h>
#include <util/filename.h>

using namespace std;
using namespace isc::data;

#define SQLITE_SCHEMA_VERSION 1

#define CONFIG_ITEM_DATABASE_FILE "database_file"

namespace isc {
namespace datasrc {

// The following enum and char* array define the SQL statements commonly
// used in this implementation.  Corresponding prepared statements (of
// type sqlite3_stmt*) are maintained in the statements_ array of the
// SQLite3Parameters structure.

enum StatementID {
    ZONE = 0,
    ANY = 1,
    ANY_SUB = 2,
    BEGIN = 3,
    COMMIT = 4,
    ROLLBACK = 5,
    DEL_ZONE_RECORDS = 6,
    ADD_RECORD = 7,
    DEL_RECORD = 8,
    ITERATE = 9,
    FIND_PREVIOUS = 10,
    NUM_STATEMENTS = 11
};

const char* const text_statements[NUM_STATEMENTS] = {
    // note for ANY and ITERATE: the order of the SELECT values is
    // specifically chosen to match the enum values in RecordColumns
    "SELECT id FROM zones WHERE name=?1 AND rdclass = ?2", // ZONE
    "SELECT rdtype, ttl, sigtype, rdata FROM records "     // ANY
    "WHERE zone_id=?1 AND name=?2",
    "SELECT rdtype, ttl, sigtype, rdata " // ANY_SUB
    "FROM records WHERE zone_id=?1 AND name LIKE (\"%.\" || ?2)",
    "BEGIN",                    // BEGIN
    "COMMIT",                   // COMMIT
    "ROLLBACK",                 // ROLLBACK
    "DELETE FROM records WHERE zone_id=?1", // DEL_ZONE_RECORDS
    "INSERT INTO records "      // ADD_RECORD
    "(zone_id, name, rname, ttl, rdtype, sigtype, rdata) "
    "VALUES (?1, ?2, ?3, ?4, ?5, ?6, ?7)",
    "DELETE FROM records WHERE zone_id=?1 AND name=?2 " // DEL_RECORD
    "AND rdtype=?3 AND rdata=?4",
    "SELECT rdtype, ttl, sigtype, rdata, name FROM records " // ITERATE
    "WHERE zone_id = ?1 ORDER BY name, rdtype",
    /*
     * This one looks for previous name with NSEC record. It is done by
     * using the reversed name. The NSEC is checked because we need to
     * skip glue data, which don't have the NSEC.
     */
    "SELECT name FROM records " // FIND_PREVIOUS
    "WHERE zone_id=?1 AND rdtype = 'NSEC' AND "
    "rname < $2 ORDER BY rname DESC LIMIT 1"
};

struct SQLite3Parameters {
    SQLite3Parameters() :
        db_(NULL), version_(-1), updating_zone(false), updated_zone_id(-1)
    {
        for (int i = 0; i < NUM_STATEMENTS; ++i) {
            statements_[i] = NULL;
        }
    }

    sqlite3* db_;
    int version_;
    sqlite3_stmt* statements_[NUM_STATEMENTS];
    bool updating_zone;         // whether or not updating the zone
    int updated_zone_id;        // valid only when updating_zone is true
};

// This is a helper class to encapsulate the code logic of executing
// a specific SQLite3 statement, ensuring the corresponding prepared
// statement is always reset whether the execution is completed successfully
// or it results in an exception.
// Note that an object of this class is intended to be used for "ephemeral"
// statement, which is completed with a single "step" (normally within a
// single call to an SQLite3Database method).  In particular, it cannot be
// used for "SELECT" variants, which generally expect multiple matching rows.
class StatementProcessor {
public:
    // desc will be used on failure in the what() message of the resulting
    // DataSourceError exception.
    StatementProcessor(SQLite3Parameters& dbparameters, StatementID stmt_id,
                       const char* desc) :
        dbparameters_(dbparameters), stmt_id_(stmt_id), desc_(desc)
    {
        sqlite3_clear_bindings(dbparameters_.statements_[stmt_id_]);
    }

    ~StatementProcessor() {
        sqlite3_reset(dbparameters_.statements_[stmt_id_]);
    }

    void exec() {
        if (sqlite3_step(dbparameters_.statements_[stmt_id_]) != SQLITE_DONE) {
            sqlite3_reset(dbparameters_.statements_[stmt_id_]);
            isc_throw(DataSourceError, "failed to " << desc_ << ": " <<
                      sqlite3_errmsg(dbparameters_.db_));
        }
    }

private:
    SQLite3Parameters& dbparameters_;
    const StatementID stmt_id_;
    const char* const desc_;
};

SQLite3Accessor::SQLite3Accessor(const std::string& filename,
                                 const string& rrclass) :
    dbparameters_(new SQLite3Parameters),
    filename_(filename),
    class_(rrclass),
    database_name_("sqlite3_" +
                   isc::util::Filename(filename).nameAndExtension())
{
    LOG_DEBUG(logger, DBG_TRACE_BASIC, DATASRC_SQLITE_NEWCONN);

    open(filename);
}

boost::shared_ptr<DatabaseAccessor>
SQLite3Accessor::clone() {
    return (boost::shared_ptr<DatabaseAccessor>(new SQLite3Accessor(filename_,
                                                                    class_)));
}

namespace {

// This is a helper class to initialize a Sqlite3 DB safely.  An object of
// this class encapsulates all temporary resources that are necessary for
// the initialization, and release them in the destructor.  Once everything
// is properly initialized, the move() method moves the allocated resources
// to the main object in an exception free manner.  This way, the main code
// for the initialization can be exception safe, and can provide the strong
// exception guarantee.
class Initializer {
public:
    ~Initializer() {
        for (int i = 0; i < NUM_STATEMENTS; ++i) {
            sqlite3_finalize(params_.statements_[i]);
        }

        if (params_.db_ != NULL) {
            sqlite3_close(params_.db_);
        }
    }
    void move(SQLite3Parameters* dst) {
        *dst = params_;
        params_ = SQLite3Parameters(); // clear everything
    }
    SQLite3Parameters params_;
};

const char* const SCHEMA_LIST[] = {
    "CREATE TABLE schema_version (version INTEGER NOT NULL)",
    "INSERT INTO schema_version VALUES (1)",
    "CREATE TABLE zones (id INTEGER PRIMARY KEY, "
    "name STRING NOT NULL COLLATE NOCASE, "
    "rdclass STRING NOT NULL COLLATE NOCASE DEFAULT 'IN', "
    "dnssec BOOLEAN NOT NULL DEFAULT 0)",
    "CREATE INDEX zones_byname ON zones (name)",
    "CREATE TABLE records (id INTEGER PRIMARY KEY, "
    "zone_id INTEGER NOT NULL, name STRING NOT NULL COLLATE NOCASE, "
    "rname STRING NOT NULL COLLATE NOCASE, ttl INTEGER NOT NULL, "
    "rdtype STRING NOT NULL COLLATE NOCASE, sigtype STRING COLLATE NOCASE, "
    "rdata STRING NOT NULL)",
    "CREATE INDEX records_byname ON records (name)",
    "CREATE INDEX records_byrname ON records (rname)",
    "CREATE TABLE nsec3 (id INTEGER PRIMARY KEY, zone_id INTEGER NOT NULL, "
    "hash STRING NOT NULL COLLATE NOCASE, "
    "owner STRING NOT NULL COLLATE NOCASE, "
    "ttl INTEGER NOT NULL, rdtype STRING NOT NULL COLLATE NOCASE, "
    "rdata STRING NOT NULL)",
    "CREATE INDEX nsec3_byhash ON nsec3 (hash)",
    NULL
};

sqlite3_stmt*
prepare(sqlite3* const db, const char* const statement) {
    sqlite3_stmt* prepared = NULL;
    if (sqlite3_prepare_v2(db, statement, -1, &prepared, NULL) != SQLITE_OK) {
        isc_throw(SQLite3Error, "Could not prepare SQLite statement: " <<
                  statement);
    }
    return (prepared);
}

// small function to sleep for 0.1 seconds, needed when waiting for
// exclusive database locks (which should only occur on startup, and only
// when the database has not been created yet)
void doSleep() {
    struct timespec req;
    req.tv_sec = 0;
    req.tv_nsec = 100000000;
    nanosleep(&req, NULL);
}

// returns the schema version if the schema version table exists
// returns -1 if it does not
int checkSchemaVersion(sqlite3* db) {
    sqlite3_stmt* prepared = NULL;
    // At this point in time, the database might be exclusively locked, in
    // which case even prepare() will return BUSY, so we may need to try a
    // few times
    for (size_t i = 0; i < 50; ++i) {
        int rc = sqlite3_prepare_v2(db, "SELECT version FROM schema_version",
                                    -1, &prepared, NULL);
        if (rc == SQLITE_ERROR) {
            // this is the error that is returned when the table does not
            // exist
            return (-1);
        } else if (rc == SQLITE_OK) {
            break;
        } else if (rc != SQLITE_BUSY || i == 50) {
            isc_throw(SQLite3Error, "Unable to prepare version query: "
                        << rc << " " << sqlite3_errmsg(db));
        }
        doSleep();
    }
    if (sqlite3_step(prepared) != SQLITE_ROW) {
        isc_throw(SQLite3Error,
                    "Unable to query version: " << sqlite3_errmsg(db));
    }
    int version = sqlite3_column_int(prepared, 0);
    sqlite3_finalize(prepared);
    return (version);
}

// return db version
int create_database(sqlite3* db) {
    // try to get an exclusive lock. Once that is obtained, do the version
    // check *again*, just in case this process was racing another
    //
    // try for 5 secs (50*0.1)
    int rc;
    logger.info(DATASRC_SQLITE_SETUP);
    for (size_t i = 0; i < 50; ++i) {
        rc = sqlite3_exec(db, "BEGIN EXCLUSIVE TRANSACTION", NULL, NULL,
                            NULL);
        if (rc == SQLITE_OK) {
            break;
        } else if (rc != SQLITE_BUSY || i == 50) {
            isc_throw(SQLite3Error, "Unable to acquire exclusive lock "
                        "for database creation: " << sqlite3_errmsg(db));
        }
        doSleep();
    }
    int schema_version = checkSchemaVersion(db);
    if (schema_version == -1) {
        for (int i = 0; SCHEMA_LIST[i] != NULL; ++i) {
            if (sqlite3_exec(db, SCHEMA_LIST[i], NULL, NULL, NULL) !=
                SQLITE_OK) {
                isc_throw(SQLite3Error,
                        "Failed to set up schema " << SCHEMA_LIST[i]);
            }
        }
        sqlite3_exec(db, "COMMIT TRANSACTION", NULL, NULL, NULL);
        return (SQLITE_SCHEMA_VERSION);
    } else {
        return (schema_version);
    }
}

void
checkAndSetupSchema(Initializer* initializer) {
    sqlite3* const db = initializer->params_.db_;

    int schema_version = checkSchemaVersion(db);
    if (schema_version != SQLITE_SCHEMA_VERSION) {
        schema_version = create_database(db);
    }
    initializer->params_.version_ = schema_version;

    for (int i = 0; i < NUM_STATEMENTS; ++i) {
        initializer->params_.statements_[i] = prepare(db, text_statements[i]);
    }
}

}

void
SQLite3Accessor::open(const std::string& name) {
    LOG_DEBUG(logger, DBG_TRACE_BASIC, DATASRC_SQLITE_CONNOPEN).arg(name);
    if (dbparameters_->db_ != NULL) {
        // There shouldn't be a way to trigger this anyway
        isc_throw(DataSourceError, "Duplicate SQLite open with " << name);
    }

    Initializer initializer;

    if (sqlite3_open(name.c_str(), &initializer.params_.db_) != 0) {
        isc_throw(SQLite3Error, "Cannot open SQLite database file: " << name);
    }

    checkAndSetupSchema(&initializer);
    initializer.move(dbparameters_.get());
}

SQLite3Accessor::~SQLite3Accessor() {
    LOG_DEBUG(logger, DBG_TRACE_BASIC, DATASRC_SQLITE_DROPCONN);
    if (dbparameters_->db_ != NULL) {
        close();
    }
}

void
SQLite3Accessor::close(void) {
    LOG_DEBUG(logger, DBG_TRACE_BASIC, DATASRC_SQLITE_CONNCLOSE);
    if (dbparameters_->db_ == NULL) {
        isc_throw(DataSourceError,
                  "SQLite data source is being closed before open");
    }

    // XXX: sqlite3_finalize() could fail.  What should we do in that case?
    for (int i = 0; i < NUM_STATEMENTS; ++i) {
        sqlite3_finalize(dbparameters_->statements_[i]);
        dbparameters_->statements_[i] = NULL;
    }

    sqlite3_close(dbparameters_->db_);
    dbparameters_->db_ = NULL;
}

std::pair<bool, int>
SQLite3Accessor::getZone(const std::string& name) const {
    int rc;
    sqlite3_stmt* const stmt = dbparameters_->statements_[ZONE];

    // Take the statement (simple SELECT id FROM zones WHERE...)
    // and prepare it (bind the parameters to it)
    sqlite3_reset(stmt);
    rc = sqlite3_bind_text(stmt, 1, name.c_str(), -1, SQLITE_STATIC);
    if (rc != SQLITE_OK) {
        isc_throw(SQLite3Error, "Could not bind " << name <<
                  " to SQL statement (zone)");
    }
    rc = sqlite3_bind_text(stmt, 2, class_.c_str(), -1, SQLITE_STATIC);
    if (rc != SQLITE_OK) {
        isc_throw(SQLite3Error, "Could not bind " << class_ <<
                  " to SQL statement (zone)");
    }

    // Get the data there and see if it found anything
    rc = sqlite3_step(stmt);
    if (rc == SQLITE_ROW) {
        const int zone_id = sqlite3_column_int(stmt, 0);
        sqlite3_reset(stmt);
        return (pair<bool, int>(true, zone_id));
    } else if (rc == SQLITE_DONE) {
        // Free resources
        sqlite3_reset(stmt);
        return (pair<bool, int>(false, 0));
    }

    sqlite3_reset(stmt);
    isc_throw(DataSourceError, "Unexpected failure in sqlite3_step: " <<
              sqlite3_errmsg(dbparameters_->db_));
    // Compilers might not realize isc_throw always throws
    return (std::pair<bool, int>(false, 0));
}

namespace {

// Conversion to plain char
const char*
convertToPlainChar(const unsigned char* ucp, sqlite3 *db) {
    if (ucp == NULL) {
        // The field can really be NULL, in which case we return an
        // empty string, or sqlite may have run out of memory, in
        // which case we raise an error
        if (sqlite3_errcode(db) == SQLITE_NOMEM) {
            isc_throw(DataSourceError,
                      "Sqlite3 backend encountered a memory allocation "
                      "error in sqlite3_column_text()");
        } else {
            return ("");
        }
    }
    const void* p = ucp;
    return (static_cast<const char*>(p));
}

}
class SQLite3Accessor::Context : public DatabaseAccessor::IteratorContext {
public:
    // Construct an iterator for all records. When constructed this
    // way, the getNext() call will copy all fields
    Context(const boost::shared_ptr<const SQLite3Accessor>& accessor, int id) :
        iterator_type_(ITT_ALL),
        accessor_(accessor),
        statement_(NULL),
        name_("")
    {
        // We create the statement now and then just keep getting data from it
        statement_ = prepare(accessor->dbparameters_->db_,
                             text_statements[ITERATE]);
        bindZoneId(id);
    }

    // Construct an iterator for records with a specific name. When constructed
    // this way, the getNext() call will copy all fields except name
    Context(const boost::shared_ptr<const SQLite3Accessor>& accessor, int id,
            const std::string& name, bool subdomains) :
        iterator_type_(ITT_NAME),
        accessor_(accessor),
        statement_(NULL),
        name_(name)

    {
        // We create the statement now and then just keep getting data from it
        statement_ = prepare(accessor->dbparameters_->db_,
                             subdomains ? text_statements[ANY_SUB] :
                             text_statements[ANY]);
        bindZoneId(id);
        bindName(name_);
    }

    bool getNext(std::string (&data)[COLUMN_COUNT]) {
        // If there's another row, get it
        // If finalize has been called (e.g. when previous getNext() got
        // SQLITE_DONE), directly return false
        if (statement_ == NULL) {
            return false;
        }
        const int rc(sqlite3_step(statement_));
        if (rc == SQLITE_ROW) {
            // For both types, we copy the first four columns
            copyColumn(data, TYPE_COLUMN);
            copyColumn(data, TTL_COLUMN);
            copyColumn(data, SIGTYPE_COLUMN);
            copyColumn(data, RDATA_COLUMN);
            // Only copy Name if we are iterating over every record
            if (iterator_type_ == ITT_ALL) {
                copyColumn(data, NAME_COLUMN);
            }
            return (true);
        } else if (rc != SQLITE_DONE) {
            isc_throw(DataSourceError,
                      "Unexpected failure in sqlite3_step: " <<
                      sqlite3_errmsg(accessor_->dbparameters_->db_));
        }
        finalize();
        return (false);
    }

    virtual ~Context() {
        finalize();
    }

private:
    // Depending on which constructor is called, behaviour is slightly
    // different. We keep track of what to do with the iterator type
    // See description of getNext() and the constructors
    enum IteratorType {
        ITT_ALL,
        ITT_NAME
    };

    void copyColumn(std::string (&data)[COLUMN_COUNT], int column) {
        data[column] = convertToPlainChar(sqlite3_column_text(statement_,
                                                              column),
                                          accessor_->dbparameters_->db_);
    }

    void bindZoneId(const int zone_id) {
        if (sqlite3_bind_int(statement_, 1, zone_id) != SQLITE_OK) {
            finalize();
            isc_throw(SQLite3Error, "Could not bind int " << zone_id <<
                      " to SQL statement: " <<
                      sqlite3_errmsg(accessor_->dbparameters_->db_));
        }
    }

    void bindName(const std::string& name) {
        if (sqlite3_bind_text(statement_, 2, name.c_str(), -1,
                              SQLITE_TRANSIENT) != SQLITE_OK) {
            const char* errmsg = sqlite3_errmsg(accessor_->dbparameters_->db_);
            finalize();
            isc_throw(SQLite3Error, "Could not bind text '" << name <<
                      "' to SQL statement: " << errmsg);
        }
    }

    void finalize() {
        sqlite3_finalize(statement_);
        statement_ = NULL;
    }

    const IteratorType iterator_type_;
    boost::shared_ptr<const SQLite3Accessor> accessor_;
    sqlite3_stmt *statement_;
    const std::string name_;
};

DatabaseAccessor::IteratorContextPtr
SQLite3Accessor::getRecords(const std::string& name, int id,
                            bool subdomains) const
{
    return (IteratorContextPtr(new Context(shared_from_this(), id, name,
                                           subdomains)));
}

DatabaseAccessor::IteratorContextPtr
SQLite3Accessor::getAllRecords(int id) const {
    return (IteratorContextPtr(new Context(shared_from_this(), id)));
}

pair<bool, int>
SQLite3Accessor::startUpdateZone(const string& zone_name, const bool replace) {
    if (dbparameters_->updating_zone) {
        isc_throw(DataSourceError,
                  "duplicate zone update on SQLite3 data source");
    }

    const pair<bool, int> zone_info(getZone(zone_name));
    if (!zone_info.first) {
        return (zone_info);
    }

    StatementProcessor(*dbparameters_, BEGIN,
                       "start an SQLite3 transaction").exec();

    if (replace) {
        try {
            StatementProcessor delzone_exec(*dbparameters_, DEL_ZONE_RECORDS,
                                            "delete zone records");

            sqlite3_clear_bindings(
                dbparameters_->statements_[DEL_ZONE_RECORDS]);
            if (sqlite3_bind_int(dbparameters_->statements_[DEL_ZONE_RECORDS],
                                 1, zone_info.second) != SQLITE_OK) {
                isc_throw(DataSourceError,
                          "failed to bind SQLite3 parameter: " <<
                          sqlite3_errmsg(dbparameters_->db_));
            }

            delzone_exec.exec();
        } catch (const DataSourceError&) {
            // Once we start a transaction, if something unexpected happens
            // we need to rollback the transaction so that a subsequent update
            // is still possible with this accessor.
            StatementProcessor(*dbparameters_, ROLLBACK,
                               "rollback an SQLite3 transaction").exec();
            throw;
        }
    }

    dbparameters_->updating_zone = true;
    dbparameters_->updated_zone_id = zone_info.second;

    return (zone_info);
}

void
SQLite3Accessor::commitUpdateZone() {
    if (!dbparameters_->updating_zone) {
        isc_throw(DataSourceError, "committing zone update on SQLite3 "
                  "data source without transaction");
    }

    StatementProcessor(*dbparameters_, COMMIT,
                       "commit an SQLite3 transaction").exec();
    dbparameters_->updating_zone = false;
    dbparameters_->updated_zone_id = -1;
}

void
SQLite3Accessor::rollbackUpdateZone() {
    if (!dbparameters_->updating_zone) {
        isc_throw(DataSourceError, "rolling back zone update on SQLite3 "
                  "data source without transaction");
    }

    StatementProcessor(*dbparameters_, ROLLBACK,
                       "rollback an SQLite3 transaction").exec();
    dbparameters_->updating_zone = false;
    dbparameters_->updated_zone_id = -1;
}

namespace {
// Commonly used code sequence for adding/deleting record
template <typename COLUMNS_TYPE>
void
doUpdate(SQLite3Parameters& dbparams, StatementID stmt_id,
         COLUMNS_TYPE update_params, const char* exec_desc)
{
    sqlite3_stmt* const stmt = dbparams.statements_[stmt_id];
    StatementProcessor executer(dbparams, stmt_id, exec_desc);

    int param_id = 0;
    if (sqlite3_bind_int(stmt, ++param_id, dbparams.updated_zone_id)
        != SQLITE_OK) {
        isc_throw(DataSourceError, "failed to bind SQLite3 parameter: " <<
                  sqlite3_errmsg(dbparams.db_));
    }
    const size_t column_count =
        sizeof(update_params) / sizeof(update_params[0]);
    for (int i = 0; i < column_count; ++i) {
        // The old sqlite3 data source API assumes NULL for an empty column.
        // We need to provide compatibility at least for now.
        if (sqlite3_bind_text(stmt, ++param_id,
                              update_params[i].empty() ? NULL :
                              update_params[i].c_str(),
                              -1, SQLITE_TRANSIENT) != SQLITE_OK) {
            isc_throw(DataSourceError, "failed to bind SQLite3 parameter: " <<
                      sqlite3_errmsg(dbparams.db_));
        }
    }
    executer.exec();
}
}

void
SQLite3Accessor::addRecordToZone(const string (&columns)[ADD_COLUMN_COUNT]) {
    if (!dbparameters_->updating_zone) {
        isc_throw(DataSourceError, "adding record to SQLite3 "
                  "data source without transaction");
    }
    doUpdate<const string (&)[DatabaseAccessor::ADD_COLUMN_COUNT]>(
        *dbparameters_, ADD_RECORD, columns, "add record to zone");
}

void
SQLite3Accessor::deleteRecordInZone(const string (&params)[DEL_PARAM_COUNT]) {
    if (!dbparameters_->updating_zone) {
        isc_throw(DataSourceError, "deleting record in SQLite3 "
                  "data source without transaction");
    }
    doUpdate<const string (&)[DatabaseAccessor::DEL_PARAM_COUNT]>(
        *dbparameters_, DEL_RECORD, params, "delete record from zone");
}

std::string
SQLite3Accessor::findPreviousName(int zone_id, const std::string& rname)
    const
{
    sqlite3_reset(dbparameters_->statements_[FIND_PREVIOUS]);
    sqlite3_clear_bindings(dbparameters_->statements_[FIND_PREVIOUS]);

    if (sqlite3_bind_int(dbparameters_->statements_[FIND_PREVIOUS], 1,
                         zone_id) != SQLITE_OK) {
        isc_throw(SQLite3Error, "Could not bind zone ID " << zone_id <<
                  " to SQL statement (find previous): " <<
                  sqlite3_errmsg(dbparameters_->db_));
    }
    if (sqlite3_bind_text(dbparameters_->statements_[FIND_PREVIOUS], 2,
                          rname.c_str(), -1, SQLITE_STATIC) != SQLITE_OK) {
        isc_throw(SQLite3Error, "Could not bind name " << rname <<
                  " to SQL statement (find previous): " <<
                  sqlite3_errmsg(dbparameters_->db_));
    }

    std::string result;
    const int rc = sqlite3_step(dbparameters_->statements_[FIND_PREVIOUS]);
    if (rc == SQLITE_ROW) {
        // We found it
        result = convertToPlainChar(sqlite3_column_text(dbparameters_->
            statements_[FIND_PREVIOUS], 0), dbparameters_->db_);
    }
    sqlite3_reset(dbparameters_->statements_[FIND_PREVIOUS]);

    if (rc == SQLITE_DONE) {
        // No NSEC records here, this DB doesn't support DNSSEC or
        // we asked before the apex
        isc_throw(isc::NotImplemented, "The zone doesn't support DNSSEC or "
                  "query before apex");
    }

    if (rc != SQLITE_ROW && rc != SQLITE_DONE) {
        // Some kind of error
        isc_throw(SQLite3Error, "Could not get data for previous name");
    }

    return (result);
}

namespace {
void
addError(ElementPtr errors, const std::string& error) {
    if (errors != ElementPtr() && errors->getType() == Element::list) {
        errors->add(Element::create(error));
    }
}

bool
checkConfig(ConstElementPtr config, ElementPtr errors) {
    /* Specific configuration is under discussion, right now this accepts
     * the 'old' configuration, see header file
     */
    bool result = true;

    if (!config || config->getType() != Element::map) {
        addError(errors, "Base config for SQlite3 backend must be a map");
        result = false;
    } else {
        if (!config->contains(CONFIG_ITEM_DATABASE_FILE)) {
            addError(errors,
                     "Config for SQlite3 backend does not contain a '"
                     CONFIG_ITEM_DATABASE_FILE
                     "' value");
            result = false;
        } else if (!config->get(CONFIG_ITEM_DATABASE_FILE) ||
                   config->get(CONFIG_ITEM_DATABASE_FILE)->getType() !=
                   Element::string) {
            addError(errors, "value of " CONFIG_ITEM_DATABASE_FILE
                     " in SQLite3 backend is not a string");
            result = false;
        } else if (config->get(CONFIG_ITEM_DATABASE_FILE)->stringValue() ==
                   "") {
            addError(errors, "value of " CONFIG_ITEM_DATABASE_FILE
                     " in SQLite3 backend is empty");
            result = false;
        }
    }

    return (result);
}

} // end anonymous namespace

DataSourceClient *
createInstance(isc::data::ConstElementPtr config, std::string& error) {
    ElementPtr errors(Element::createList());
    if (!checkConfig(config, errors)) {
        error = "Configuration error: " + errors->str();
        return (NULL);
    }
    std::string dbfile = config->get(CONFIG_ITEM_DATABASE_FILE)->stringValue();
<<<<<<< HEAD
    try {
        boost::shared_ptr<DatabaseAccessor> sqlite3_accessor(
            new SQLite3Accessor(dbfile, isc::dns::RRClass::IN()));
        return (new DatabaseClient(isc::dns::RRClass::IN(), sqlite3_accessor));
    } catch (const std::exception& exc) {
        error = std::string("Error creating sqlite3 datasource: ") + exc.what();
        return (NULL);
    } catch (...) {
        error = std::string("Error creating sqlite3 datasource, "
                            "unknown exception");
        return (NULL);
    }
=======
    boost::shared_ptr<DatabaseAccessor> sqlite3_accessor(
        new SQLite3Accessor(dbfile, "IN")); // XXX: avoid hardcode RR class
    return (new DatabaseClient(isc::dns::RRClass::IN(), sqlite3_accessor));
>>>>>>> 0a149e0c
}

void destroyInstance(DataSourceClient* instance) {
    delete instance;
}

} // end of namespace datasrc
} // end of namespace isc<|MERGE_RESOLUTION|>--- conflicted
+++ resolved
@@ -758,10 +758,9 @@
         return (NULL);
     }
     std::string dbfile = config->get(CONFIG_ITEM_DATABASE_FILE)->stringValue();
-<<<<<<< HEAD
     try {
         boost::shared_ptr<DatabaseAccessor> sqlite3_accessor(
-            new SQLite3Accessor(dbfile, isc::dns::RRClass::IN()));
+            new SQLite3Accessor(dbfile, "IN")); // XXX: avoid hardcode RR class
         return (new DatabaseClient(isc::dns::RRClass::IN(), sqlite3_accessor));
     } catch (const std::exception& exc) {
         error = std::string("Error creating sqlite3 datasource: ") + exc.what();
@@ -771,11 +770,6 @@
                             "unknown exception");
         return (NULL);
     }
-=======
-    boost::shared_ptr<DatabaseAccessor> sqlite3_accessor(
-        new SQLite3Accessor(dbfile, "IN")); // XXX: avoid hardcode RR class
-    return (new DatabaseClient(isc::dns::RRClass::IN(), sqlite3_accessor));
->>>>>>> 0a149e0c
 }
 
 void destroyInstance(DataSourceClient* instance) {
