// Copyright (C) 2010  Internet Systems Consortium, Inc. ("ISC")
//
// Permission to use, copy, modify, and/or distribute this software for any
// purpose with or without fee is hereby granted, provided that the above
// copyright notice and this permission notice appear in all copies.
//
// THE SOFTWARE IS PROVIDED "AS IS" AND ISC DISCLAIMS ALL WARRANTIES WITH
// REGARD TO THIS SOFTWARE INCLUDING ALL IMPLIED WARRANTIES OF MERCHANTABILITY
// AND FITNESS.  IN NO EVENT SHALL ISC BE LIABLE FOR ANY SPECIAL, DIRECT,
// INDIRECT, OR CONSEQUENTIAL DAMAGES OR ANY DAMAGES WHATSOEVER RESULTING FROM
// LOSS OF USE, DATA OR PROFITS, WHETHER IN AN ACTION OF CONTRACT, NEGLIGENCE
// OR OTHER TORTIOUS ACTION, ARISING OUT OF OR IN CONNECTION WITH THE USE OR
// PERFORMANCE OF THIS SOFTWARE.

#include <map>
#include <cassert>
#include <boost/shared_ptr.hpp>
#include <boost/bind.hpp>

#include <dns/name.h>
#include <dns/rrclass.h>
#include <dns/rrsetlist.h>
#include <dns/masterload.h>

#include <datasrc/memory_datasrc.h>
#include <datasrc/rbtree.h>

using namespace std;
using namespace isc::dns;

namespace isc {
namespace datasrc {

// Private data and hidden methods of MemoryZone
struct MemoryZone::MemoryZoneImpl {
    // Constructor
    MemoryZoneImpl(const RRClass& zone_class, const Name& origin) :
<<<<<<< HEAD
        zone_class_(zone_class), origin_(origin), origin_data_(NULL)
    {
        // We create the node for origin (it needs to exist anyway in future)
        domains_.insert(origin, &origin_data_);
        DomainPtr origin_domain(new Domain);
        origin_data_->setData(origin_domain);
    }
=======
        zone_class_(zone_class), origin_(origin), domains_(true)
    {}

    // Information about the zone
    RRClass zone_class_;
    Name origin_;
    string file_name_;
>>>>>>> 3032690d

    // Some type aliases
    /*
     * Each domain consists of some RRsets. They will be looked up by the
     * RRType.
     *
     * The use of map is questionable with regard to performance - there'll
     * be usually only few RRsets in the domain, so the log n benefit isn't
     * much and a vector/array might be faster due to its simplicity and
     * continuous memory location. But this is unlikely to be a performance
     * critical place and map has better interface for the lookups, so we use
     * that.
     */
    typedef map<RRType, ConstRRsetPtr> Domain;
    typedef Domain::value_type DomainPair;
    typedef boost::shared_ptr<Domain> DomainPtr;
    // The tree stores domains
    typedef RBTree<Domain> DomainTree;
    typedef RBNode<Domain> DomainNode;

    // Information about the zone
    RRClass zone_class_;
    Name origin_;
    DomainNode* origin_data_;
    string file_name_;

    // The actual zone data
    DomainTree domains_;

    /*
     * Does some checks in context of the data that are already in the zone.
     * Currently checks for forbidden combinations of RRsets in the same
     * domain (CNAME+anything, DNAME+NS).
     *
     * If such condition is found, it throws AddError.
     */
    void contextCheck(const ConstRRsetPtr& rrset,
                      const DomainPtr& domain) const {
        // Ensure CNAME and other type of RR don't coexist for the same
        // owner name.
        if (rrset->getType() == RRType::CNAME()) {
            // XXX: this check will become incorrect when we support DNSSEC
            // (depending on how we support DNSSEC).  We should revisit it
            // at that point.
            if (!domain->empty()) {
                isc_throw(AddError, "CNAME can't be added with other data for "
                          << rrset->getName());
            }
        } else if (domain->find(RRType::CNAME()) != domain->end()) {
            isc_throw(AddError, "CNAME and " << rrset->getType() <<
                      " can't coexist for " << rrset->getName());
        }

        /*
         * Similar with DNAME, but it must not coexist only with NS and only in
         * non-apex domains.
         * RFC 2672 section 3 mentions that it is implied from it and RFC 2181
         */
        if (rrset->getName() != origin_ &&
            // Adding DNAME, NS already there
            ((rrset->getType() == RRType::DNAME() &&
            domain->find(RRType::NS()) != domain->end()) ||
            // Adding NS, DNAME already there
            (rrset->getType() == RRType::NS() &&
            domain->find(RRType::DNAME()) != domain->end())))
        {
            isc_throw(AddError, "DNAME can't coexist with NS in non-apex "
                "domain " << rrset->getName());
        }
    }

    /*
     * Implementation of longer methods. We put them here, because the
     * access is without the impl_-> and it will get inlined anyway.
     */
    // Implementation of MemoryZone::add
    result::Result add(const ConstRRsetPtr& rrset, DomainTree* domains) {
        // Sanitize input
        if (!rrset) {
            isc_throw(NullRRset, "The rrset provided is NULL");
        }
        // Check for singleton RRs. It should probably handled at a different
        // in future.
        if ((rrset->getType() == RRType::CNAME() ||
            rrset->getType() == RRType::DNAME()) &&
            rrset->getRdataCount() > 1)
        {
            // XXX: this is not only for CNAME or DNAME. We should generalize
            // this code for all other "singleton RR types" (such as SOA) in a
            // separate task.
            isc_throw(AddError, "multiple RRs of singleton type for "
                      << rrset->getName());
        }

        Name name(rrset->getName());
        NameComparisonResult compare(origin_.compare(name));
        if (compare.getRelation() != NameComparisonResult::SUPERDOMAIN &&
            compare.getRelation() != NameComparisonResult::EQUAL)
        {
            isc_throw(OutOfZone, "The name " << name <<
                " is not contained in zone " << origin_);
        }
        // Get the node
        DomainNode* node;
        switch (domains->insert(name, &node)) {
            // Just check it returns reasonable results
            case DomainTree::SUCCESS:
            case DomainTree::ALREADYEXISTS:
                break;
            // Something odd got out
            default:
                assert(0);
        }
        assert(node != NULL);

        // Now get the domain
        DomainPtr domain;
        // It didn't exist yet, create it
        if (node->isEmpty()) {
            domain.reset(new Domain);
            node->setData(domain);
        } else { // Get existing one
            domain = node->getData();
        }

        // Checks related to the surrounding data.
        // Note: when the check fails and the exception is thrown, it may
        // break strong exception guarantee.  At the moment we prefer
        // code simplicity and don't bother to introduce complicated
        // recovery code.
        contextCheck(rrset, domain);

        // Try inserting the rrset there
        if (domain->insert(DomainPair(rrset->getType(), rrset)).second) {
            // Ok, we just put it in

            // If this RRset creates a zone cut at this node, mark the node
            // indicating the need for callback in find().
            if (rrset->getType() == RRType::NS() &&
                rrset->getName() != origin_) {
                node->enableCallback();
            // If it is DNAME, we have a callback as well here
            } else if (rrset->getType() == RRType::DNAME()) {
                node->enableCallback();
            }

            return (result::SUCCESS);
        } else {
            // The RRSet of given type was already there
            return (result::EXIST);
        }
    }

    /*
     * Same as above, but it checks the return value and if it already exists,
     * it throws.
     */
    void addFromLoad(const ConstRRsetPtr& set, DomainTree* domains) {
            switch (add(set, domains)) {
                case result::EXIST:
                    isc_throw(dns::MasterLoadError, "Duplicate rrset: " <<
                        set->toText());
                case result::SUCCESS:
                    return;
                default:
                    assert(0);
            }
    }

    // Maintain intermediate data specific to the search context used in
    /// \c find().
    ///
    /// It will be passed to \c zonecutCallback() and record a possible
    /// zone cut node and related RRset (normally NS or DNAME).
    struct FindState {
        FindState(FindOptions options) :
            zonecut_node_(NULL),
            dname_node_(NULL),
            options_(options)
        {}
        const DomainNode* zonecut_node_;
        const DomainNode* dname_node_;
        ConstRRsetPtr rrset_;
        const FindOptions options_;
    };

    // A callback called from possible zone cut nodes and nodes with DNAME.
    // This will be passed from the \c find() method to \c RBTree::find().
    static bool cutCallback(const DomainNode& node, FindState* state) {
        // We need to look for DNAME first, there's allowed case where
        // DNAME and NS coexist in the apex. DNAME is the one to notice,
        // the NS is authoritative, not delegation (corner case explicitly
        // allowed by section 3 of 2672)
        const Domain::const_iterator foundDNAME(node.getData()->find(
            RRType::DNAME()));
        if (foundDNAME != node.getData()->end()) {
            state->dname_node_ = &node;
            state->rrset_ = foundDNAME->second;
            // No more processing below the DNAME (RFC 2672, section 3
            // forbids anything to exist below it, so there's no need
            // to actually search for it). This is strictly speaking
            // a different way than described in 4.1 of that RFC,
            // but because of the assumption in section 3, it has the
            // same behaviour.
            return (true);
        }

        // Look for NS
        const Domain::const_iterator foundNS(node.getData()->find(
            RRType::NS()));
        if (foundNS != node.getData()->end()) {
            // We perform callback check only for the highest zone cut in the
            // rare case of nested zone cuts.
            if (state->zonecut_node_ != NULL) {
                return (false);
            }

            // BIND 9 checks if this node is not the origin.  That's probably
            // because it can support multiple versions for dynamic updates
            // and IXFR, and it's possible that the callback is called at
            // the apex and the DNAME doesn't exist for a particular version.
            // It cannot happen for us (at least for now), so we don't do
            // that check.
            state->zonecut_node_ = &node;
            state->rrset_ = foundNS->second;

            // Unless glue is allowed the search stops here, so we return
            // false; otherwise return true to continue the search.
            return ((state->options_ & FIND_GLUE_OK) == 0);
        }

        // This case should not happen because we enable callback only
        // when we add an RR searched for above.
        assert(0);
        // This is here to avoid warning (therefore compilation error)
        // in case assert is turned off. Otherwise we could get "Control
        // reached end of non-void function".
        return (false);
    }


    // Implementation of MemoryZone::find
    FindResult find(const Name& name, RRType type,
                    RRsetList* target, const FindOptions options) const
    {
        // Get the node
        DomainNode* node(NULL);
        FindState state(options);
        RBTreeNodeChain<Domain> node_path;
<<<<<<< HEAD
        switch (domains_.find(name, &node, node_path, cutCallback, &state)) {
=======
        switch (domains_.find(name, &node, node_path, zonecutCallback,
                              &state)) {
>>>>>>> 3032690d
            case DomainTree::PARTIALMATCH:
                /*
                 * In fact, we could use a single variable instead of
                 * dname_node_ and zonecut_node_. But then we would need
                 * to distinquish these two cases by something else and
                 * it seemed little more confusing to me when I wrote it.
                 *
                 * Usually at most one of them will be something else than
                 * NULL (it might happen both are NULL, in which case we
                 * consider it NOT FOUND). There's one corner case when
                 * both might be something else than NULL and it is in case
                 * there's a DNAME under a zone cut and we search in
                 * glue OK mode ‒ in that case we don't stop on the domain
                 * with NS and ignore it for the answer, but it gets set
                 * anyway. Then we find the DNAME and we need to act by it,
                 * therefore we first check for DNAME and then for NS. In
                 * all other cases it doesn't matter, as at least one of them
                 * is NULL.
                 */
                if (state.dname_node_ != NULL) {
                    // We were traversing a DNAME node (and wanted to go
                    // lower below it), so return the DNAME
                    return (FindResult(DNAME, state.rrset_));
                }
                if (state.zonecut_node_ != NULL) {
                    return (FindResult(DELEGATION, state.rrset_));
                }

                // If the RBTree search stopped at a node for a super domain
                // of the search name, it means the search name exists in
                // the zone but is empty.  Treat it as NXRRSET.
                if (node_path.getLastComparisonResult().getRelation() ==
                    NameComparisonResult::SUPERDOMAIN) {
                    return (FindResult(NXRRSET, ConstRRsetPtr()));
                }

                // fall through
            case DomainTree::NOTFOUND:
                return (FindResult(NXDOMAIN, ConstRRsetPtr()));
            case DomainTree::EXACTMATCH: // This one is OK, handle it
                break;
            default:
                assert(0);
        }
        assert(node != NULL);

        // If there is an exact match but the node is empty, it's equivalent
        // to NXRRSET.
        if (node->isEmpty()) {
            return (FindResult(NXRRSET, ConstRRsetPtr()));
        }

        Domain::const_iterator found;

        // If the node callback is enabled, this may be a zone cut.  If it
        // has a NS RR, we should return a delegation, but not in the apex.
        if (node->isCallbackEnabled() && node != origin_data_) {
            found = node->getData()->find(RRType::NS());
            if (found != node->getData()->end()) {
                return (FindResult(DELEGATION, found->second));
            }
        }

        // handle type any query
        if (target != NULL && !node->getData()->empty()) {
            // Empty domain will be handled as NXRRSET by normal processing
            for (found = node->getData()->begin();
                 found != node->getData()->end(); found++)
            {
                target->addRRset(
                    boost::const_pointer_cast<RRset>(found->second));
            }
            return (FindResult(SUCCESS, ConstRRsetPtr()));
        }

        found = node->getData()->find(type);
        if (found != node->getData()->end()) {
            // Good, it is here
            return (FindResult(SUCCESS, found->second));
        } else {
            // Next, try CNAME.
            found = node->getData()->find(RRType::CNAME());
            if (found != node->getData()->end()) {
                return (FindResult(CNAME, found->second));
            }
        }
        // No exact match or CNAME.  Return NXRRSET.
        return (FindResult(NXRRSET, ConstRRsetPtr()));
    }
};

MemoryZone::MemoryZone(const RRClass& zone_class, const Name& origin) :
    impl_(new MemoryZoneImpl(zone_class, origin))
{
}

MemoryZone::~MemoryZone() {
    delete impl_;
}

const Name&
MemoryZone::getOrigin() const {
    return (impl_->origin_);
}

const RRClass&
MemoryZone::getClass() const {
    return (impl_->zone_class_);
}

Zone::FindResult
MemoryZone::find(const Name& name, const RRType& type,
                 RRsetList* target, const FindOptions options) const
{
    return (impl_->find(name, type, target, options));
}

result::Result
MemoryZone::add(const ConstRRsetPtr& rrset) {
    return (impl_->add(rrset, &impl_->domains_));
}


void
MemoryZone::load(const string& filename) {
    // Load it into a temporary tree
    MemoryZoneImpl::DomainTree tmp;
    masterLoad(filename.c_str(), getOrigin(), getClass(),
        boost::bind(&MemoryZoneImpl::addFromLoad, impl_, _1, &tmp));
    // If it went well, put it inside
    impl_->file_name_ = filename;
    tmp.swap(impl_->domains_);
    // And let the old data die with tmp
}

void
MemoryZone::swap(MemoryZone& zone) {
    std::swap(impl_, zone.impl_);
}

const string
MemoryZone::getFileName() const {
    return (impl_->file_name_);
}

/// Implementation details for \c MemoryDataSrc hidden from the public
/// interface.
///
/// For now, \c MemoryDataSrc only contains a \c ZoneTable object, which
/// consists of (pointers to) \c MemoryZone objects, we may add more
/// member variables later for new features.
class MemoryDataSrc::MemoryDataSrcImpl {
public:
    MemoryDataSrcImpl() : zone_count(0) {}
    unsigned int zone_count;
    ZoneTable zone_table;
};

MemoryDataSrc::MemoryDataSrc() : impl_(new MemoryDataSrcImpl)
{}

MemoryDataSrc::~MemoryDataSrc() {
    delete impl_;
}

unsigned int
MemoryDataSrc::getZoneCount() const {
    return (impl_->zone_count);
}

result::Result
MemoryDataSrc::addZone(ZonePtr zone) {
    if (!zone) {
        isc_throw(InvalidParameter,
                  "Null pointer is passed to MemoryDataSrc::addZone()");
    }

    const result::Result result = impl_->zone_table.addZone(zone);
    if (result == result::SUCCESS) {
        ++impl_->zone_count;
    }
    return (result);
}

MemoryDataSrc::FindResult
MemoryDataSrc::findZone(const isc::dns::Name& name) const {
    return (FindResult(impl_->zone_table.findZone(name).code,
                       impl_->zone_table.findZone(name).zone));
}
} // end of namespace datasrc
} // end of namespace dns<|MERGE_RESOLUTION|>--- conflicted
+++ resolved
@@ -35,23 +35,14 @@
 struct MemoryZone::MemoryZoneImpl {
     // Constructor
     MemoryZoneImpl(const RRClass& zone_class, const Name& origin) :
-<<<<<<< HEAD
-        zone_class_(zone_class), origin_(origin), origin_data_(NULL)
+        zone_class_(zone_class), origin_(origin), origin_data_(NULL),
+        domains_(true) 
     {
         // We create the node for origin (it needs to exist anyway in future)
         domains_.insert(origin, &origin_data_);
         DomainPtr origin_domain(new Domain);
         origin_data_->setData(origin_domain);
     }
-=======
-        zone_class_(zone_class), origin_(origin), domains_(true)
-    {}
-
-    // Information about the zone
-    RRClass zone_class_;
-    Name origin_;
-    string file_name_;
->>>>>>> 3032690d
 
     // Some type aliases
     /*
@@ -301,12 +292,7 @@
         DomainNode* node(NULL);
         FindState state(options);
         RBTreeNodeChain<Domain> node_path;
-<<<<<<< HEAD
         switch (domains_.find(name, &node, node_path, cutCallback, &state)) {
-=======
-        switch (domains_.find(name, &node, node_path, zonecutCallback,
-                              &state)) {
->>>>>>> 3032690d
             case DomainTree::PARTIALMATCH:
                 /*
                  * In fact, we could use a single variable instead of
