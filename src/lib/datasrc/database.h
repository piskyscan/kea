// Copyright (C) 2011  Internet Systems Consortium, Inc. ("ISC")
//
// Permission to use, copy, modify, and/or distribute this software for any
// purpose with or without fee is hereby granted, provided that the above
// copyright notice and this permission notice appear in all copies.
//
// THE SOFTWARE IS PROVIDED "AS IS" AND ISC DISCLAIMS ALL WARRANTIES WITH
// REGARD TO THIS SOFTWARE INCLUDING ALL IMPLIED WARRANTIES OF MERCHANTABILITY
// AND FITNESS.  IN NO EVENT SHALL ISC BE LIABLE FOR ANY SPECIAL, DIRECT,
// INDIRECT, OR CONSEQUENTIAL DAMAGES OR ANY DAMAGES WHATSOEVER RESULTING FROM
// LOSS OF USE, DATA OR PROFITS, WHETHER IN AN ACTION OF CONTRACT, NEGLIGENCE
// OR OTHER TORTIOUS ACTION, ARISING OUT OF OR IN CONNECTION WITH THE USE OR
// PERFORMANCE OF THIS SOFTWARE.

#ifndef __DATABASE_DATASRC_H
#define __DATABASE_DATASRC_H

#include <datasrc/client.h>

<<<<<<< HEAD
#include <dns/name.h>
=======
#include <exceptions/exceptions.h>
>>>>>>> 6ea996c6

namespace isc {
namespace datasrc {

/**
 * \brief Abstraction of lowlevel database with DNS data
 *
 * This class is defines interface to databases. Each supported database
 * will provide methods for accessing the data stored there in a generic
 * manner. The methods are meant to be low-level, without much or any knowledge
 * about DNS and should be possible to translate directly to queries.
 *
 * On the other hand, how the communication with database is done and in what
 * schema (in case of relational/SQL database) is up to the concrete classes.
 *
 * This class is non-copyable, as copying connections to database makes little
 * sense and will not be needed.
 *
 * \todo Is it true this does not need to be copied? For example the zone
 *     iterator might need it's own copy. But a virtual clone() method might
 *     be better for that than copy constructor.
 *
 * \note The same application may create multiple connections to the same
 *     database, having multiple instances of this class. If the database
 *     allows having multiple open queries at one connection, the connection
 *     class may share it.
 */
class DatabaseAccessor : boost::noncopyable {
public:
    /**
     * \brief Destructor
     *
     * It is empty, but needs a virtual one, since we will use the derived
     * classes in polymorphic way.
     */
    virtual ~DatabaseAccessor() { }
    /**
     * \brief Retrieve a zone identifier
     *
     * This method looks up a zone for the given name in the database. It
     * should match only exact zone name (eg. name is equal to the zone's
     * apex), as the DatabaseClient will loop trough the labels itself and
     * find the most suitable zone.
     *
     * It is not specified if and what implementation of this method may throw,
     * so code should expect anything.
     *
     * \param name The name of the zone's apex to be looked up.
     * \return The first part of the result indicates if a matching zone
     *     was found. In case it was, the second part is internal zone ID.
     *     This one will be passed to methods finding data in the zone.
     *     It is not required to keep them, in which case whatever might
     *     be returned - the ID is only passed back to the database as
     *     an opaque handle.
     */
    virtual std::pair<bool, int> getZone(const isc::dns::Name& name) const = 0;

    /**
     * \brief This holds the internal context of ZoneIterator for databases
     *
     * While the ZoneIterator implementation from DatabaseClient does all the
     * translation from strings to DNS classes and validation, this class
     * holds the pointer to where the database is at reading the data.
     *
     * It can either hold shared pointer to the connection which created it
     * and have some kind of statement inside (in case single database
     * connection can handle multiple concurrent SQL statements) or it can
     * create a new connection (or, if it is more convenient, the connection
     * itself can inherit both from DatabaseConnection and IteratorContext
     * and just clone itself).
     */
    class IteratorContext : public boost::noncopyable {
    public:
        /**
         * \brief Destructor
         *
         * Virtual destructor, so any descendand class is destroyed correctly.
         */
        virtual ~IteratorContext() { }

        /**
         * \brief Function to provide next resource record
         *
         * This function should provide data about the next resource record
         * from the iterated zone. The data are not converted yet.
         *
         * \note The order of RRs is not strictly set, but the RRs for single
         * RRset must not be interleaved with any other RRs (eg. RRsets must be
         * "together").
         *
         * \param columns The data will be returned through here. The order
         *     is specified by the RecordColumns enum.
         * \param Size of the columns array. Must be equal to COLUMN_COUNT,
         *     otherwise DataSourceError is thrown.
         * \todo Do we consider databases where it is stored in binary blob
         *     format?
         * \throw DataSourceError if there's database-related error. If the
         *     exception (or any other in case of derived class) is thrown,
         *     the iterator can't be safely used any more.
         */
        virtual bool getNext(std::string columns[], size_t column_data) = 0;
    };

    typedef boost::shared_ptr<IteratorContext> IteratorContextPtr;

    /**
     * \brief Creates an iterator context for the whole zone.
     *
     * This should create a new iterator context to be used by
     * DatabaseConnection's ZoneIterator. It can be created based on the name
     * or the ID (returned from getZone()), what is more comfortable for the
     * database implementation. Both are provided (and are guaranteed to match,
     * the DatabaseClient first looks up the zone ID and then calls this).
     *
     * The default implementation throws isc::NotImplemented, to allow
     * "minimal" implementations of the connection not supporting optional
     * functionality.
     *
     * \param name The name of the zone.
     * \param id The ID of the zone, returned from getZone().
     * \return Newly created iterator context. Must not be NULL.
     */
    virtual IteratorContextPtr getAllRecords(const isc::dns::Name& name,
                                             int id) const
    {
        /*
         * This is a compromise. We need to document the parameters in doxygen,
         * so they need a name, but then it complains about unused parameter.
         * This is a NOP that "uses" the parameters.
         */
        static_cast<void>(name);
        static_cast<void>(id);

        isc_throw(isc::NotImplemented,
                  "This database datasource can't be iterated");
    }

    /**
     * \brief Starts a new search for records of the given name in the given zone
     *
     * The data searched by this call can be retrieved with subsequent calls to
     * getNextRecord().
     *
     * \exception DataSourceError if there is a problem connecting to the
     *                            backend database
     *
     * \param zone_id The zone to search in, as returned by getZone()
     * \param name The name of the records to find
     */
    virtual void searchForRecords(int zone_id, const std::string& name) = 0;

    /**
     * \brief Retrieves the next record from the search started with searchForRecords()
     *
     * Returns a boolean specifying whether or not there was more data to read.
     * In the case of a database error, a DatasourceError is thrown.
     *
     * The columns passed is an array of std::strings consisting of
     * DatabaseConnection::COLUMN_COUNT elements, the elements of which
     * are defined in DatabaseConnection::RecordColumns, in their basic
     * string representation.
     *
     * If you are implementing a derived database connection class, you
     * should have this method check the column_count value, and fill the
     * array with strings conforming to their description in RecordColumn.
     *
     * \exception DatasourceError if there was an error reading from the database
     *
     * \param columns The elements of this array will be filled with the data
     *                for one record as defined by RecordColumns
     *                If there was no data, the array is untouched.
     * \return true if there was a next record, false if there was not
     */
    virtual bool getNextRecord(std::string columns[], size_t column_count) = 0;

    /**
     * \brief Resets the current search initiated with searchForRecords()
     *
     * This method will be called when the called of searchForRecords() and
     * getNextRecord() finds bad data, and aborts the current search.
     * It should clean up whatever handlers searchForRecords() created, and
     * any other state modified or needed by getNextRecord()
     *
     * Of course, the implementation of getNextRecord may also use it when
     * it is done with a search. If it does, the implementation of this
     * method should make sure it can handle being called multiple times.
     *
     * The implementation for this method should make sure it never throws.
     */
    virtual void resetSearch() = 0;

    /**
     * Definitions of the fields as they are required to be filled in
     * by getNextRecord()
     *
     * When implementing getNextRecord(), the columns array should
     * be filled with the values as described in this enumeration,
     * in this order, i.e. TYPE_COLUMN should be the first element
     * (index 0) of the array, TTL_COLUMN should be the second element
     * (index 1), etc.
     */
    enum RecordColumns {
        TYPE_COLUMN = 0,    ///< The RRType of the record (A/NS/TXT etc.)
        TTL_COLUMN = 1,     ///< The TTL of the record (a
        SIGTYPE_COLUMN = 2, ///< For RRSIG records, this contains the RRTYPE
                            ///< the RRSIG covers. In the current implementation,
                            ///< this field is ignored.
        RDATA_COLUMN = 3,   ///< Full text representation of the record's RDATA
        NAME_COLUMN = 4     ///< The domain name of this RR
    };

    /// The number of fields the columns array passed to getNextRecord should have
    static const size_t COLUMN_COUNT = 5;

    /**
     * \brief Returns a string identifying this dabase backend
     *
     * The returned string is mainly intended to be used for
     * debugging/logging purposes.
     *
     * Any implementation is free to choose the exact string content,
     * but it is advisable to make it a name that is distinguishable
     * from the others.
     *
     * \return the name of the database
     */
    virtual const std::string& getDBName() const = 0;
};

/**
 * \brief Concrete data source client oriented at database backends.
 *
 * This class (together with corresponding versions of ZoneFinder,
 * ZoneIterator, etc.) translates high-level data source queries to
 * low-level calls on DatabaseAccessor. It calls multiple queries
 * if necessary and validates data from the database, allowing the
 * DatabaseAccessor to be just simple translation to SQL/other
 * queries to database.
 *
 * While it is possible to subclass it for specific database in case
 * of special needs, it is not expected to be needed. This should just
 * work as it is with whatever DatabaseAccessor.
 */
class DatabaseClient : public DataSourceClient {
public:
    /**
     * \brief Constructor
     *
     * It initializes the client with a database.
     *
     * \exception isc::InvalidParameter if database is NULL. It might throw
     * standard allocation exception as well, but doesn't throw anything else.
     *
     * \param database The database to use to get data. As the parameter
     *     suggests, the client takes ownership of the database and will
     *     delete it when itself deleted.
     */
    DatabaseClient(boost::shared_ptr<DatabaseAccessor> database);
    /**
     * \brief Corresponding ZoneFinder implementation
     *
     * The zone finder implementation for database data sources. Similarly
     * to the DatabaseClient, it translates the queries to methods of the
     * database.
     *
     * Application should not come directly in contact with this class
     * (it should handle it trough generic ZoneFinder pointer), therefore
     * it could be completely hidden in the .cc file. But it is provided
     * to allow testing and for rare cases when a database needs slightly
     * different handling, so it can be subclassed.
     *
     * Methods directly corresponds to the ones in ZoneFinder.
     */
    class Finder : public ZoneFinder {
    public:
        /**
         * \brief Constructor
         *
         * \param database The database (shared with DatabaseClient) to
         *     be used for queries (the one asked for ID before).
         * \param zone_id The zone ID which was returned from
         *     DatabaseAccessor::getZone and which will be passed to further
         *     calls to the database.
         * \param origin The name of the origin of this zone. It could query
         *     it from database, but as the DatabaseClient just searched for
         *     the zone using the name, it should have it.
         */
        Finder(boost::shared_ptr<DatabaseAccessor> database, int zone_id,
               const isc::dns::Name& origin);
        // The following three methods are just implementations of inherited
        // ZoneFinder's pure virtual methods.
        virtual isc::dns::Name getOrigin() const;
        virtual isc::dns::RRClass getClass() const;

        /**
         * \brief Find an RRset in the datasource
         *
         * Searches the datasource for an RRset of the given name and
         * type. If there is a CNAME at the given name, the CNAME rrset
         * is returned.
         * (this implementation is not complete, and currently only
         * does full matches, CNAMES, and the signatures for matches and
         * CNAMEs)
         * \note target was used in the original design to handle ANY
         *       queries. This is not implemented yet, and may use
         *       target again for that, but it might also use something
         *       different. It is left in for compatibility at the moment.
         * \note options are ignored at this moment
         *
         * \note Maybe counter intuitively, this method is not a const member
         * function.  This is intentional; some of the underlying implementations
         * are expected to use a database backend, and would internally contain
         * some abstraction of "database connection".  In the most strict sense
         * any (even read only) operation might change the internal state of
         * such a connection, and in that sense the operation cannot be considered
         * "const".  In order to avoid giving a false sense of safety to the
         * caller, we indicate a call to this method may have a surprising
         * side effect.  That said, this view may be too strict and it may
         * make sense to say the internal database connection doesn't affect
         * external behavior in terms of the interface of this method.  As
         * we gain more experiences with various kinds of backends we may
         * revisit the constness.
         *
         * \exception DataSourceError when there is a problem reading
         *                            the data from the dabase backend.
         *                            This can be a connection, code, or
         *                            data (parse) error.
         *
         * \param name The name to find
         * \param type The RRType to find
         * \param target Unused at this moment
         * \param options Options about how to search.
         *     See ZoneFinder::FindOptions.
         */
        virtual FindResult find(const isc::dns::Name& name,
                                const isc::dns::RRType& type,
                                isc::dns::RRsetList* target = NULL,
                                const FindOptions options = FIND_DEFAULT);

        /**
         * \brief The zone ID
         *
         * This function provides the stored zone ID as passed to the
         * constructor. This is meant for testing purposes and normal
         * applications shouldn't need it.
         */
        int zone_id() const { return (zone_id_); }
        /**
         * \brief The database.
         *
         * This function provides the database stored inside as
         * passed to the constructor. This is meant for testing purposes and
         * normal applications shouldn't need it.
         */
        const DatabaseAccessor& database() const {
            return (*database_);
        }
    private:
        boost::shared_ptr<DatabaseAccessor> database_;
        const int zone_id_;
        const isc::dns::Name origin_;
        /**
         * \brief Searches database for an RRset
         *
         * This method scans RRs of single domain specified by name and finds
         * RRset with given type or any of redirection RRsets that are
         * requested.
         *
         * This function is used internally by find(), because this part is
         * called multiple times with slightly different parameters.
         *
         * \param name Which domain name should be scanned.
         * \param type The RRType which is requested. This can be NULL, in
         *     which case the method will look for the redirections only.
         * \param want_cname If this is true, CNAME redirection may be returned
         *     instead of the RRset with given type. If there's CNAME and
         *     something else or the CNAME has multiple RRs, it throws
         *     DataSourceError.
         * \param want_dname If this is true, DNAME redirection may be returned
         *     instead. This is with type = NULL only and is not checked in
         *     other circumstances. If the DNAME has multiple RRs, it throws
         *     DataSourceError.
         * \param want_ns This allows redirection by NS to be returned. If
         *     any other data is met as well, DataSourceError is thrown.
         * \note It may happen that some of the above error conditions are not
         *     detected in some circumstances. The goal here is not to validate
         *     the domain in DB, but to avoid bad behaviour resulting from
         *     broken data.
         * \return First part of the result tells if the domain contains any
         *     RRs. This can be used to decide between NXDOMAIN and NXRRSET.
         *     The second part is the RRset found (if any) with any relevant
         *     signatures attached to it.
         * \todo This interface doesn't look very elegant. Any better idea
         *     would be nice.
         */
        std::pair<bool, isc::dns::RRsetPtr> getRRset(const isc::dns::Name&
                                                     name,
                                                     const isc::dns::RRType*
                                                     type,
                                                     bool want_cname,
                                                     bool want_dname,
                                                     bool want_ns);
    };
    /**
     * \brief Find a zone in the database
     *
     * This queries database's getZone to find the best matching zone.
     * It will propagate whatever exceptions are thrown from that method
     * (which is not restricted in any way).
     *
     * \param name Name of the zone or data contained there.
     * \return FindResult containing the code and an instance of Finder, if
     *     anything is found. However, application should not rely on the
     *     ZoneFinder being instance of Finder (possible subclass of this class
     *     may return something else and it may change in future versions), it
     *     should use it as a ZoneFinder only.
     */
    virtual FindResult findZone(const isc::dns::Name& name) const;

    /**
     * \brief Get the zone iterator
     *
     * The iterator allows going through the whole zone content. If the
     * underlying DatabaseConnection is implemented correctly, it should
     * be possible to have multiple ZoneIterators at once and query data
     * at the same time.
     *
     * \exception DataSourceError if the zone doesn't exist.
     * \exception isc::NotImplemented if the underlying DatabaseConnection
     *     doesn't implement iteration. But in case it is not implemented
     *     and the zone doesn't exist, DataSourceError is thrown.
     * \exception Anything else the underlying DatabaseConnection might
     *     want to throw.
     * \param name The origin of the zone to iterate.
     * \return Shared pointer to the iterator (it will never be NULL)
     */
    virtual ZoneIteratorPtr getIterator(const isc::dns::Name& name) const;

private:
    /// \brief Our database.
    const boost::shared_ptr<DatabaseAccessor> database_;
};

}
}

#endif<|MERGE_RESOLUTION|>--- conflicted
+++ resolved
@@ -17,11 +17,8 @@
 
 #include <datasrc/client.h>
 
-<<<<<<< HEAD
 #include <dns/name.h>
-=======
 #include <exceptions/exceptions.h>
->>>>>>> 6ea996c6
 
 namespace isc {
 namespace datasrc {
