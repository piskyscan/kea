// Copyright (C) 2011  Internet Systems Consortium, Inc. ("ISC")
//
// Permission to use, copy, modify, and/or distribute this software for any
// purpose with or without fee is hereby granted, provided that the above
// copyright notice and this permission notice appear in all copies.
//
// THE SOFTWARE IS PROVIDED "AS IS" AND ISC DISCLAIMS ALL WARRANTIES WITH
// REGARD TO THIS SOFTWARE INCLUDING ALL IMPLIED WARRANTIES OF MERCHANTABILITY
// AND FITNESS.  IN NO EVENT SHALL ISC BE LIABLE FOR ANY SPECIAL, DIRECT,
// INDIRECT, OR CONSEQUENTIAL DAMAGES OR ANY DAMAGES WHATSOEVER RESULTING FROM
// LOSS OF USE, DATA OR PROFITS, WHETHER IN AN ACTION OF CONTRACT, NEGLIGENCE
// OR OTHER TORTIOUS ACTION, ARISING OUT OF OR IN CONNECTION WITH THE USE OR
// PERFORMANCE OF THIS SOFTWARE.

#include <vector>

#include <datasrc/database.h>
#include <datasrc/data_source.h>
#include <datasrc/iterator.h>

#include <exceptions/exceptions.h>
#include <dns/name.h>
#include <dns/rrclass.h>
#include <dns/rdata.h>
#include <dns/rdataclass.h>

#include <datasrc/data_source.h>
#include <datasrc/logger.h>

#include <boost/foreach.hpp>

#include <string>

using namespace isc::dns;
using std::string;

namespace isc {
namespace datasrc {

DatabaseClient::DatabaseClient(boost::shared_ptr<DatabaseAccessor>
                               database) :
    database_(database)
{
    if (database_.get() == NULL) {
        isc_throw(isc::InvalidParameter,
                  "No database provided to DatabaseClient");
    }
}

DataSourceClient::FindResult
DatabaseClient::findZone(const Name& name) const {
    std::pair<bool, int> zone(database_->getZone(name));
    // Try exact first
    if (zone.first) {
        return (FindResult(result::SUCCESS,
                           ZoneFinderPtr(new Finder(database_,
                                                    zone.second, name))));
    }
    // Then super domains
    // Start from 1, as 0 is covered above
    for (size_t i(1); i < name.getLabelCount(); ++i) {
        isc::dns::Name superdomain(name.split(i));
        zone = database_->getZone(superdomain);
        if (zone.first) {
            return (FindResult(result::PARTIALMATCH,
                               ZoneFinderPtr(new Finder(database_,
                                                        zone.second,
                                                        superdomain))));
        }
    }
    // No, really nothing
    return (FindResult(result::NOTFOUND, ZoneFinderPtr()));
}

DatabaseClient::Finder::Finder(boost::shared_ptr<DatabaseAccessor>
                               database, int zone_id,
                               const isc::dns::Name& origin) :
    database_(database),
    zone_id_(zone_id),
    origin_(origin)
{ }

namespace {
// Adds the given Rdata to the given RRset
// If the rrset is an empty pointer, a new one is
// created with the given name, class, type and ttl
// The type is checked if the rrset exists, but the
// name is not.
//
// Then adds the given rdata to the set
//
// Raises a DataSourceError if the type does not
// match, or if the given rdata string does not
// parse correctly for the given type and class
//
// The DatabaseAccessor is passed to print the
// database name in the log message if the TTL is
// modified
void addOrCreate(isc::dns::RRsetPtr& rrset,
                    const isc::dns::Name& name,
                    const isc::dns::RRClass& cls,
                    const isc::dns::RRType& type,
                    const isc::dns::RRTTL& ttl,
                    const std::string& rdata_str,
                    const DatabaseAccessor& db
                )
{
    if (!rrset) {
        rrset.reset(new isc::dns::RRset(name, cls, type, ttl));
    } else {
        // This is a check to make sure find() is not messing things up
        assert(type == rrset->getType());
        if (ttl != rrset->getTTL()) {
            if (ttl < rrset->getTTL()) {
                rrset->setTTL(ttl);
            }
            logger.warn(DATASRC_DATABASE_FIND_TTL_MISMATCH)
                .arg(db.getDBName()).arg(name).arg(cls)
                .arg(type).arg(rrset->getTTL());
        }
    }
    try {
        rrset->addRdata(isc::dns::rdata::createRdata(type, cls, rdata_str));
    } catch (const isc::dns::rdata::InvalidRdataText& ivrt) {
        // at this point, rrset may have been initialised for no reason,
        // and won't be used. But the caller would drop the shared_ptr
        // on such an error anyway, so we don't care.
        isc_throw(DataSourceError,
                    "bad rdata in database for " << name << " "
                    << type << ": " << ivrt.what());
    }
}

// This class keeps a short-lived store of RRSIG records encountered
// during a call to find(). If the backend happens to return signatures
// before the actual data, we might not know which signatures we will need
// So if they may be relevant, we store the in this class.
//
// (If this class seems useful in other places, we might want to move
// it to util. That would also provide an opportunity to add unit tests)
class RRsigStore {
public:
    // Adds the given signature Rdata to the store
    // The signature rdata MUST be of the RRSIG rdata type
    // (the caller must make sure of this).
    // NOTE: if we move this class to a public namespace,
    // we should add a type_covered argument, so as not
    // to have to do this cast here.
    void addSig(isc::dns::rdata::RdataPtr sig_rdata) {
        const isc::dns::RRType& type_covered =
            static_cast<isc::dns::rdata::generic::RRSIG*>(
                sig_rdata.get())->typeCovered();
        sigs[type_covered].push_back(sig_rdata);
    }

    // If the store contains signatures for the type of the given
    // rrset, they are appended to it.
    void appendSignatures(isc::dns::RRsetPtr& rrset) const {
        std::map<isc::dns::RRType,
                 std::vector<isc::dns::rdata::RdataPtr> >::const_iterator
            found = sigs.find(rrset->getType());
        if (found != sigs.end()) {
            BOOST_FOREACH(isc::dns::rdata::RdataPtr sig, found->second) {
                rrset->addRRsig(sig);
            }
        }
    }

private:
    std::map<isc::dns::RRType, std::vector<isc::dns::rdata::RdataPtr> > sigs;
};
}

std::pair<bool, isc::dns::RRsetPtr>
DatabaseClient::Finder::getRRset(const isc::dns::Name& name,
                                 const isc::dns::RRType* type,
                                 bool want_cname, bool want_dname,
                                 bool want_ns)
{
    RRsigStore sig_store;
    bool records_found = false;
    isc::dns::RRsetPtr result_rrset;

    // Request the context
    DatabaseAccessor::IteratorContextPtr
        context(database_->getRecords(name.toText(), zone_id_));
    // It must not return NULL, that's a bug of the implementation
    if (!context) {
        isc_throw(isc::Unexpected, "Iterator context null at " +
                  name.toText());
    }

    std::string columns[DatabaseAccessor::COLUMN_COUNT];
    while (context->getNext(columns)) {
        if (!records_found) {
            records_found = true;
        }

        try {
            const isc::dns::RRType cur_type(columns[DatabaseAccessor::
                                            TYPE_COLUMN]);
            const isc::dns::RRTTL cur_ttl(columns[DatabaseAccessor::
                                          TTL_COLUMN]);
            // Ths sigtype column was an optimization for finding the
            // relevant RRSIG RRs for a lookup. Currently this column is
            // not used in this revised datasource implementation. We
            // should either start using it again, or remove it from use
            // completely (i.e. also remove it from the schema and the
            // backend implementation).
            // Note that because we don't use it now, we also won't notice
            // it if the value is wrong (i.e. if the sigtype column
            // contains an rrtype that is different from the actual value
            // of the 'type covered' field in the RRSIG Rdata).
            //cur_sigtype(columns[SIGTYPE_COLUMN]);

            // Check for delegations before checking for the right type.
            // This is needed to properly delegate request for the NS
            // record itself.
            //
            // This happens with NS only, CNAME must be alone and DNAME
            // is not checked in the exact queried domain.
            if (want_ns && cur_type == isc::dns::RRType::NS()) {
                if (result_rrset &&
                    result_rrset->getType() != isc::dns::RRType::NS()) {
                    isc_throw(DataSourceError, "NS found together with data"
                              " in non-apex domain " + name.toText());
                }
                addOrCreate(result_rrset, name, getClass(), cur_type, cur_ttl,
                            columns[DatabaseAccessor::RDATA_COLUMN],
                            *database_);
            } else if (type != NULL && cur_type == *type) {
                if (result_rrset &&
                    result_rrset->getType() == isc::dns::RRType::CNAME()) {
                    isc_throw(DataSourceError, "CNAME found but it is not "
                              "the only record for " + name.toText());
                } else if (result_rrset && want_ns &&
                           result_rrset->getType() == isc::dns::RRType::NS()) {
                    isc_throw(DataSourceError, "NS found together with data"
                              " in non-apex domain " + name.toText());
                }
                addOrCreate(result_rrset, name, getClass(), cur_type, cur_ttl,
                            columns[DatabaseAccessor::RDATA_COLUMN],
                            *database_);
            } else if (want_cname && cur_type == isc::dns::RRType::CNAME()) {
                // There should be no other data, so result_rrset should
                // be empty.
                if (result_rrset) {
                    isc_throw(DataSourceError, "CNAME found but it is not "
                              "the only record for " + name.toText());
                }
                addOrCreate(result_rrset, name, getClass(), cur_type, cur_ttl,
                            columns[DatabaseAccessor::RDATA_COLUMN],
                            *database_);
            } else if (want_dname && cur_type == isc::dns::RRType::DNAME()) {
                // There should be max one RR of DNAME present
                if (result_rrset &&
                    result_rrset->getType() == isc::dns::RRType::DNAME()) {
                    isc_throw(DataSourceError, "DNAME with multiple RRs in " +
                              name.toText());
                }
                addOrCreate(result_rrset, name, getClass(), cur_type, cur_ttl,
                            columns[DatabaseAccessor::RDATA_COLUMN],
                            *database_);
            } else if (cur_type == isc::dns::RRType::RRSIG()) {
                // If we get signatures before we get the actual data, we
                // can't know which ones to keep and which to drop...
                // So we keep a separate store of any signature that may be
                // relevant and add them to the final RRset when we are
                // done.
                // A possible optimization here is to not store them for
                // types we are certain we don't need
                sig_store.addSig(isc::dns::rdata::createRdata(cur_type,
                    getClass(), columns[DatabaseAccessor::RDATA_COLUMN]));
            }
        } catch (const isc::dns::InvalidRRType& irt) {
            isc_throw(DataSourceError, "Invalid RRType in database for " <<
                      name << ": " << columns[DatabaseAccessor::
                      TYPE_COLUMN]);
        } catch (const isc::dns::InvalidRRTTL& irttl) {
            isc_throw(DataSourceError, "Invalid TTL in database for " <<
                      name << ": " << columns[DatabaseAccessor::
                      TTL_COLUMN]);
        } catch (const isc::dns::rdata::InvalidRdataText& ird) {
            isc_throw(DataSourceError, "Invalid rdata in database for " <<
                      name << ": " << columns[DatabaseAccessor::
                      RDATA_COLUMN]);
        }
    }
    if (result_rrset) {
        sig_store.appendSignatures(result_rrset);
    }
    return (std::pair<bool, isc::dns::RRsetPtr>(records_found, result_rrset));
}

ZoneFinder::FindResult
DatabaseClient::Finder::find(const isc::dns::Name& name,
                             const isc::dns::RRType& type,
                             isc::dns::RRsetList*,
                             const FindOptions options)
{
    // This variable is used to determine the difference between
    // NXDOMAIN and NXRRSET
    bool records_found = false;
    bool glue_ok(options & FIND_GLUE_OK);
    isc::dns::RRsetPtr result_rrset;
    ZoneFinder::Result result_status = SUCCESS;
    std::pair<bool, isc::dns::RRsetPtr> found;
    logger.debug(DBG_TRACE_DETAILED, DATASRC_DATABASE_FIND_RECORDS)
        .arg(database_->getDBName()).arg(name).arg(type);

    // First, do we have any kind of delegation (NS/DNAME) here?
    const Name origin(getOrigin());
    const size_t origin_label_count(origin.getLabelCount());
    const size_t current_label_count(name.getLabelCount());
    // This is how many labels we remove to get origin
    const size_t remove_labels(current_label_count - origin_label_count);

    // Now go trough all superdomains from origin down
    for (int i(remove_labels); i > 0; --i) {
        const Name superdomain(name.split(i));
        // Look if there's NS or DNAME (but ignore the NS in origin)
        found = getRRset(superdomain, NULL, false, true,
                         i != remove_labels && !glue_ok);
        if (found.second) {
            // We found something redirecting somewhere else
            // (it can be only NS or DNAME here)
            result_rrset = found.second;
            if (result_rrset->getType() == isc::dns::RRType::NS()) {
                LOG_DEBUG(logger, DBG_TRACE_DETAILED,
                          DATASRC_DATABASE_FOUND_DELEGATION).
                    arg(database_->getDBName()).arg(superdomain);
                result_status = DELEGATION;
            } else {
                LOG_DEBUG(logger, DBG_TRACE_DETAILED,
                          DATASRC_DATABASE_FOUND_DNAME).
                    arg(database_->getDBName()).arg(superdomain);
                result_status = DNAME;
            }
            // Don't search more
            break;
        }
    }

    if (!result_rrset) { // Only if we didn't find a redirect already
        // Try getting the final result and extract it
        // It is special if there's a CNAME or NS, DNAME is ignored here
        // And we don't consider the NS in origin
        found = getRRset(name, &type, true, false, name != origin && !glue_ok);
        records_found = found.first;
        result_rrset = found.second;
        if (result_rrset && name != origin && !glue_ok &&
            result_rrset->getType() == isc::dns::RRType::NS()) {
            LOG_DEBUG(logger, DBG_TRACE_DETAILED,
                      DATASRC_DATABASE_FOUND_DELEGATION_EXACT).
                arg(database_->getDBName()).arg(name);
            result_status = DELEGATION;
        } else if (result_rrset && type != isc::dns::RRType::CNAME() &&
                   result_rrset->getType() == isc::dns::RRType::CNAME()) {
            result_status = CNAME;
        }
<<<<<<< HEAD
=======
        if (!result_rrset && !records_found) {
            // Nothing lives here. But check if something lives below this
            // domain and if so, pretend something is here as well.
            database_->searchForRecords(zone_id_, name.toText(), true);
            if (database_->getNextRecord(columns,
                                         DatabaseAccessor::COLUMN_COUNT)) {
                records_found = true;
                // We don't consume everything, so get rid of the rest
                database_->resetSearch();
            }
        }
    } catch (const DataSourceError& dse) {
        logger.error(DATASRC_DATABASE_FIND_ERROR)
            .arg(database_->getDBName()).arg(dse.what());
        // call cleanup and rethrow
        database_->resetSearch();
        throw;
    } catch (const isc::Exception& isce) {
        logger.error(DATASRC_DATABASE_FIND_UNCAUGHT_ISC_ERROR)
            .arg(database_->getDBName()).arg(isce.what());
        // cleanup, change it to a DataSourceError and rethrow
        database_->resetSearch();
        isc_throw(DataSourceError, isce.what());
    } catch (const std::exception& ex) {
        logger.error(DATASRC_DATABASE_FIND_UNCAUGHT_ERROR)
            .arg(database_->getDBName()).arg(ex.what());
        database_->resetSearch();
        throw;
>>>>>>> 39a0a5c6
    }

    if (!result_rrset) {
        if (records_found) {
            logger.debug(DBG_TRACE_DETAILED,
                         DATASRC_DATABASE_FOUND_NXRRSET)
                        .arg(database_->getDBName()).arg(name)
                        .arg(getClass()).arg(type);
            result_status = NXRRSET;
        } else {
            logger.debug(DBG_TRACE_DETAILED,
                         DATASRC_DATABASE_FOUND_NXDOMAIN)
                        .arg(database_->getDBName()).arg(name)
                        .arg(getClass()).arg(type);
            result_status = NXDOMAIN;
        }
    } else {
        logger.debug(DBG_TRACE_DETAILED,
                     DATASRC_DATABASE_FOUND_RRSET)
                    .arg(database_->getDBName()).arg(*result_rrset);
    }
    return (FindResult(result_status, result_rrset));
}

Name
DatabaseClient::Finder::getOrigin() const {
    return (origin_);
}

isc::dns::RRClass
DatabaseClient::Finder::getClass() const {
    // TODO Implement
    return isc::dns::RRClass::IN();
}

namespace {

/*
 * This needs, beside of converting all data from textual representation, group
 * together rdata of the same RRsets. To do this, we hold one row of data ahead
 * of iteration. When we get a request to provide data, we create it from this
 * data and load a new one. If it is to be put to the same rrset, we add it.
 * Otherwise we just return what we have and keep the row as the one ahead
 * for next time.
 */
class DatabaseIterator : public ZoneIterator {
public:
    DatabaseIterator(const DatabaseAccessor::IteratorContextPtr& context,
             const RRClass& rrclass) :
        context_(context),
        class_(rrclass),
        ready_(true)
    {
        // Prepare data for the next time
        getData();
    }

    virtual isc::dns::ConstRRsetPtr getNextRRset() {
        if (!ready_) {
            isc_throw(isc::Unexpected, "Iterating past the zone end");
        }
        if (!data_ready_) {
            // At the end of zone
            ready_ = false;
            LOG_DEBUG(logger, DBG_TRACE_DETAILED,
                      DATASRC_DATABASE_ITERATE_END);
            return (ConstRRsetPtr());
        }
        string name_str(name_), rtype_str(rtype_), ttl(ttl_);
        Name name(name_str);
        RRType rtype(rtype_str);
        RRsetPtr rrset(new RRset(name, class_, rtype, RRTTL(ttl)));
        while (data_ready_ && name_ == name_str && rtype_str == rtype_) {
            if (ttl_ != ttl) {
                if (ttl < ttl_) {
                    ttl_ = ttl;
                    rrset->setTTL(RRTTL(ttl));
                }
                LOG_WARN(logger, DATASRC_DATABASE_ITERATE_TTL_MISMATCH).
                    arg(name_).arg(class_).arg(rtype_).arg(rrset->getTTL());
            }
            rrset->addRdata(rdata::createRdata(rtype, class_, rdata_));
            getData();
        }
        LOG_DEBUG(logger, DBG_TRACE_DETAILED, DATASRC_DATABASE_ITERATE_NEXT).
            arg(rrset->getName()).arg(rrset->getType());
        return (rrset);
    }
private:
    // Load next row of data
    void getData() {
        string data[DatabaseAccessor::COLUMN_COUNT];
        data_ready_ = context_->getNext(data);
        name_ = data[DatabaseAccessor::NAME_COLUMN];
        rtype_ = data[DatabaseAccessor::TYPE_COLUMN];
        ttl_ = data[DatabaseAccessor::TTL_COLUMN];
        rdata_ = data[DatabaseAccessor::RDATA_COLUMN];
    }

    // The context
    const DatabaseAccessor::IteratorContextPtr context_;
    // Class of the zone
    RRClass class_;
    // Status
    bool ready_, data_ready_;
    // Data of the next row
    string name_, rtype_, rdata_, ttl_;
};

}

ZoneIteratorPtr
DatabaseClient::getIterator(const isc::dns::Name& name) const {
    // Get the zone
    std::pair<bool, int> zone(database_->getZone(name));
    if (!zone.first) {
        // No such zone, can't continue
        isc_throw(DataSourceError, "Zone " + name.toText() +
                  " can not be iterated, because it doesn't exist "
                  "in this data source");
    }
    // Request the context
    DatabaseAccessor::IteratorContextPtr
        context(database_->getAllRecords(zone.second));
    // It must not return NULL, that's a bug of the implementation
    if (context == DatabaseAccessor::IteratorContextPtr()) {
        isc_throw(isc::Unexpected, "Iterator context null at " +
                  name.toText());
    }
    // Create the iterator and return it
    // TODO: Once #1062 is merged with this, we need to get the
    // actual zone class from the connection, as the DatabaseClient
    // doesn't know it and the iterator needs it (so it wouldn't query
    // it each time)
    LOG_DEBUG(logger, DBG_TRACE_DETAILED, DATASRC_DATABASE_ITERATE).
        arg(name);
    return (ZoneIteratorPtr(new DatabaseIterator(context, RRClass::IN())));
}

}
}<|MERGE_RESOLUTION|>--- conflicted
+++ resolved
@@ -358,37 +358,22 @@
                    result_rrset->getType() == isc::dns::RRType::CNAME()) {
             result_status = CNAME;
         }
-<<<<<<< HEAD
-=======
+
         if (!result_rrset && !records_found) {
-            // Nothing lives here. But check if something lives below this
-            // domain and if so, pretend something is here as well.
-            database_->searchForRecords(zone_id_, name.toText(), true);
-            if (database_->getNextRecord(columns,
-                                         DatabaseAccessor::COLUMN_COUNT)) {
+            // Request the context
+            DatabaseAccessor::IteratorContextPtr
+                context(database_->getRecords(name.toText(), zone_id_, true));
+            // It must not return NULL, that's a bug of the implementation
+            if (!context) {
+                isc_throw(isc::Unexpected, "Iterator context null at " +
+                          name.toText());
+            }
+
+            std::string columns[DatabaseAccessor::COLUMN_COUNT];
+            if (context->getNext(columns)) {
                 records_found = true;
-                // We don't consume everything, so get rid of the rest
-                database_->resetSearch();
-            }
-        }
-    } catch (const DataSourceError& dse) {
-        logger.error(DATASRC_DATABASE_FIND_ERROR)
-            .arg(database_->getDBName()).arg(dse.what());
-        // call cleanup and rethrow
-        database_->resetSearch();
-        throw;
-    } catch (const isc::Exception& isce) {
-        logger.error(DATASRC_DATABASE_FIND_UNCAUGHT_ISC_ERROR)
-            .arg(database_->getDBName()).arg(isce.what());
-        // cleanup, change it to a DataSourceError and rethrow
-        database_->resetSearch();
-        isc_throw(DataSourceError, isce.what());
-    } catch (const std::exception& ex) {
-        logger.error(DATASRC_DATABASE_FIND_UNCAUGHT_ERROR)
-            .arg(database_->getDBName()).arg(ex.what());
-        database_->resetSearch();
-        throw;
->>>>>>> 39a0a5c6
+            }
+        }
     }
 
     if (!result_rrset) {
