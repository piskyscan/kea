--- conflicted
+++ resolved
@@ -49,11 +49,7 @@
 
 DataSourceClient::FindResult
 DatabaseClient::findZone(const Name& name) const {
-<<<<<<< HEAD
-    std::pair<bool, int> zone(database_->getZone(name.toText()));
-=======
-    std::pair<bool, int> zone(accessor_->getZone(name));
->>>>>>> 4473f217
+    std::pair<bool, int> zone(accessor_->getZone(name.toText()));
     // Try exact first
     if (zone.first) {
         return (FindResult(result::SUCCESS,
@@ -64,11 +60,7 @@
     // Start from 1, as 0 is covered above
     for (size_t i(1); i < name.getLabelCount(); ++i) {
         isc::dns::Name superdomain(name.split(i));
-<<<<<<< HEAD
-        zone = database_->getZone(superdomain.toText());
-=======
-        zone = accessor_->getZone(superdomain);
->>>>>>> 4473f217
+        zone = accessor_->getZone(superdomain.toText());
         if (zone.first) {
             return (FindResult(result::PARTIALMATCH,
                                ZoneFinderPtr(new Finder(accessor_,
@@ -191,11 +183,7 @@
 
     // Request the context
     DatabaseAccessor::IteratorContextPtr
-<<<<<<< HEAD
-        context(database_->getRecords(name.toText(), zone_id_));
-=======
-        context(accessor_->getRecords(name, zone_id_));
->>>>>>> 4473f217
+        context(accessor_->getRecords(name.toText(), zone_id_));
     // It must not return NULL, that's a bug of the implementation
     if (!context) {
         isc_throw(isc::Unexpected, "Iterator context null at " +
@@ -315,7 +303,7 @@
 DatabaseClient::Finder::hasSubdomains(const std::string& name) {
     // Request the context
     DatabaseAccessor::IteratorContextPtr
-        context(database_->getRecords(name, zone_id_, true));
+        context(accessor_->getRecords(name, zone_id_, true));
     // It must not return NULL, that's a bug of the implementation
     if (!context) {
         isc_throw(isc::Unexpected, "Iterator context null at " + name);
@@ -339,14 +327,10 @@
     ZoneFinder::Result result_status = SUCCESS;
     std::pair<bool, isc::dns::RRsetPtr> found;
     logger.debug(DBG_TRACE_DETAILED, DATASRC_DATABASE_FIND_RECORDS)
-<<<<<<< HEAD
-        .arg(database_->getDBName()).arg(name).arg(type);
+        .arg(accessor_->getDBName()).arg(name).arg(type);
     // In case we are in GLUE_OK mode and start matching wildcards,
     // we can't do it under NS, so we store it here to check
     isc::dns::RRsetPtr first_ns;
-=======
-        .arg(accessor_->getDBName()).arg(name).arg(type);
->>>>>>> 4473f217
 
     // First, do we have any kind of delegation (NS/DNAME) here?
     Name origin(getOrigin());
@@ -418,7 +402,7 @@
             if (hasSubdomains(name.toText())) {
                 LOG_DEBUG(logger, DBG_TRACE_DETAILED,
                           DATASRC_DATABASE_FOUND_EMPTY_NONTERMINAL).
-                    arg(database_->getDBName()).arg(name);
+                    arg(accessor_->getDBName()).arg(name);
                 records_found = true;
             } else {
                 // It's not empty non-terminal. So check for wildcards.
@@ -448,7 +432,7 @@
                             glue_ok = false;
                             LOG_DEBUG(logger, DBG_TRACE_DETAILED,
                                       DATASRC_DATABASE_WILDCARD_CANCEL_NS).
-                                arg(database_->getDBName()).arg(wildcard).
+                                arg(accessor_->getDBName()).arg(wildcard).
                                 arg(first_ns->getName());
                         } else if (!hasSubdomains(name.split(i - 1).toText()))
                         {
@@ -460,12 +444,12 @@
                             result_rrset = found.second;
                             LOG_DEBUG(logger, DBG_TRACE_DETAILED,
                                       DATASRC_DATABASE_WILDCARD).
-                                arg(database_->getDBName()).arg(wildcard).
+                                arg(accessor_->getDBName()).arg(wildcard).
                                 arg(name);
                         } else {
                             LOG_DEBUG(logger, DBG_TRACE_DETAILED,
                                       DATASRC_DATABASE_WILDCARD_CANCEL_SUB).
-                                arg(database_->getDBName()).arg(wildcard).
+                                arg(accessor_->getDBName()).arg(wildcard).
                                 arg(name).arg(superdomain);
                         }
                         break;
@@ -474,7 +458,7 @@
                         records_found = true;
                         LOG_DEBUG(logger, DBG_TRACE_DETAILED,
                                   DATASRC_DATABASE_WILDCARD_EMPTY).
-                            arg(database_->getDBName()).arg(wildcard).
+                            arg(accessor_->getDBName()).arg(wildcard).
                             arg(name);
                         break;
                     }
@@ -595,11 +579,7 @@
 ZoneIteratorPtr
 DatabaseClient::getIterator(const isc::dns::Name& name) const {
     // Get the zone
-<<<<<<< HEAD
-    std::pair<bool, int> zone(database_->getZone(name.toText()));
-=======
-    std::pair<bool, int> zone(accessor_->getZone(name));
->>>>>>> 4473f217
+    std::pair<bool, int> zone(accessor_->getZone(name.toText()));
     if (!zone.first) {
         // No such zone, can't continue
         isc_throw(DataSourceError, "Zone " + name.toText() +
