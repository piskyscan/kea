# Copyright (C) 2009  Internet Systems Consortium.
#
# Permission to use, copy, modify, and distribute this software for any
# purpose with or without fee is hereby granted, provided that the above
# copyright notice and this permission notice appear in all copies.
#
# THE SOFTWARE IS PROVIDED "AS IS" AND INTERNET SYSTEMS CONSORTIUM
# DISCLAIMS ALL WARRANTIES WITH REGARD TO THIS SOFTWARE INCLUDING ALL
# IMPLIED WARRANTIES OF MERCHANTABILITY AND FITNESS. IN NO EVENT SHALL
# INTERNET SYSTEMS CONSORTIUM BE LIABLE FOR ANY SPECIAL, DIRECT,
# INDIRECT, OR CONSEQUENTIAL DAMAGES OR ANY DAMAGES WHATSOEVER RESULTING
# FROM LOSS OF USE, DATA OR PROFITS, WHETHER IN AN ACTION OF CONTRACT,
# NEGLIGENCE OR OTHER TORTIOUS ACTION, ARISING OUT OF OR IN CONNECTION
# WITH THE USE OR PERFORMANCE OF THIS SOFTWARE.

require 'socket'

class CC
class ProtocolError < Exception ; end
end

class CC
class Session
  attr_reader :socket
  attr_reader :lname

  #
  # :host => host to connect to (defaults to "127.0.0.1")
  # :port => port to connect to (defaults to 9913)
  #
  def initialize(args = {})
    @socket = nil      # TCP socket.
    @lname = nil       # local name, or nil if not connected.
    @recvbuffer = ""   # data buffer for partial reads.
    @recvlength = nil  # if non-nil, we have a length to fill buffer to.
    @sendbuffer = ""   # pending output data.
    @sequence = "a"    # per message sequence id, always unique

    options = {
      :host => "127.0.0.1",
      :port => 9912
    }.merge(args)

    @socket = TCPSocket.new(options[:host], options[:port])

    #
    # Get our local name.
    #
    sendmsg({ :type => :getlname })
    msg = recvmsg(false)
    @lname = msg["lname"]
    if @lname.nil?
      raise CC::ProtocolError, "Could not get local name"
    end
    CC::set_utf8(@lname)
  end

  #
  # Send a message to the controller.  The item to send can either be a
  # CC::Message object, or a Hash.  If a Hash, it will be internally
  # converted to a CC::Message before transmitting.
  #
  # A return value of true means the entire message was not
  # transmitted, and a call to send_pending will have to be
  # made to send remaining data.  This should only happen when
  # the socket is in non-blocking mode.
  #
  def sendmsg(msg)
    if msg.is_a?(Hash)
      msg = CC::Message.new(msg)
    end

    unless msg.is_a?(CC::Message)
      raise ArgumentError, "msg is not a CC::Message or a Hash"
    end

    wire = msg.to_wire
    @sendbuffer << [wire.length].pack("N")
    @sendbuffer << wire

    send_pending
  end

  #
  # Send as much data as we can.  
  def send_pending
    return false if @sendbuffer.length == 0
    sent = @socket.send(@sendbuffer, 0)
    @sendbuffer = @sendbuffer[sent .. -1]
    @sendbuffer.length == 0 ? true : false
  end

  def recvmsg(nonblock = true)
    data = receive_full_buffer(nonblock)
    if data
      CC::Message::from_wire(data)
    else
      nil
    end
  end

  def group_subscribe(group, instance = "*", subtype = "normal")
    sendmsg({ :type => "subscribe",
              :group => group,
              :instance => instance,
              :subtype => subtype,
            })
  end

  def group_unsubscribe(group, instance = "*")
    sendmsg({ :type => "unsubscribe",
              :group => group,
              :instance => instance,
            })
  end

  def group_sendmsg(msg, group, instance = "*", to = "*")
    seq = next_sequence
    sendmsg({ :type => "send",
              :from => @lname,
              :to => to,
              :group => group,
              :instance => instance,
              :seq => seq,
              :msg => CC::Message.to_wire(msg),
            })
    seq
  end

<<<<<<< HEAD
  def group_sendmsg(routing, msg)
=======
  def group_replymsg(routing, msg)
>>>>>>> 7cb3db70
    seq = next_sequence
    sendmsg({ :type => "send",
              :from => @lname,
              :to => routing["from"],
              :group => routing["group"],
              :instance => routing["instance"],
              :seq => seq,
<<<<<<< HEAD
              :reply => fouring["seq"],
=======
              :reply => routing["seq"],
>>>>>>> 7cb3db70
              :msg => CC::Message.to_wire(msg),
            })
    seq
  end

  def group_recvmsg(nonblock = true)
    msg = recvmsg(nonblock)
    return nil if msg.nil?
    data = CC::Message::from_wire(msg["msg"])
    msg.delete("msg")
    return [data, msg]
  end

  private

  def next_sequence
    @sequence.next!
  end

  #
  # A rather tricky function.  If we have something waiting in our buffer,
  # and it will satisfy the current request, we will read it all in.  If
  # not, we will read only what we need to satisfy a single message.
  #
  def receive_full_buffer(nonblock)
    # read the length prefix if we need it still.
    if @recvlength.nil?
      length = 4
      length -= @recvbuffer.length
      data = nil
      begin
        if nonblock
          data = @socket.recv_nonblock(length)
        else
          data = @socket.recv(length)
        end
        rescue Errno::EINPROGRESS
        rescue Errno::EAGAIN
      end
      return nil if data == nil
      @recvbuffer += data
      return nil if @recvbuffer.length < 4
      @recvlength = @recvbuffer.unpack('N')[0]
      @recvbuffer = ""
      CC::set_binary(@recvbuffer)
    end

    #
    # we have a length target.  Loop reading data until we get enough to
    # fill our buffer.
    #
    length = @recvlength - @recvbuffer.length
    while (length > 0) do
      data = nil
      begin
        if nonblock
          data = @socket.recv_nonblock(length)
        else
          data = @socket.recv(length)
        end
        rescue Errno::EINPROGRESS
        rescue Errno::EAGAIN
      end
      return nil if data == 0 # blocking I/O
      @recvbuffer += data
      length -= data.length
    end

    data = @recvbuffer
    @recvbuffer = ""
    @recvlength = nil
    data
  end

end # class Session
end # class CC<|MERGE_RESOLUTION|>--- conflicted
+++ resolved
@@ -127,11 +127,7 @@
     seq
   end
 
-<<<<<<< HEAD
-  def group_sendmsg(routing, msg)
-=======
   def group_replymsg(routing, msg)
->>>>>>> 7cb3db70
     seq = next_sequence
     sendmsg({ :type => "send",
               :from => @lname,
@@ -139,11 +135,7 @@
               :group => routing["group"],
               :instance => routing["instance"],
               :seq => seq,
-<<<<<<< HEAD
-              :reply => fouring["seq"],
-=======
               :reply => routing["seq"],
->>>>>>> 7cb3db70
               :msg => CC::Message.to_wire(msg),
             })
     seq
