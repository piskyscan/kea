--- conflicted
+++ resolved
@@ -1,7 +1,2 @@
-<<<<<<< HEAD
-SUBDIRS = exceptions dns cc config python xfr bench log asiolink \
-          asiodns nsas cache resolve testutils datasrc server_common
-=======
 SUBDIRS = exceptions dns cc config util python xfr bench log asiolink \
-          nsas cache resolve testutils datasrc server_common
->>>>>>> bc4d7c90
+          asiodns nsas cache resolve testutils datasrc server_common