--- conflicted
+++ resolved
@@ -245,18 +245,12 @@
             msg.setQid(0);
             msg.setOpcode(Opcode::QUERY());
             msg.setRcode(Rcode::NOERROR());
-<<<<<<< HEAD
-            msg.setHeaderFlag(MessageFlag::RD());
+            msg.setHeaderFlag(Message::HEADERFLAG_RD);
             msg.addQuestion(data_->question);
             MessageRenderer renderer(*data_->msgbuf);
-=======
-            msg.setHeaderFlag(Message::HEADERFLAG_RD);
-            msg.addQuestion(question_);
-            MessageRenderer renderer(*msgbuf_);
->>>>>>> bf4ed539
             msg.toWire(renderer);
             dlog("Sending " + msg.toText() + " to " +
-                remote_.address().to_string());
+                data_->remote.address().to_string());
         }
 
         // If we timeout, we stop, which will shutdown everything and
@@ -279,15 +273,10 @@
 
         /// Begin an asynchronous receive, and yield.  When the receive
         /// completes, we will resume immediately after this point.
-<<<<<<< HEAD
         CORO_YIELD data_->socket.async_receive_from(buffer(data_->data.get(),
             MAX_LENGTH), data_->remote, *this);
-=======
-        CORO_YIELD socket_->async_receive_from(buffer(data_.get(), MAX_LENGTH),
-                                               remote_, *this);
         // The message is not rendered yet, so we can't print it easilly
-        dlog("Received response from " + remote_.address().to_string());
->>>>>>> bf4ed539
+        dlog("Received response from " + data_->remote.address().to_string());
 
         /// Copy the answer into the response buffer.  (XXX: If the
         /// OutputBuffer object were made to meet the requirements of
