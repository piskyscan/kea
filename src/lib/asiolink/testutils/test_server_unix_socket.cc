--- conflicted
+++ resolved
@@ -271,10 +271,7 @@
     if (ec) {
         return;
     }
-<<<<<<< HEAD
-
-=======
->>>>>>> 207510f6
+
     connection_pool_->start(custom_response_);
     accept();
 }
