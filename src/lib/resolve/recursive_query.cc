--- conflicted
+++ resolved
@@ -42,11 +42,8 @@
 
 using isc::log::dlog;
 using namespace isc::dns;
-<<<<<<< HEAD
 using namespace isc::util;
-=======
 using namespace isc::asiolink;
->>>>>>> 6ffefafd
 
 namespace isc {
 namespace asiodns {
