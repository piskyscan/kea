// Copyright (C) 2012-2013  Internet Systems Consortium, Inc. ("ISC")
//
// Permission to use, copy, modify, and/or distribute this software for any
// purpose with or without fee is hereby granted, provided that the above
// copyright notice and this permission notice appear in all copies.
//
// THE SOFTWARE IS PROVIDED "AS IS" AND ISC DISCLAIMS ALL WARRANTIES WITH
// REGARD TO THIS SOFTWARE INCLUDING ALL IMPLIED WARRANTIES OF MERCHANTABILITY
// AND FITNESS.  IN NO EVENT SHALL ISC BE LIABLE FOR ANY SPECIAL, DIRECT,
// INDIRECT, OR CONSEQUENTIAL DAMAGES OR ANY DAMAGES WHATSOEVER RESULTING FROM
// LOSS OF USE, DATA OR PROFITS, WHETHER IN AN ACTION OF CONTRACT, NEGLIGENCE
// OR OTHER TORTIOUS ACTION, ARISING OUT OF OR IN CONNECTION WITH THE USE OR
// PERFORMANCE OF THIS SOFTWARE.

// Enable this if you use s# variants with PyArg_ParseTuple(), see
// http://docs.python.org/py3k/c-api/arg.html#strings-and-buffers
//#define PY_SSIZE_T_CLEAN

// Python.h needs to be placed at the head of the program file, see:
// http://docs.python.org/py3k/extending/extending.html#a-simple-example
#include <Python.h>

#include <string>
#include <stdexcept>

#include <util/python/pycppwrapper_util.h>

#include <dns/python/rrclass_python.h>
#include <dns/python/name_python.h>
#include <dns/python/pydnspp_common.h>

#include <datasrc/client_list.h>

#include "configurableclientlist_python.h"
#include "datasrc.h"
#include "finder_python.h"
#include "client_python.h"
<<<<<<< HEAD
#include "zonetable_accessor_python.h"
=======
#include "zonewriter_python.h"

#include "configurableclientlist_inc.cc"
>>>>>>> b8679425

using namespace std;
using namespace isc::util::python;
using namespace isc::datasrc;
using namespace isc::datasrc::memory;
using namespace isc::datasrc::python;
using namespace isc::datasrc::memory::python;
using namespace isc::dns::python;

//
// ConfigurableClientList
//

// Trivial constructor.
s_ConfigurableClientList::s_ConfigurableClientList() : cppobj(NULL) {
}

namespace {

int
ConfigurableClientList_init(PyObject* po_self, PyObject* args, PyObject*) {
    s_ConfigurableClientList* self =
        static_cast<s_ConfigurableClientList*>(po_self);
    try {
        const PyObject* rrclass;
        if (PyArg_ParseTuple(args, "O!", &isc::dns::python::rrclass_type,
                             &rrclass)) {
            self->cppobj =
                new ConfigurableClientList(isc::dns::python::
                                           PyRRClass_ToRRClass(rrclass));
            return (0);
        }
    } catch (const exception& ex) {
        const string ex_what =
            "Failed to construct ConfigurableClientList object: " +
            string(ex.what());
        PyErr_SetString(getDataSourceException("Error"), ex_what.c_str());
        return (-1);
    } catch (...) {
        PyErr_SetString(PyExc_SystemError, "Unexpected C++ exception");
        return (-1);
    }

    return (-1);
}

void
ConfigurableClientList_destroy(PyObject* po_self) {
    s_ConfigurableClientList* self =
        static_cast<s_ConfigurableClientList*>(po_self);
    delete self->cppobj;
    self->cppobj = NULL;
    Py_TYPE(self)->tp_free(self);
}

PyObject*
ConfigurableClientList_configure(PyObject* po_self, PyObject* args) {
    s_ConfigurableClientList* self =
        static_cast<s_ConfigurableClientList*>(po_self);
    try {
        const char* configuration;
        int allow_cache;
        if (PyArg_ParseTuple(args, "si", &configuration, &allow_cache)) {
            const isc::data::ConstElementPtr
                element(isc::data::Element::fromJSON(string(configuration)));
            self->cppobj->configure(element, allow_cache);
            Py_RETURN_NONE;
        } else {
            return (NULL);
        }
    } catch (const isc::data::JSONError& jse) {
        const string ex_what(std::string("JSON parse error in data source"
                               " configuration: ") + jse.what());
        PyErr_SetString(getDataSourceException("Error"), ex_what.c_str());
        return (NULL);
    } catch (const std::exception& exc) {
        PyErr_SetString(getDataSourceException("Error"), exc.what());
        return (NULL);
    } catch (...) {
        PyErr_SetString(getDataSourceException("Error"),
                        "Unknown C++ exception");
        return (NULL);
    }
}

PyObject*
ConfigurableClientList_resetMemorySegment(PyObject* po_self, PyObject* args) {
    s_ConfigurableClientList* self =
        static_cast<s_ConfigurableClientList*>(po_self);
    try {
        const char* datasrc_name_p;
        int mode_int;
        const char* config_p;
        if (PyArg_ParseTuple(args, "sis", &datasrc_name_p, &mode_int,
                             &config_p)) {
            const std::string datasrc_name(datasrc_name_p);
            const isc::data::ConstElementPtr
                config(isc::data::Element::fromJSON(std::string(config_p)));
            ZoneTableSegment::MemorySegmentOpenMode mode =
                static_cast<ZoneTableSegment::MemorySegmentOpenMode>
                    (mode_int);
            self->cppobj->resetMemorySegment(datasrc_name, mode, config);
            Py_RETURN_NONE;
        }
    } catch (const isc::data::JSONError& jse) {
        const string ex_what(std::string("JSON parse error in memory segment"
                               " configuration: ") + jse.what());
        PyErr_SetString(getDataSourceException("Error"), ex_what.c_str());
    } catch (const std::exception& exc) {
        PyErr_SetString(getDataSourceException("Error"), exc.what());
    } catch (...) {
        PyErr_SetString(getDataSourceException("Error"),
                        "Unknown C++ exception");
    }

    return (NULL);
}

PyObject*
ConfigurableClientList_getCachedZoneWriter(PyObject* po_self, PyObject* args) {
    s_ConfigurableClientList* self =
        static_cast<s_ConfigurableClientList*>(po_self);
    try {
        PyObject* name_obj;
        const char* datasrc_name_p = "";
        if (PyArg_ParseTuple(args, "O!|s", &isc::dns::python::name_type,
                             &name_obj, &datasrc_name_p)) {
            const isc::dns::Name
                name(isc::dns::python::PyName_ToName(name_obj));
            const std::string datasrc_name(datasrc_name_p);

            const ConfigurableClientList::ZoneWriterPair result =
                self->cppobj->getCachedZoneWriter(name, datasrc_name);

            PyObjectContainer writer;
            if (!result.second) {
                // Use the Py_BuildValue, as it takes care of the
                // reference counts correctly.
                writer.reset(Py_BuildValue(""));
            } else {
                // Make sure it keeps the writer alive.
                writer.reset(createZoneWriterObject(result.second,
                                                    po_self));
            }

            return (Py_BuildValue("IO", result.first, writer.get()));
        } else {
            return (NULL);
        }
    } catch (const std::exception& exc) {
        PyErr_SetString(getDataSourceException("Error"), exc.what());
        return (NULL);
    } catch (...) {
        PyErr_SetString(getDataSourceException("Error"),
                        "Unknown C++ exception");
        return (NULL);
    }
}

PyObject*
ConfigurableClientList_getStatus(PyObject* po_self, PyObject*) {
    s_ConfigurableClientList* self =
        static_cast<s_ConfigurableClientList*>(po_self);
    try {
        const std::vector<DataSourceStatus> status = self->cppobj->getStatus();

        PyObjectContainer slist(PyList_New(status.size()));

        for (size_t i = 0; i < status.size(); ++i) {
            PyObjectContainer segment_type;

            if (status[i].getSegmentState() != SEGMENT_UNUSED) {
                segment_type.reset(Py_BuildValue(
                    "s", status[i].getSegmentType().c_str()));
            } else {
                Py_INCREF(Py_None);
                segment_type.reset(Py_None);
            }

            PyObjectContainer tup(Py_BuildValue("(sOI)",
                                                status[i].getName().c_str(),
                                                segment_type.get(),
                                                status[i].getSegmentState()));
            // The following "steals" our reference on tup, so we must
            // not decref.
            PyList_SET_ITEM(slist.get(), i, tup.release());
        }

        return (slist.release());
    } catch (const std::exception& exc) {
        PyErr_SetString(getDataSourceException("Error"), exc.what());
        return (NULL);
    } catch (...) {
        PyErr_SetString(getDataSourceException("Error"),
                        "Unknown C++ exception");
        return (NULL);
    }
}

PyObject*
ConfigurableClientList_find(PyObject* po_self, PyObject* args) {
    s_ConfigurableClientList* self =
        static_cast<s_ConfigurableClientList*>(po_self);
    try {
        PyObject* name_obj;
        int want_exact_match = 0;
        int want_finder = 1;
        if (PyArg_ParseTuple(args, "O!|ii", &isc::dns::python::name_type,
                             &name_obj, &want_exact_match, &want_finder)) {
            const isc::dns::Name&
                name(isc::dns::python::PyName_ToName(name_obj));
            const ClientList::FindResult
                result(self->cppobj->find(name, want_exact_match,
                                          want_finder));
            PyObjectContainer dsrc;
            if (result.dsrc_client_ == NULL) {
                // Use the Py_BuildValue, as it takes care of the
                // reference counts correctly.
                dsrc.reset(Py_BuildValue(""));
            } else {
                // Make sure we have a keeper there too, so it doesn't
                // die when the underlying client list dies or is
                // reconfigured.
                //
                // However, as it is inside the C++ part, is there a
                // reasonable way to test it?
                dsrc.reset(wrapDataSourceClient(result.dsrc_client_,
                                                result.life_keeper_));
            }
            PyObjectContainer finder;
            if (result.finder_ == NULL) {
                finder.reset(Py_BuildValue(""));
            } else {
                // Make sure it keeps the data source client alive.
                finder.reset(createZoneFinderObject(result.finder_,
                                                    dsrc.get()));
            }
            PyObjectContainer exact(PyBool_FromLong(result.exact_match_));

            return (Py_BuildValue("OOO", dsrc.get(), finder.get(),
                                  exact.get()));
        } else {
            return (NULL);
        }
    } catch (const std::exception& exc) {
        PyErr_SetString(getDataSourceException("Error"), exc.what());
        return (NULL);
    } catch (...) {
        PyErr_SetString(getDataSourceException("Error"),
                        "Unknown C++ exception");
        return (NULL);
    }
}

PyObject*
ConfigurableClientList_getZoneTableAccessor(PyObject* po_self, PyObject* args) {
    s_ConfigurableClientList* self =
        static_cast<s_ConfigurableClientList*>(po_self);
    try {
        const char* datasrc_name;
        int use_cache;
        if (PyArg_ParseTuple(args, "zi", &datasrc_name, &use_cache)) {
            // python 'None' will be read as NULL, which we convert to an
            // empty string, meaning "any data source"
            const std::string name(datasrc_name ? datasrc_name : "");
            const ConstZoneTableAccessorPtr
                z(self->cppobj->getZoneTableAccessor(name, use_cache));
            if (z == NULL) {
                Py_RETURN_NONE;
            } else {
                return (createZoneTableAccessorObject(z, po_self));
            }
        } else {
            return (NULL);
        }
    } catch (const std::exception& exc) {
        PyErr_SetString(getDataSourceException("Error"), exc.what());
        return (NULL);
    } catch (...) {
        PyErr_SetString(getDataSourceException("Error"),
                        "Unknown C++ exception");
        return (NULL);
    }
}

// This list contains the actual set of functions we have in
// python. Each entry has
// 1. Python method name
// 2. Our static function here
// 3. Argument type
// 4. Documentation
PyMethodDef ConfigurableClientList_methods[] = {
    { "configure", ConfigurableClientList_configure,
      METH_VARARGS, ConfigurableClientList_configure_doc },
    { "reset_memory_segment", ConfigurableClientList_resetMemorySegment,
<<<<<<< HEAD
      METH_VARARGS,
        "reset_memory_segment(datasrc_name, mode, config_params) -> None\n\
\n\
Wrapper around C++ ConfigurableClientList::resetMemorySegment\n\
\n\
This resets the zone table segment for a datasource with a new\n\
memory segment.\n\
\n\
Parameters:\n\
  datasrc_name      The name of the data source whose segment to reset.\
  mode              The open mode for the new memory segment.\
  config_params     The configuration for the new memory segment, as a JSON encoded string." },
    { "find", ConfigurableClientList_find, METH_VARARGS,
"find(zone, want_exact_match=False, want_finder=True) -> datasrc_client,\
zone_finder, exact_match\n\
\n\
Look for a data source containing the given zone.\n\
\n\
It searches through the contained data sources and returns a data source\
containing the zone, the zone finder of the zone and a boolean if the answer\
is an exact match.\n\
\n\
The first parameter is isc.dns.Name object of a name in the zone. If the\
want_exact_match is True, only zone with this exact origin is returned.\
If it is False, the best matching zone is returned.\n\
\n\
If the want_finder is False, the returned zone_finder might be None even\
if the data source is identified (in such case, the datasrc_client is not\
None). Setting it to false allows the client list some optimisations, if\
you don't need it, but if you do need it, it is better to set it to True\
instead of getting it from the datasrc_client later.\n\
\n\
If no answer is found, the datasrc_client and zone_finder are None." },
    { "get_zone_table_accessor", ConfigurableClientList_getZoneTableAccessor,
      METH_VARARGS,
"get_zone_table_accessor(datasrc_name, use_cache) -> \
isc.datasrc.ZoneTableAccessor\n\
\n\
Create a ZoneTableAccessor object for the specified data source.\n\
\n\
Parameters:\n\
  datasrc_name      If not empty, the name of the data source\
  use_cache         If true, create a zone table for in-memory cache." },
=======
      METH_VARARGS, ConfigurableClientList_reset_memory_segment_doc },
    { "get_cached_zone_writer", ConfigurableClientList_getCachedZoneWriter,
      METH_VARARGS, ConfigurableClientList_get_cached_zone_writer_doc },
    { "get_status", ConfigurableClientList_getStatus,
      METH_NOARGS, ConfigurableClientList_get_status_doc },
    { "find", ConfigurableClientList_find,
      METH_VARARGS, ConfigurableClientList_find_doc },
>>>>>>> b8679425
    { NULL, NULL, 0, NULL }
};

} // end of unnamed namespace

namespace isc {
namespace datasrc {
namespace python {
// This defines the complete type for reflection in python and
// parsing of PyObject* to s_ConfigurableClientList
// Most of the functions are not actually implemented and NULL here.
PyTypeObject configurableclientlist_type = {
    PyVarObject_HEAD_INIT(NULL, 0)
    "datasrc.ConfigurableClientList",
    sizeof(s_ConfigurableClientList),   // tp_basicsize
    0,                                  // tp_itemsize
    ConfigurableClientList_destroy,     // tp_dealloc
    NULL,                               // tp_print
    NULL,                               // tp_getattr
    NULL,                               // tp_setattr
    NULL,                               // tp_reserved
    NULL,                               // tp_repr
    NULL,                               // tp_as_number
    NULL,                               // tp_as_sequence
    NULL,                               // tp_as_mapping
    NULL,                               // tp_hash
    NULL,                               // tp_call
    NULL,                               // tp_str
    NULL,                               // tp_getattro
    NULL,                               // tp_setattro
    NULL,                               // tp_as_buffer
    Py_TPFLAGS_DEFAULT,                 // tp_flags
    ConfigurableClientList_doc,
    NULL,                               // tp_traverse
    NULL,                               // tp_clear
    NULL,                               // tp_richcompare
    0,                                  // tp_weaklistoffset
    NULL,                               // tp_iter
    NULL,                               // tp_iternext
    ConfigurableClientList_methods,     // tp_methods
    NULL,                               // tp_members
    NULL,                               // tp_getset
    NULL,                               // tp_base
    NULL,                               // tp_dict
    NULL,                               // tp_descr_get
    NULL,                               // tp_descr_set
    0,                                  // tp_dictoffset
    ConfigurableClientList_init,        // tp_init
    NULL,                               // tp_alloc
    PyType_GenericNew,                  // tp_new
    NULL,                               // tp_free
    NULL,                               // tp_is_gc
    NULL,                               // tp_bases
    NULL,                               // tp_mro
    NULL,                               // tp_cache
    NULL,                               // tp_subclasses
    NULL,                               // tp_weaklist
    NULL,                               // tp_del
    0                                   // tp_version_tag
};

// Module Initialization, all statics are initialized here
bool
initModulePart_ConfigurableClientList(PyObject* mod) {
    // We initialize the static description object with PyType_Ready(),
    // then add it to the module. This is not just a check! (leaving
    // this out results in segmentation faults)
    if (PyType_Ready(&configurableclientlist_type) < 0) {
        return (false);
    }
    void* p = &configurableclientlist_type;
    if (PyModule_AddObject(mod, "ConfigurableClientList",
                           static_cast<PyObject*>(p)) < 0) {
        return (false);
    }
    Py_INCREF(&configurableclientlist_type);

    try {
        // ConfigurableClientList::CacheStatus enum
        installClassVariable
            (configurableclientlist_type,
             "CACHE_STATUS_CACHE_DISABLED",
             Py_BuildValue("I", ConfigurableClientList::CACHE_DISABLED));
        installClassVariable
            (configurableclientlist_type,
             "CACHE_STATUS_ZONE_NOT_CACHED",
             Py_BuildValue("I", ConfigurableClientList::ZONE_NOT_CACHED));
        installClassVariable
            (configurableclientlist_type,
             "CACHE_STATUS_ZONE_NOT_FOUND",
             Py_BuildValue("I", ConfigurableClientList::ZONE_NOT_FOUND));
        installClassVariable
            (configurableclientlist_type,
             "CACHE_STATUS_CACHE_NOT_WRITABLE",
             Py_BuildValue("I", ConfigurableClientList::CACHE_NOT_WRITABLE));
        installClassVariable
            (configurableclientlist_type,
             "CACHE_STATUS_DATASRC_NOT_FOUND",
             Py_BuildValue("I", ConfigurableClientList::DATASRC_NOT_FOUND));
        installClassVariable
            (configurableclientlist_type,
             "CACHE_STATUS_ZONE_SUCCESS",
             Py_BuildValue("I", ConfigurableClientList::ZONE_SUCCESS));

        // MemorySegmentState enum
        installClassVariable(configurableclientlist_type,
                             "SEGMENT_UNUSED",
                             Py_BuildValue("I", SEGMENT_UNUSED));
        installClassVariable(configurableclientlist_type,
                             "SEGMENT_WAITING",
                             Py_BuildValue("I", SEGMENT_WAITING));
        installClassVariable(configurableclientlist_type,
                             "SEGMENT_INUSE",
                             Py_BuildValue("I", SEGMENT_INUSE));

        // FIXME: These should eventually be moved to the
        // ZoneTableSegment class when we add Python bindings for the
        // memory data source specific bits. But for now, we add these
        // enums here to support reloading a zone table segment.
        installClassVariable(configurableclientlist_type, "CREATE",
                             Py_BuildValue("I", ZoneTableSegment::CREATE));
        installClassVariable(configurableclientlist_type, "READ_WRITE",
                             Py_BuildValue("I", ZoneTableSegment::READ_WRITE));
        installClassVariable(configurableclientlist_type, "READ_ONLY",
                             Py_BuildValue("I", ZoneTableSegment::READ_ONLY));
    } catch (const std::exception& ex) {
        const std::string ex_what =
            "Unexpected failure in ConfigurableClientList initialization: " +
            std::string(ex.what());
        PyErr_SetString(po_IscException, ex_what.c_str());
        return (false);
    } catch (...) {
        PyErr_SetString(PyExc_SystemError,
            "Unexpected failure in ConfigurableClientList initialization");
        return (false);
    }

    return (true);
}

} // namespace python
} // namespace datasrc
} // namespace isc<|MERGE_RESOLUTION|>--- conflicted
+++ resolved
@@ -35,13 +35,10 @@
 #include "datasrc.h"
 #include "finder_python.h"
 #include "client_python.h"
-<<<<<<< HEAD
 #include "zonetable_accessor_python.h"
-=======
 #include "zonewriter_python.h"
 
 #include "configurableclientlist_inc.cc"
->>>>>>> b8679425
 
 using namespace std;
 using namespace isc::util::python;
@@ -337,59 +334,15 @@
     { "configure", ConfigurableClientList_configure,
       METH_VARARGS, ConfigurableClientList_configure_doc },
     { "reset_memory_segment", ConfigurableClientList_resetMemorySegment,
-<<<<<<< HEAD
-      METH_VARARGS,
-        "reset_memory_segment(datasrc_name, mode, config_params) -> None\n\
-\n\
-Wrapper around C++ ConfigurableClientList::resetMemorySegment\n\
-\n\
-This resets the zone table segment for a datasource with a new\n\
-memory segment.\n\
-\n\
-Parameters:\n\
-  datasrc_name      The name of the data source whose segment to reset.\
-  mode              The open mode for the new memory segment.\
-  config_params     The configuration for the new memory segment, as a JSON encoded string." },
-    { "find", ConfigurableClientList_find, METH_VARARGS,
-"find(zone, want_exact_match=False, want_finder=True) -> datasrc_client,\
-zone_finder, exact_match\n\
-\n\
-Look for a data source containing the given zone.\n\
-\n\
-It searches through the contained data sources and returns a data source\
-containing the zone, the zone finder of the zone and a boolean if the answer\
-is an exact match.\n\
-\n\
-The first parameter is isc.dns.Name object of a name in the zone. If the\
-want_exact_match is True, only zone with this exact origin is returned.\
-If it is False, the best matching zone is returned.\n\
-\n\
-If the want_finder is False, the returned zone_finder might be None even\
-if the data source is identified (in such case, the datasrc_client is not\
-None). Setting it to false allows the client list some optimisations, if\
-you don't need it, but if you do need it, it is better to set it to True\
-instead of getting it from the datasrc_client later.\n\
-\n\
-If no answer is found, the datasrc_client and zone_finder are None." },
+      METH_VARARGS, ConfigurableClientList_reset_memory_segment_doc },
     { "get_zone_table_accessor", ConfigurableClientList_getZoneTableAccessor,
-      METH_VARARGS,
-"get_zone_table_accessor(datasrc_name, use_cache) -> \
-isc.datasrc.ZoneTableAccessor\n\
-\n\
-Create a ZoneTableAccessor object for the specified data source.\n\
-\n\
-Parameters:\n\
-  datasrc_name      If not empty, the name of the data source\
-  use_cache         If true, create a zone table for in-memory cache." },
-=======
-      METH_VARARGS, ConfigurableClientList_reset_memory_segment_doc },
+      METH_VARARGS, ConfigurableClientList_get_zone_table_accessor_doc },
     { "get_cached_zone_writer", ConfigurableClientList_getCachedZoneWriter,
       METH_VARARGS, ConfigurableClientList_get_cached_zone_writer_doc },
     { "get_status", ConfigurableClientList_getStatus,
       METH_NOARGS, ConfigurableClientList_get_status_doc },
     { "find", ConfigurableClientList_find,
       METH_VARARGS, ConfigurableClientList_find_doc },
->>>>>>> b8679425
     { NULL, NULL, 0, NULL }
 };
 
