--- conflicted
+++ resolved
@@ -241,14 +241,7 @@
         procinfo.pid = 1
         return procinfo
 
-<<<<<<< HEAD
-    def stop_creator(self, kill=False):
-        self.creator = False
-
     def _read_bind10_config(self):
-=======
-    def read_bind10_config(self):
->>>>>>> 71de39fb
         # Configuration options are set directly
         pass
 
