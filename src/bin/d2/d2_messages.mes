--- conflicted
+++ resolved
@@ -325,21 +325,13 @@
 likely a programmatic error, rather than a communications issue. Some or all
 of the DNS updates requested as part of this request did not succeed.
 
-<<<<<<< HEAD
-% DHCP_DDNS_FORWARD_ADD_BUILD_FAILURE A DNS update message to add a forward DNS entry could not be constructed for this request: %1, reason: %2
-=======
 % DHCP_DDNS_FORWARD_ADD_BUILD_FAILURE DNS udpate message to add a forward DNS entry could not be constructed for this request: %1, reason: %2
->>>>>>> fabfb326
 This is an error message issued when an error occurs attempting to construct
 the server bound packet requesting a forward address addition.  This is due
 to invalid data contained in the NameChangeRequest. The request will be aborted.
 This is most likely a configuration issue.
 
-<<<<<<< HEAD
-% DHCP_DDNS_FORWARD_REPLACE_BUILD_FAILURE A DNS update message to replace a forward DNS entry could not be constructed from this request: %1, reason: %2
-=======
-% DHCP_DDNS_FORWARD_REPLACE_BUILD_FAILURE DNS update message to replace a foward DNS entry could not be constructed from this request: %1, reason: %2
->>>>>>> fabfb326
+% DHCP_DDNS_FORWARD_REPLACE_BUILD_FAILURE DNS update message to replace a forward DNS entry could not be constructed from this request: %1, reason: %2
 This is an error message issued when an error occurs attempting to construct
 the server bound packet requesting a forward address replacement.  This is
 due to invalid data contained in the NameChangeRequest. The request will be
