--- conflicted
+++ resolved
@@ -634,7 +634,6 @@
                 continue;
             }
 
-<<<<<<< HEAD
             if (config_pair.first == "control-socket") {
                 ControlSocketParser parser;
                 SrvConfigPtr srv_cfg = CfgMgr::instance().getStagingCfg();
@@ -661,15 +660,13 @@
                 continue;
             }
 
-            // Legacy DhcpConfigParser stuff below
-=======
             if (config_pair.first == "hooks-libraries") {
                 hooks_parser.parse(config_pair.second);
                 hooks_parser.verifyLibraries();
                 continue;
             }
-
->>>>>>> ca18934d
+            
+            // Legacy DhcpConfigParser stuff below
             ParserPtr parser(createGlobalDhcp4ConfigParser(config_pair.first,
                                                            config_pair.second));
             LOG_DEBUG(dhcp4_logger, DBG_DHCP4_DETAIL, DHCP4_PARSER_CREATED)
@@ -678,19 +675,6 @@
                 subnet_parser = parser;
             } else if (config_pair.first == "lease-database") {
                 leases_parser = parser;
-<<<<<<< HEAD
-            } else if (config_pair.first == "hooks-libraries") {
-                // Executing commit will alter currently-loaded hooks
-                // libraries.  Check if the supplied libraries are valid,
-                // but defer the commit until everything else has committed.
-                hooks_parser = parser;
-=======
-            } else if (config_pair.first == "interfaces-config") {
-                // The interface parser is independent from any other
-                // parser and can be run here before any other parsers.
-                iface_parser = parser;
->>>>>>> ca18934d
-                parser->build(config_pair.second);
             } else if (config_pair.first == "client-classes") {
                 client_classes_parser = parser;
             } else {
