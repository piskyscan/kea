/* Copyright (C) 2016-2017 Internet Systems Consortium, Inc. ("ISC")

   This Source Code Form is subject to the terms of the Mozilla Public
   License, v. 2.0. If a copy of the MPL was not distributed with this
   file, You can obtain one at http://mozilla.org/MPL/2.0/. */

%skeleton "lalr1.cc" /* -*- C++ -*- */
%require "3.0.0"
%defines
%define parser_class_name {Dhcp4Parser}
%define api.prefix {parser4_}
%define api.token.constructor
%define api.value.type variant
%define api.namespace {isc::dhcp}
%define parse.assert
%code requires
{
#include <string>
#include <cc/data.h>
#include <dhcp/option.h>
#include <boost/lexical_cast.hpp>
#include <dhcp4/parser_context_decl.h>

using namespace isc::dhcp;
using namespace isc::data;
using namespace std;
}
// The parsing context.
%param { isc::dhcp::Parser4Context& ctx }
%locations
%define parse.trace
%define parse.error verbose
%code
{
#include <dhcp4/parser_context.h>
}


%define api.token.prefix {TOKEN_}
// Tokens in an order which makes sense and related to the intented use.
// Actual regexps for tokens are defined in dhcp4_lexer.ll.
%token
  END  0  "end of file"
  COMMA ","
  COLON ":"
  LSQUARE_BRACKET "["
  RSQUARE_BRACKET "]"
  LCURLY_BRACKET "{"
  RCURLY_BRACKET "}"
  NULL_TYPE "null"

  DHCP4 "Dhcp4"
  INTERFACES_CONFIG "interfaces-config"
  INTERFACES "interfaces"
  DHCP_SOCKET_TYPE "dhcp-socket-type"
  RAW "raw"
  UDP "udp"

  ECHO_CLIENT_ID "echo-client-id"
  MATCH_CLIENT_ID "match-client-id"
  NEXT_SERVER "next-server"
  SERVER_HOSTNAME "server-hostname"
  BOOT_FILE_NAME "boot-file-name"

  LEASE_DATABASE "lease-database"
  HOSTS_DATABASE "hosts-database"
  TYPE "type"
  MEMFILE "memfile"
  MYSQL "mysql"
  POSTGRESQL "postgresql"
  CQL "cql"
  USER "user"
  PASSWORD "password"
  HOST "host"
  PERSIST "persist"
  LFC_INTERVAL "lfc-interval"
  READONLY "readonly"
  CONNECT_TIMEOUT "connect-timeout"

  VALID_LIFETIME "valid-lifetime"
  RENEW_TIMER "renew-timer"
  REBIND_TIMER "rebind-timer"
  DECLINE_PROBATION_PERIOD "decline-probation-period"
  SUBNET4 "subnet4"
  SUBNET_4O6_INTERFACE "4o6-interface"
  SUBNET_4O6_INTERFACE_ID "4o6-interface-id"
  SUBNET_4O6_SUBNET "4o6-subnet"
  OPTION_DEF "option-def"
  OPTION_DATA "option-data"
  NAME "name"
  DATA "data"
  CODE "code"
  SPACE "space"
  CSV_FORMAT "csv-format"
  RECORD_TYPES "record-types"
  ENCAPSULATE "encapsulate"
  ARRAY "array"

  POOLS "pools"
  POOL "pool"

  SUBNET "subnet"
  INTERFACE "interface"
  INTERFACE_ID "interface-id"
  ID "id"
  RAPID_COMMIT "rapid-commit"
  RESERVATION_MODE "reservation-mode"

  HOST_RESERVATION_IDENTIFIERS "host-reservation-identifiers"

  CLIENT_CLASSES "client-classes"
  TEST "test"
  CLIENT_CLASS "client-class"

  RESERVATIONS "reservations"
  DUID "duid"
  HW_ADDRESS "hw-address"
  CIRCUIT_ID "circuit-id"
  CLIENT_ID "client-id"
  HOSTNAME "hostname"

  RELAY "relay"
  IP_ADDRESS "ip-address"

  HOOKS_LIBRARIES "hooks-libraries"
  LIBRARY "library"
  PARAMETERS "parameters"

  EXPIRED_LEASES_PROCESSING "expired-leases-processing"
  RECLAIM_TIMER_WAIT_TIME "reclaim-timer-wait-time"
  FLUSH_RECLAIMED_TIMER_WAIT_TIME "flush-reclaimed-timer-wait-time"
  HOLD_RECLAIMED_TIME "hold-reclaimed-time"
  MAX_RECLAIM_LEASES "max-reclaim-leases"
  MAX_RECLAIM_TIME "max-reclaim-time"
  UNWARNED_RECLAIM_CYCLES "unwarned-reclaim-cycles"

  DHCP4O6_PORT "dhcp4o6-port"

  CONTROL_SOCKET "control-socket"
  SOCKET_TYPE "socket-type"
  SOCKET_NAME "socket-name"

  DHCP_DDNS "dhcp-ddns"
  ENABLE_UPDATES "enable-updates"
  QUALIFYING_SUFFIX "qualifying-suffix"
  SERVER_IP "server-ip"
  SERVER_PORT "server-port"
  SENDER_IP "sender-ip"
  SENDER_PORT "sender-port"
  MAX_QUEUE_SIZE "max-queue-size"
  NCR_PROTOCOL "ncr-protocol"
  NCR_FORMAT "ncr-format"
  ALWAYS_INCLUDE_FQDN "always-include-fqdn"
  ALLOW_CLIENT_UPDATE "allow-client-update"
  OVERRIDE_NO_UPDATE "override-no-update"
  OVERRIDE_CLIENT_UPDATE "override-client-update"
  REPLACE_CLIENT_NAME "replace-client-name"
  GENERATED_PREFIX "generated-prefix"
  TCP "tcp"
  JSON "JSON"
  WHEN_PRESENT "when-present"
  NEVER "never"
  ALWAYS "always"
  WHEN_NOT_PRESENT "when-not-present"

  LOGGING "Logging"
  LOGGERS "loggers"
  OUTPUT_OPTIONS "output_options"
  OUTPUT "output"
  DEBUGLEVEL "debuglevel"
  SEVERITY "severity"

  DHCP6 "Dhcp6"
  DHCPDDNS "DhcpDdns"

 // Not real tokens, just a way to signal what the parser is expected to
 // parse.
  TOPLEVEL_JSON
  TOPLEVEL_DHCP4
  SUB_DHCP4
  SUB_INTERFACES4
  SUB_SUBNET4
  SUB_POOL4
  SUB_RESERVATION
  SUB_OPTION_DEF
  SUB_OPTION_DATA
  SUB_HOOKS_LIBRARY
  SUB_DHCP_DDNS
;

%token <std::string> STRING "constant string"
%token <int64_t> INTEGER "integer"
%token <double> FLOAT "floating point"
%token <bool> BOOLEAN "boolean"

%type <ElementPtr> value
<<<<<<< HEAD
%type <ElementPtr> socket_type
%type <ElementPtr> ncr_protocol_value
%type <ElementPtr> replace_client_name_value
=======
%type <ElementPtr> db_type
>>>>>>> 23ecfc00

%printer { yyoutput << $$; } <*>;

%%

// The whole grammar starts with a map, because the config file
// constists of Dhcp, Logger and DhcpDdns entries in one big { }.
// We made the same for subparsers at the exception of the JSON value.
%start start;

start: TOPLEVEL_JSON { ctx.ctx_ = ctx.NO_KEYWORD; } sub_json
     | TOPLEVEL_DHCP4 { ctx.ctx_ = ctx.CONFIG; } syntax_map
     | SUB_DHCP4 { ctx.ctx_ = ctx.DHCP4; } sub_dhcp4
     | SUB_INTERFACES4 { ctx.ctx_ = ctx.INTERFACES_CONFIG; } sub_interfaces4
     | SUB_SUBNET4 { ctx.ctx_ = ctx.SUBNET4; } sub_subnet4
     | SUB_POOL4 { ctx.ctx_ = ctx.POOLS; } sub_pool4
     | SUB_RESERVATION { ctx.ctx_ = ctx.RESERVATIONS; } sub_reservation
     | SUB_OPTION_DEF { ctx.ctx_ = ctx.OPTION_DEF; } sub_option_def
     | SUB_OPTION_DATA { ctx.ctx_ = ctx.OPTION_DATA; } sub_option_data
     | SUB_HOOKS_LIBRARY { ctx.ctx_ = ctx.HOOKS_LIBRARIES; } sub_hooks_library
     | SUB_DHCP_DDNS { ctx.ctx_ = ctx.DHCP_DDNS; } sub_dhcp_ddns
     ;

// ---- generic JSON parser ---------------------------------

// Note that ctx_ is NO_KEYWORD here

// Values rule
value: INTEGER { $$ = ElementPtr(new IntElement($1, ctx.loc2pos(@1))); }
     | FLOAT { $$ = ElementPtr(new DoubleElement($1, ctx.loc2pos(@1))); }
     | BOOLEAN { $$ = ElementPtr(new BoolElement($1, ctx.loc2pos(@1))); }
     | STRING { $$ = ElementPtr(new StringElement($1, ctx.loc2pos(@1))); }
     | NULL_TYPE { $$ = ElementPtr(new NullElement(ctx.loc2pos(@1))); }
     | map2 { $$ = ctx.stack_.back(); ctx.stack_.pop_back(); }
     | list_generic { $$ = ctx.stack_.back(); ctx.stack_.pop_back(); }
     ;

sub_json: value {
    // Push back the JSON value on the stack
    ctx.stack_.push_back($1);
};

map2: LCURLY_BRACKET {
    // This code is executed when we're about to start parsing
    // the content of the map
    ElementPtr m(new MapElement(ctx.loc2pos(@1)));
    ctx.stack_.push_back(m);
} map_content RCURLY_BRACKET {
    // map parsing completed. If we ever want to do any wrap up
    // (maybe some sanity checking), this would be the best place
    // for it.
};

// Assignments rule
map_content: %empty // empty map
           | not_empty_map
           ;

not_empty_map: STRING COLON value {
                  // map containing a single entry
                  ctx.stack_.back()->set($1, $3);
                  }
             | not_empty_map COMMA STRING COLON value {
                  // map consisting of a shorter map followed by
                  // comma and string:value
                  ctx.stack_.back()->set($3, $5);
                  }
             ;

list_generic: LSQUARE_BRACKET {
    ElementPtr l(new ListElement(ctx.loc2pos(@1)));
    ctx.stack_.push_back(l);
} list_content RSQUARE_BRACKET {
    // list parsing complete. Put any sanity checking here
};

list_content: %empty // Empty list
            | not_empty_list
            ;

not_empty_list: value {
                  // List consisting of a single element.
                  ctx.stack_.back()->add($1);
                  }
              | not_empty_list COMMA value {
                  // List ending with , and a value.
                  ctx.stack_.back()->add($3);
                  }
              ;

// This one is used in syntax parser and is restricted to strings.
list_strings: LSQUARE_BRACKET {
    // List parsing about to start
} list_strings_content RSQUARE_BRACKET {
    // list parsing complete. Put any sanity checking here
    //ctx.stack_.pop_back();
};

list_strings_content: %empty // Empty list
                    | not_empty_list_strings
                    ;

not_empty_list_strings: STRING {
                          ElementPtr s(new StringElement($1, ctx.loc2pos(@1)));
                          ctx.stack_.back()->add(s);
                          }
                      | not_empty_list_strings COMMA STRING {
                          ElementPtr s(new StringElement($3, ctx.loc2pos(@3)));
                          ctx.stack_.back()->add(s);
                          }
                      ;

// ---- generic JSON parser ends here ----------------------------------

// ---- syntax checking parser starts here -----------------------------

// Unknown keyword in a map
unknown_map_entry: STRING COLON {
    const std::string& where = ctx.contextName();
    const std::string& keyword = $1;
    error(@1,
          "got unexpected keyword \"" + keyword + "\" in " + where + " map.");
};


// This defines the top-level { } that holds Dhcp6, Dhcp4, DhcpDdns or Logging
// objects.
syntax_map: LCURLY_BRACKET {
    // This code is executed when we're about to start parsing
    // the content of the map
    ElementPtr m(new MapElement(ctx.loc2pos(@1)));
    ctx.stack_.push_back(m);
} global_objects RCURLY_BRACKET {
    // map parsing completed. If we ever want to do any wrap up
    // (maybe some sanity checking), this would be the best place
    // for it.
};

// This represents top-level entries: Dhcp6, Dhcp4, DhcpDdns, Logging
global_objects: global_object
              | global_objects COMMA global_object
              ;

// This represents a single top level entry, e.g. Dhcp4 or DhcpDdns.
global_object: dhcp4_object
             | logging_object
             | dhcp6_json_object
             | dhcpddns_json_object
             | unknown_map_entry
             ;

dhcp4_object: DHCP4 {
    // This code is executed when we're about to start parsing
    // the content of the map
    ElementPtr m(new MapElement(ctx.loc2pos(@1)));
    ctx.stack_.back()->set("Dhcp4", m);
    ctx.stack_.push_back(m);
    ctx.enter(ctx.DHCP4);
} COLON LCURLY_BRACKET global_params RCURLY_BRACKET {
    // map parsing completed. If we ever want to do any wrap up
    // (maybe some sanity checking), this would be the best place
    // for it.
    ctx.stack_.pop_back();
    ctx.leave();
};

// subparser: similar to the corresponding rule but without parent
// so the stack is empty at the rule entry.
sub_dhcp4: LCURLY_BRACKET {
    // Parse the Dhcp4 map
    ElementPtr m(new MapElement(ctx.loc2pos(@1)));
    ctx.stack_.push_back(m);
} global_params RCURLY_BRACKET {
    // parsing completed
};

global_params: global_param
             | global_params COMMA global_param
             ;

// These are the parameters that are allowed in the top-level for
// Dhcp4.
global_param: valid_lifetime
            | renew_timer
            | rebind_timer
            | decline_probation_period
            | subnet4_list
            | interfaces_config
            | lease_database
            | hosts_database
            | host_reservation_identifiers
            | client_classes
            | option_def_list
            | option_data_list
            | hooks_libraries
            | expired_leases_processing
            | dhcp4o6_port
            | control_socket
            | dhcp_ddns
            | echo_client_id
            | match_client_id
            | next_server
            | unknown_map_entry
            ;

valid_lifetime: VALID_LIFETIME COLON INTEGER {
    ElementPtr prf(new IntElement($3, ctx.loc2pos(@3)));
    ctx.stack_.back()->set("valid-lifetime", prf);
};

renew_timer: RENEW_TIMER COLON INTEGER {
    ElementPtr prf(new IntElement($3, ctx.loc2pos(@3)));
    ctx.stack_.back()->set("renew-timer", prf);
};

rebind_timer: REBIND_TIMER COLON INTEGER {
    ElementPtr prf(new IntElement($3, ctx.loc2pos(@3)));
    ctx.stack_.back()->set("rebind-timer", prf);
};

decline_probation_period: DECLINE_PROBATION_PERIOD COLON INTEGER {
    ElementPtr dpp(new IntElement($3, ctx.loc2pos(@3)));
    ctx.stack_.back()->set("decline-probation-period", dpp);
};

echo_client_id: ECHO_CLIENT_ID COLON BOOLEAN {
    ElementPtr echo(new BoolElement($3, ctx.loc2pos(@3)));
    ctx.stack_.back()->set("echo-client-id", echo);
};

match_client_id: MATCH_CLIENT_ID COLON BOOLEAN {
    ElementPtr match(new BoolElement($3, ctx.loc2pos(@3)));
    ctx.stack_.back()->set("match-client-id", match);
};


interfaces_config: INTERFACES_CONFIG {
    ElementPtr i(new MapElement(ctx.loc2pos(@1)));
    ctx.stack_.back()->set("interfaces-config", i);
    ctx.stack_.push_back(i);
    ctx.enter(ctx.INTERFACES_CONFIG);
} COLON LCURLY_BRACKET interfaces_config_params RCURLY_BRACKET {
    ctx.stack_.pop_back();
    ctx.leave();
};

interfaces_config_params: interfaces_config_param
                        | interfaces_config_params COMMA interfaces_config_param
                        ;

interfaces_config_param: interfaces_list
                       | dhcp_socket_type
                       ;

sub_interfaces4: LCURLY_BRACKET {
    // Parse the interfaces-config map
    ElementPtr m(new MapElement(ctx.loc2pos(@1)));
    ctx.stack_.push_back(m);
} interfaces_config_params RCURLY_BRACKET {
    // parsing completed
};

interfaces_list: INTERFACES {
    ElementPtr l(new ListElement(ctx.loc2pos(@1)));
    ctx.stack_.back()->set("interfaces", l);
    ctx.stack_.push_back(l);
    ctx.enter(ctx.NO_KEYWORD);
} COLON list_strings {
    ctx.stack_.pop_back();
    ctx.leave();
};

dhcp_socket_type: DHCP_SOCKET_TYPE {
    ctx.enter(ctx.DHCP_SOCKET_TYPE);
} COLON socket_type {
    ctx.stack_.back()->set("dhcp-socket-type", $4);
    ctx.leave();
};

socket_type: RAW { $$ = ElementPtr(new StringElement("raw", ctx.loc2pos(@1))); }
           | UDP { $$ = ElementPtr(new StringElement("udp", ctx.loc2pos(@1))); }
           ;

lease_database: LEASE_DATABASE {
    ElementPtr i(new MapElement(ctx.loc2pos(@1)));
    ctx.stack_.back()->set("lease-database", i);
    ctx.stack_.push_back(i);
    ctx.enter(ctx.LEASE_DATABASE);
} COLON LCURLY_BRACKET database_map_params RCURLY_BRACKET {
    ctx.stack_.pop_back();
    ctx.leave();
};

hosts_database: HOSTS_DATABASE {
    ElementPtr i(new MapElement(ctx.loc2pos(@1)));
    ctx.stack_.back()->set("hosts-database", i);
    ctx.stack_.push_back(i);
    ctx.enter(ctx.HOSTS_DATABASE);
} COLON LCURLY_BRACKET database_map_params RCURLY_BRACKET {
    ctx.stack_.pop_back();
    ctx.leave();
};

database_map_params: database_map_param
                   | database_map_params COMMA database_map_param
                   ;

database_map_param: database_type
                  | user
                  | password
                  | host
                  | name
                  | persist
                  | lfc_interval
                  | readonly
                  | connect_timeout
                  | unknown_map_entry
;

database_type: TYPE {
    ctx.enter(ctx.DATABASE_TYPE);
} COLON db_type {
    ctx.stack_.back()->set("type", $4);
    ctx.leave();
};

db_type: MEMFILE { $$ = ElementPtr(new StringElement("memfile", ctx.loc2pos(@1))); }
       | MYSQL { $$ = ElementPtr(new StringElement("mysql", ctx.loc2pos(@1))); }
       | POSTGRESQL { $$ = ElementPtr(new StringElement("postgresql", ctx.loc2pos(@1))); }
       | CQL { $$ = ElementPtr(new StringElement("cql", ctx.loc2pos(@1))); }
       ;

user: USER {
    ctx.enter(ctx.NO_KEYWORD);
} COLON STRING {
    ElementPtr user(new StringElement($4, ctx.loc2pos(@4)));
    ctx.stack_.back()->set("user", user);
    ctx.leave();
};

password: PASSWORD {
    ctx.enter(ctx.NO_KEYWORD);
} COLON STRING {
    ElementPtr pwd(new StringElement($4, ctx.loc2pos(@4)));
    ctx.stack_.back()->set("password", pwd);
    ctx.leave();
};

host: HOST {
    ctx.enter(ctx.NO_KEYWORD);
} COLON STRING {
    ElementPtr h(new StringElement($4, ctx.loc2pos(@4)));
    ctx.stack_.back()->set("host", h);
    ctx.leave();
};

name: NAME {
    ctx.enter(ctx.NO_KEYWORD);
} COLON STRING {
    ElementPtr name(new StringElement($4, ctx.loc2pos(@4)));
    ctx.stack_.back()->set("name", name);
    ctx.leave();
};

persist: PERSIST COLON BOOLEAN {
    ElementPtr n(new BoolElement($3, ctx.loc2pos(@3)));
    ctx.stack_.back()->set("persist", n);
};

lfc_interval: LFC_INTERVAL COLON INTEGER {
    ElementPtr n(new IntElement($3, ctx.loc2pos(@3)));
    ctx.stack_.back()->set("lfc-interval", n);
};

readonly: READONLY COLON BOOLEAN {
    ElementPtr n(new BoolElement($3, ctx.loc2pos(@3)));
    ctx.stack_.back()->set("readonly", n);
};

connect_timeout: CONNECT_TIMEOUT COLON INTEGER {
    ElementPtr n(new IntElement($3, ctx.loc2pos(@3)));
    ctx.stack_.back()->set("connect-timeout", n);
};

host_reservation_identifiers: HOST_RESERVATION_IDENTIFIERS {
    ElementPtr l(new ListElement(ctx.loc2pos(@1)));
    ctx.stack_.back()->set("host-reservation-identifiers", l);
    ctx.stack_.push_back(l);
    ctx.enter(ctx.HOST_RESERVATION_IDENTIFIERS);
} COLON LSQUARE_BRACKET host_reservation_identifiers_list RSQUARE_BRACKET {
    ctx.stack_.pop_back();
    ctx.leave();
};

host_reservation_identifiers_list: host_reservation_identifier
    | host_reservation_identifiers_list COMMA host_reservation_identifier
    ;

host_reservation_identifier: duid_id
                           | hw_address_id
                           | circuit_id
                           | client_id
                           ;

duid_id : DUID {
    ElementPtr duid(new StringElement("duid", ctx.loc2pos(@1)));
    ctx.stack_.back()->add(duid);
};

hw_address_id : HW_ADDRESS {
    ElementPtr hwaddr(new StringElement("hw-address", ctx.loc2pos(@1)));
    ctx.stack_.back()->add(hwaddr);
};

circuit_id : CIRCUIT_ID {
    ElementPtr circuit(new StringElement("circuit-id", ctx.loc2pos(@1)));
    ctx.stack_.back()->add(circuit);
};

client_id : CLIENT_ID {
    ElementPtr client(new StringElement("client-id", ctx.loc2pos(@1)));
    ctx.stack_.back()->add(client);
};

hooks_libraries: HOOKS_LIBRARIES {
    ElementPtr l(new ListElement(ctx.loc2pos(@1)));
    ctx.stack_.back()->set("hooks-libraries", l);
    ctx.stack_.push_back(l);
    ctx.enter(ctx.HOOKS_LIBRARIES);
} COLON LSQUARE_BRACKET hooks_libraries_list RSQUARE_BRACKET {
    ctx.stack_.pop_back();
    ctx.leave();
};

hooks_libraries_list: %empty
                    | not_empty_hooks_libraries_list
                    ;

not_empty_hooks_libraries_list: hooks_library
    | not_empty_hooks_libraries_list COMMA hooks_library
    ;

hooks_library: LCURLY_BRACKET {
    ElementPtr m(new MapElement(ctx.loc2pos(@1)));
    ctx.stack_.back()->add(m);
    ctx.stack_.push_back(m);
} hooks_params RCURLY_BRACKET {
    ctx.stack_.pop_back();
};

sub_hooks_library: LCURLY_BRACKET {
    // Parse the hooks-libraries list entry map
    ElementPtr m(new MapElement(ctx.loc2pos(@1)));
    ctx.stack_.push_back(m);
} hooks_params RCURLY_BRACKET {
    // parsing completed
};

hooks_params: hooks_param
            | hooks_params COMMA hooks_param
            | unknown_map_entry
            ;

hooks_param: library
           | parameters
           ;

library: LIBRARY {
    ctx.enter(ctx.NO_KEYWORD);
} COLON STRING {
    ElementPtr lib(new StringElement($4, ctx.loc2pos(@4)));
    ctx.stack_.back()->set("library", lib);
    ctx.leave();
};

parameters: PARAMETERS {
    ctx.enter(ctx.NO_KEYWORD);
} COLON value {
    ctx.stack_.back()->set("parameters", $4);
    ctx.leave();
};

// --- expired-leases-processing ------------------------
expired_leases_processing: EXPIRED_LEASES_PROCESSING {
    ElementPtr m(new MapElement(ctx.loc2pos(@1)));
    ctx.stack_.back()->set("expired-leases-processing", m);
    ctx.stack_.push_back(m);
    ctx.enter(ctx.EXPIRED_LEASES_PROCESSING);
} COLON LCURLY_BRACKET expired_leases_params RCURLY_BRACKET {
    ctx.stack_.pop_back();
    ctx.leave();
};

expired_leases_params: expired_leases_param
                     | expired_leases_params COMMA expired_leases_param
                     ;

expired_leases_param: reclaim_timer_wait_time
                    | flush_reclaimed_timer_wait_time
                    | hold_reclaimed_time
                    | max_reclaim_leases
                    | max_reclaim_time
                    | unwarned_reclaim_cycles
                    ;

reclaim_timer_wait_time: RECLAIM_TIMER_WAIT_TIME COLON INTEGER {
    ElementPtr value(new IntElement($3, ctx.loc2pos(@3)));
    ctx.stack_.back()->set("reclaim-timer-wait-time", value);
};

flush_reclaimed_timer_wait_time: FLUSH_RECLAIMED_TIMER_WAIT_TIME COLON INTEGER {
    ElementPtr value(new IntElement($3, ctx.loc2pos(@3)));
    ctx.stack_.back()->set("flush-reclaimed-timer-wait-time", value);
};

hold_reclaimed_time: HOLD_RECLAIMED_TIME COLON INTEGER {
    ElementPtr value(new IntElement($3, ctx.loc2pos(@3)));
    ctx.stack_.back()->set("hold-reclaimed-time", value);
};

max_reclaim_leases: MAX_RECLAIM_LEASES COLON INTEGER {
    ElementPtr value(new IntElement($3, ctx.loc2pos(@3)));
    ctx.stack_.back()->set("max-reclaim-leases", value);
};

max_reclaim_time: MAX_RECLAIM_TIME COLON INTEGER {
    ElementPtr value(new IntElement($3, ctx.loc2pos(@3)));
    ctx.stack_.back()->set("max-reclaim-time", value);
};

unwarned_reclaim_cycles: UNWARNED_RECLAIM_CYCLES COLON INTEGER {
    ElementPtr value(new IntElement($3, ctx.loc2pos(@3)));
    ctx.stack_.back()->set("unwarned-reclaim-cycles", value);
};

// --- subnet4 ------------------------------------------
// This defines subnet4 as a list of maps.
// "subnet4": [ ... ]
subnet4_list: SUBNET4 {
    ElementPtr l(new ListElement(ctx.loc2pos(@1)));
    ctx.stack_.back()->set("subnet4", l);
    ctx.stack_.push_back(l);
    ctx.enter(ctx.SUBNET4);
} COLON LSQUARE_BRACKET subnet4_list_content RSQUARE_BRACKET {
    ctx.stack_.pop_back();
    ctx.leave();
};

// This defines the ... in "subnet4": [ ... ]
// It can either be empty (no subnets defined), have one subnet
// or have multiple subnets separate by comma.
subnet4_list_content: %empty
                    | not_empty_subnet4_list
                    ;

not_empty_subnet4_list: subnet4
                      | not_empty_subnet4_list COMMA subnet4
                      ;

// --- Subnet definitions -------------------------------

// This defines a single subnet, i.e. a single map with
// subnet4 array.
subnet4: LCURLY_BRACKET {
    ElementPtr m(new MapElement(ctx.loc2pos(@1)));
    ctx.stack_.back()->add(m);
    ctx.stack_.push_back(m);
} subnet4_params RCURLY_BRACKET {
    // Once we reached this place, the subnet parsing is now complete.
    // If we want to, we can implement default values here.
    // In particular we can do things like this:
    // if (!ctx.stack_.back()->get("interface")) {
    //     ctx.stack_.back()->set("interface", StringElement("loopback"));
    // }
    //
    // We can also stack up one level (Dhcp4) and copy over whatever
    // global parameters we want to:
    // if (!ctx.stack_.back()->get("renew-timer")) {
    //     ElementPtr renew = ctx_stack_[...].get("renew-timer");
    //     if (renew) {
    //         ctx.stack_.back()->set("renew-timer", renew);
    //     }
    // }
    ctx.stack_.pop_back();
};

sub_subnet4: LCURLY_BRACKET {
    // Parse the subnet4 list entry map
    ElementPtr m(new MapElement(ctx.loc2pos(@1)));
    ctx.stack_.push_back(m);
} subnet4_params RCURLY_BRACKET {
    // parsing completed
};

// This defines that subnet can have one or more parameters.
subnet4_params: subnet4_param
              | subnet4_params COMMA subnet4_param
              ;

// This defines a list of allowed parameters for each subnet.
subnet4_param: valid_lifetime
             | renew_timer
             | rebind_timer
             | option_data_list
             | pools_list
             | subnet
             | interface
             | interface_id
             | id
             | rapid_commit
             | client_class
             | reservations
             | reservation_mode
             | relay
             | match_client_id
             | next_server
             | subnet_4o6_interface
             | subnet_4o6_interface_id
             | subnet_4o6_subnet
             | unknown_map_entry
             ;

subnet: SUBNET {
    ctx.enter(ctx.NO_KEYWORD);
} COLON STRING {
    ElementPtr subnet(new StringElement($4, ctx.loc2pos(@4)));
    ctx.stack_.back()->set("subnet", subnet);
    ctx.leave();
};

subnet_4o6_interface: SUBNET_4O6_INTERFACE {
    ctx.enter(ctx.NO_KEYWORD);
} COLON STRING {
    ElementPtr iface(new StringElement($4, ctx.loc2pos(@4)));
    ctx.stack_.back()->set("4o6-interface", iface);
    ctx.leave();
};

subnet_4o6_interface_id: SUBNET_4O6_INTERFACE_ID {
    ctx.enter(ctx.NO_KEYWORD);
} COLON STRING {
    ElementPtr iface(new StringElement($4, ctx.loc2pos(@4)));
    ctx.stack_.back()->set("4o6-interface-id", iface);
    ctx.leave();
};

subnet_4o6_subnet: SUBNET_4O6_SUBNET {
    ctx.enter(ctx.NO_KEYWORD);
} COLON STRING {
    ElementPtr iface(new StringElement($4, ctx.loc2pos(@4)));
    ctx.stack_.back()->set("4o6-subnet", iface);
    ctx.leave();
};

interface: INTERFACE {
    ctx.enter(ctx.NO_KEYWORD);
} COLON STRING {
    ElementPtr iface(new StringElement($4, ctx.loc2pos(@4)));
    ctx.stack_.back()->set("interface", iface);
    ctx.leave();
};

interface_id: INTERFACE_ID {
    ctx.enter(ctx.NO_KEYWORD);
} COLON STRING {
    ElementPtr iface(new StringElement($4, ctx.loc2pos(@4)));
    ctx.stack_.back()->set("interface-id", iface);
    ctx.leave();
};

client_class: CLIENT_CLASS {
    ctx.enter(ctx.CLIENT_CLASS);
} COLON STRING {
    ElementPtr cls(new StringElement($4, ctx.loc2pos(@4)));
    ctx.stack_.back()->set("client-class", cls);
    ctx.leave();
};

reservation_mode: RESERVATION_MODE {
    ctx.enter(ctx.NO_KEYWORD);
} COLON STRING {
    ElementPtr rm(new StringElement($4, ctx.loc2pos(@4)));
    ctx.stack_.back()->set("reservation-mode", rm);
    ctx.leave();
};

id: ID COLON INTEGER {
    ElementPtr id(new IntElement($3, ctx.loc2pos(@3)));
    ctx.stack_.back()->set("id", id);
};

rapid_commit: RAPID_COMMIT COLON BOOLEAN {
    ElementPtr rc(new BoolElement($3, ctx.loc2pos(@3)));
    ctx.stack_.back()->set("rapid-commit", rc);
};

// ---- option-def --------------------------

// This defines the "option-def": [ ... ] entry that may appear
// at a global option.
option_def_list: OPTION_DEF {
    ElementPtr l(new ListElement(ctx.loc2pos(@1)));
    ctx.stack_.back()->set("option-def", l);
    ctx.stack_.push_back(l);
    ctx.enter(ctx.OPTION_DEF);
} COLON LSQUARE_BRACKET option_def_list_content RSQUARE_BRACKET {
    ctx.stack_.pop_back();
    ctx.leave();
};

// This defines the content of option-def. It may be empty,
// have one entry or multiple entries separated by comma.
option_def_list_content: %empty
                       | not_empty_option_def_list
                       ;

not_empty_option_def_list: option_def_entry
                         | not_empty_option_def_list COMMA option_def_entry
                          ;

// This defines the content of a single entry { ... } within
// option-def list.
option_def_entry: LCURLY_BRACKET {
    ElementPtr m(new MapElement(ctx.loc2pos(@1)));
    ctx.stack_.back()->add(m);
    ctx.stack_.push_back(m);
} option_def_params RCURLY_BRACKET {
    ctx.stack_.pop_back();
};

// This defines the top level scope when the parser is told to parse a single
// option definition. It's almost exactly the same as option_def_entry, except
// that it does leave its value on stack.
sub_option_def: LCURLY_BRACKET {
    // Parse the option-def list entry map
    ElementPtr m(new MapElement(ctx.loc2pos(@1)));
    ctx.stack_.push_back(m);
} option_def_params RCURLY_BRACKET {
    // parsing completed
};

// This defines parameters specified inside the map that itself
// is an entry in option-def list.
option_def_params: %empty
                 | not_empty_option_def_params
                 ;

not_empty_option_def_params: option_def_param
                           | not_empty_option_def_params COMMA option_def_param
                           ;

option_def_param: option_def_name
                | option_def_code
                | option_def_type
                | option_def_record_types
                | option_def_space
                | option_def_encapsulate
                | option_def_array
                | unknown_map_entry
                ;

option_def_name: name;

code: CODE COLON INTEGER {
    ElementPtr code(new IntElement($3, ctx.loc2pos(@3)));
    ctx.stack_.back()->set("code", code);
};

option_def_code: code;

option_def_type: TYPE {
    ctx.enter(ctx.NO_KEYWORD);
} COLON STRING {
    ElementPtr prf(new StringElement($4, ctx.loc2pos(@4)));
    ctx.stack_.back()->set("type", prf);
    ctx.leave();
};

option_def_record_types: RECORD_TYPES {
    ctx.enter(ctx.NO_KEYWORD);
} COLON STRING {
    ElementPtr rtypes(new StringElement($4, ctx.loc2pos(@4)));
    ctx.stack_.back()->set("record-types", rtypes);
    ctx.leave();
};

space: SPACE {
    ctx.enter(ctx.NO_KEYWORD);
} COLON STRING {
    ElementPtr space(new StringElement($4, ctx.loc2pos(@4)));
    ctx.stack_.back()->set("space", space);
    ctx.leave();
};

option_def_space: space;

option_def_encapsulate: ENCAPSULATE {
    ctx.enter(ctx.NO_KEYWORD);
} COLON STRING {
    ElementPtr encap(new StringElement($4, ctx.loc2pos(@4)));
    ctx.stack_.back()->set("encapsulate", encap);
    ctx.leave();
};

option_def_array: ARRAY COLON BOOLEAN {
    ElementPtr array(new BoolElement($3, ctx.loc2pos(@3)));
    ctx.stack_.back()->set("array", array);
};

// ---- option-data --------------------------

// This defines the "option-data": [ ... ] entry that may appear
// in several places, but most notably in subnet4 entries.
option_data_list: OPTION_DATA {
    ElementPtr l(new ListElement(ctx.loc2pos(@1)));
    ctx.stack_.back()->set("option-data", l);
    ctx.stack_.push_back(l);
    ctx.enter(ctx.OPTION_DATA);
} COLON LSQUARE_BRACKET option_data_list_content RSQUARE_BRACKET {
    ctx.stack_.pop_back();
    ctx.leave();
};

// This defines the content of option-data. It may be empty,
// have one entry or multiple entries separated by comma.
option_data_list_content: %empty
                        | not_empty_option_data_list
                        ;

// This defines the content of option-data list. It can either
// be a single value or multiple entries separated by comma.
not_empty_option_data_list: option_data_entry
                          | not_empty_option_data_list COMMA option_data_entry
                          ;

// This defines th content of a single entry { ... } within
// option-data list.
option_data_entry: LCURLY_BRACKET {
    ElementPtr m(new MapElement(ctx.loc2pos(@1)));
    ctx.stack_.back()->add(m);
    ctx.stack_.push_back(m);
} option_data_params RCURLY_BRACKET {
    ctx.stack_.pop_back();
};

// This defines the top level scope when the parser is told to parse a single
// option data. It's almost exactly the same as option_data_entry, except
// that it does leave its value on stack.
sub_option_data: LCURLY_BRACKET {
    // Parse the option-data list entry map
    ElementPtr m(new MapElement(ctx.loc2pos(@1)));
    ctx.stack_.push_back(m);
} option_data_params RCURLY_BRACKET {
    // parsing completed
};

// This defines parameters specified inside the map that itself
// is an entry in option-data list. It can either be empty
// or have a non-empty list of parameters.
option_data_params: %empty
                  | not_empty_option_data_params
                  ;

// Those parameters can either be a single parameter or
// a list of parameters separated by comma.
not_empty_option_data_params: option_data_param
    | not_empty_option_data_params COMMA option_data_param
    ;

// Each single option-data parameter can be one of the following
// expressions.
option_data_param: option_data_name
                 | option_data_data
                 | option_data_code
                 | option_data_space
                 | option_data_csv_format
                 | unknown_map_entry
                 ;

option_data_name: name;

option_data_data: DATA {
    ctx.enter(ctx.NO_KEYWORD);
} COLON STRING {
    ElementPtr data(new StringElement($4, ctx.loc2pos(@4)));
    ctx.stack_.back()->set("data", data);
    ctx.leave();
};

option_data_code: code;

option_data_space: space;

option_data_csv_format: CSV_FORMAT COLON BOOLEAN {
    ElementPtr space(new BoolElement($3, ctx.loc2pos(@3)));
    ctx.stack_.back()->set("csv-format", space);
};

// ---- pools ------------------------------------

// This defines the "pools": [ ... ] entry that may appear in subnet4.
pools_list: POOLS {
    ElementPtr l(new ListElement(ctx.loc2pos(@1)));
    ctx.stack_.back()->set("pools", l);
    ctx.stack_.push_back(l);
    ctx.enter(ctx.POOLS);
} COLON LSQUARE_BRACKET pools_list_content RSQUARE_BRACKET {
    ctx.stack_.pop_back();
    ctx.leave();
};

// Pools may be empty, contain a single pool entry or multiple entries
// separate by commas.
pools_list_content: %empty
                  | not_empty_pools_list
                  ;

not_empty_pools_list: pool_list_entry
                    | not_empty_pools_list COMMA pool_list_entry
                    ;

pool_list_entry: LCURLY_BRACKET {
    ElementPtr m(new MapElement(ctx.loc2pos(@1)));
    ctx.stack_.back()->add(m);
    ctx.stack_.push_back(m);
} pool_params RCURLY_BRACKET {
    ctx.stack_.pop_back();
};

sub_pool4: LCURLY_BRACKET {
    // Parse the pool list entry map
    ElementPtr m(new MapElement(ctx.loc2pos(@1)));
    ctx.stack_.push_back(m);
} pool_params RCURLY_BRACKET {
    // parsing completed
};

pool_params: pool_param
           | pool_params COMMA pool_param
           ;

pool_param: pool_entry
          | option_data_list
          | unknown_map_entry
          ;

pool_entry: POOL {
    ctx.enter(ctx.NO_KEYWORD);
} COLON STRING {
    ElementPtr pool(new StringElement($4, ctx.loc2pos(@4)));
    ctx.stack_.back()->set("pool", pool);
    ctx.leave();
};

// --- end of pools definition -------------------------------

// --- reservations ------------------------------------------
reservations: RESERVATIONS {
    ElementPtr l(new ListElement(ctx.loc2pos(@1)));
    ctx.stack_.back()->set("reservations", l);
    ctx.stack_.push_back(l);
    ctx.enter(ctx.RESERVATIONS);
} COLON LSQUARE_BRACKET reservations_list RSQUARE_BRACKET {
    ctx.stack_.pop_back();
    ctx.leave();
};

reservations_list: %empty
                 | not_empty_reservations_list
                 ;

not_empty_reservations_list: reservation
                           | not_empty_reservations_list COMMA reservation
                           ;

reservation: LCURLY_BRACKET {
    ElementPtr m(new MapElement(ctx.loc2pos(@1)));
    ctx.stack_.back()->add(m);
    ctx.stack_.push_back(m);
} reservation_params RCURLY_BRACKET {
    ctx.stack_.pop_back();
};

sub_reservation: LCURLY_BRACKET {
    // Parse the reservations list entry map
    ElementPtr m(new MapElement(ctx.loc2pos(@1)));
    ctx.stack_.push_back(m);
} reservation_params RCURLY_BRACKET {
    // parsing completed
};

reservation_params: %empty
                  | not_empty_reservation_params
                  ;

not_empty_reservation_params: reservation_param
    | not_empty_reservation_params COMMA reservation_param
    ;

// @todo probably need to add mac-address as well here
reservation_param: duid
                 | reservation_client_classes
                 | client_id_value
                 | circuit_id_value
                 | ip_address
                 | hw_address
                 | hostname
                 | option_data_list
                 | next_server
                 | server_hostname
                 | boot_file_name
                 | unknown_map_entry
                 ;

next_server: NEXT_SERVER {
    ctx.enter(ctx.NO_KEYWORD);
} COLON STRING {
    ElementPtr next_server(new StringElement($4, ctx.loc2pos(@4)));
    ctx.stack_.back()->set("next-server", next_server);
    ctx.leave();
};

server_hostname: SERVER_HOSTNAME {
    ctx.enter(ctx.NO_KEYWORD);
} COLON STRING {
    ElementPtr srv(new StringElement($4, ctx.loc2pos(@4)));
    ctx.stack_.back()->set("server-hostname", srv);
    ctx.leave();
};

boot_file_name: BOOT_FILE_NAME {
    ctx.enter(ctx.NO_KEYWORD);
} COLON STRING {
    ElementPtr bootfile(new StringElement($4, ctx.loc2pos(@4)));
    ctx.stack_.back()->set("boot-file-name", bootfile);
    ctx.leave();
};

ip_address: IP_ADDRESS {
    ctx.enter(ctx.NO_KEYWORD);
} COLON STRING {
    ElementPtr addr(new StringElement($4, ctx.loc2pos(@4)));
    ctx.stack_.back()->set("ip-address", addr);
    ctx.leave();
};

duid: DUID {
    ctx.enter(ctx.NO_KEYWORD);
} COLON STRING {
    ElementPtr d(new StringElement($4, ctx.loc2pos(@4)));
    ctx.stack_.back()->set("duid", d);
    ctx.leave();
};

hw_address: HW_ADDRESS {
    ctx.enter(ctx.NO_KEYWORD);
} COLON STRING {
    ElementPtr hw(new StringElement($4, ctx.loc2pos(@4)));
    ctx.stack_.back()->set("hw-address", hw);
    ctx.leave();
};

client_id_value: CLIENT_ID {
    ctx.enter(ctx.NO_KEYWORD);
} COLON STRING {
    ElementPtr hw(new StringElement($4, ctx.loc2pos(@4)));
    ctx.stack_.back()->set("client-id", hw);
    ctx.leave();
};

circuit_id_value: CIRCUIT_ID {
    ctx.enter(ctx.NO_KEYWORD);
} COLON STRING {
    ElementPtr hw(new StringElement($4, ctx.loc2pos(@4)));
    ctx.stack_.back()->set("circuit-id", hw);
    ctx.leave();
};


hostname: HOSTNAME {
    ctx.enter(ctx.NO_KEYWORD);
} COLON STRING {
    ElementPtr host(new StringElement($4, ctx.loc2pos(@4)));
    ctx.stack_.back()->set("hostname", host);
    ctx.leave();
};

reservation_client_classes: CLIENT_CLASSES {
    ElementPtr c(new ListElement(ctx.loc2pos(@1)));
    ctx.stack_.back()->set("client-classes", c);
    ctx.stack_.push_back(c);
    ctx.enter(ctx.NO_KEYWORD);
} COLON list_strings {
    ctx.stack_.pop_back();
    ctx.leave();
};

// --- end of reservations definitions -----------------------

// --- relay -------------------------------------------------
relay: RELAY {
    ElementPtr m(new MapElement(ctx.loc2pos(@1)));
    ctx.stack_.back()->set("relay", m);
    ctx.stack_.push_back(m);
    ctx.enter(ctx.RELAY);
} COLON LCURLY_BRACKET relay_map RCURLY_BRACKET {
    ctx.stack_.pop_back();
    ctx.leave();
};

relay_map: IP_ADDRESS {
    ctx.enter(ctx.NO_KEYWORD);
} COLON STRING {
    ElementPtr ip(new StringElement($4, ctx.loc2pos(@4)));
    ctx.stack_.back()->set("ip-address", ip);
    ctx.leave();
};

// --- end of relay definitions ------------------------------

// --- client classes ----------------------------------------
client_classes: CLIENT_CLASSES {
    ElementPtr l(new ListElement(ctx.loc2pos(@1)));
    ctx.stack_.back()->set("client-classes", l);
    ctx.stack_.push_back(l);
    ctx.enter(ctx.CLIENT_CLASSES);
} COLON LSQUARE_BRACKET client_classes_list RSQUARE_BRACKET {
    ctx.stack_.pop_back();
    ctx.leave();
};

client_classes_list: client_class
                   | client_classes_list COMMA client_class
                   ;

client_class: LCURLY_BRACKET {
    ElementPtr m(new MapElement(ctx.loc2pos(@1)));
    ctx.stack_.back()->add(m);
    ctx.stack_.push_back(m);
} client_class_params RCURLY_BRACKET {
    ctx.stack_.pop_back();
};

client_class_params: %empty
                   | not_empty_client_class_params
                   ;

not_empty_client_class_params: client_class_param
    | not_empty_client_class_params COMMA client_class_param
    ;

client_class_param: client_class_name
                  | client_class_test
                  | option_data_list
                  | next_server
                  | server_hostname
                  | boot_file_name
                  | unknown_map_entry
                  ;

client_class_name: name;

client_class_test: TEST {
    ctx.enter(ctx.NO_KEYWORD);
} COLON STRING {
    ElementPtr test(new StringElement($4, ctx.loc2pos(@4)));
    ctx.stack_.back()->set("test", test);
    ctx.leave();
};

// --- end of client classes ---------------------------------

// was server-id but in is DHCPv6-only

dhcp4o6_port: DHCP4O6_PORT COLON INTEGER {
    ElementPtr time(new IntElement($3, ctx.loc2pos(@3)));
    ctx.stack_.back()->set("dhcp4o6-port", time);
};

// --- control socket ----------------------------------------

control_socket: CONTROL_SOCKET {
    ElementPtr m(new MapElement(ctx.loc2pos(@1)));
    ctx.stack_.back()->set("control-socket", m);
    ctx.stack_.push_back(m);
    ctx.enter(ctx.CONTROL_SOCKET);
} COLON LCURLY_BRACKET control_socket_params RCURLY_BRACKET {
    ctx.stack_.pop_back();
    ctx.leave();
};

control_socket_params: control_socket_param
                     | control_socket_params COMMA control_socket_param
                     ;

control_socket_param: control_socket_type
                    | control_socket_name
                    ;

control_socket_type: SOCKET_TYPE {
    ctx.enter(ctx.NO_KEYWORD);
} COLON STRING {
    ElementPtr stype(new StringElement($4, ctx.loc2pos(@4)));
    ctx.stack_.back()->set("socket-type", stype);
    ctx.leave();
};

control_socket_name: SOCKET_NAME {
    ctx.enter(ctx.NO_KEYWORD);
} COLON STRING {
    ElementPtr name(new StringElement($4, ctx.loc2pos(@4)));
    ctx.stack_.back()->set("socket-name", name);
    ctx.leave();
};

// --- dhcp ddns ---------------------------------------------

dhcp_ddns: DHCP_DDNS {
    ElementPtr m(new MapElement(ctx.loc2pos(@1)));
    ctx.stack_.back()->set("dhcp-ddns", m);
    ctx.stack_.push_back(m);
    ctx.enter(ctx.DHCP_DDNS);
} COLON LCURLY_BRACKET dhcp_ddns_params RCURLY_BRACKET {
    ctx.stack_.pop_back();
    ctx.leave();
};

sub_dhcp_ddns: LCURLY_BRACKET {
    // Parse the dhcp-ddns map
    ElementPtr m(new MapElement(ctx.loc2pos(@1)));
    ctx.stack_.push_back(m);
} dhcp_ddns_params RCURLY_BRACKET {
    // parsing completed
};

dhcp_ddns_params: dhcp_ddns_param
                | dhcp_ddns_params COMMA dhcp_ddns_param
                ;

dhcp_ddns_param: enable_updates
               | qualifying_suffix
               | server_ip
               | server_port
               | sender_ip
               | sender_port
               | max_queue_size
               | ncr_protocol
               | ncr_format
               | always_include_fqdn
               | allow_client_update
               | override_no_update
               | override_client_update
               | replace_client_name
               | generated_prefix
               | unknown_map_entry
               ;

enable_updates: ENABLE_UPDATES COLON BOOLEAN {
    ElementPtr b(new BoolElement($3, ctx.loc2pos(@3)));
    ctx.stack_.back()->set("enable-updates", b);
};

qualifying_suffix: QUALIFYING_SUFFIX {
    ctx.enter(ctx.NO_KEYWORD);
} COLON STRING {
    ElementPtr s(new StringElement($4, ctx.loc2pos(@4)));
    ctx.stack_.back()->set("qualifying-suffix", s);
    ctx.leave();
};

server_ip: SERVER_IP {
    ctx.enter(ctx.NO_KEYWORD);
} COLON STRING {
    ElementPtr s(new StringElement($4, ctx.loc2pos(@4)));
    ctx.stack_.back()->set("server-ip", s);
    ctx.leave();
};

server_port: SERVER_PORT COLON INTEGER {
    ElementPtr i(new IntElement($3, ctx.loc2pos(@3)));
    ctx.stack_.back()->set("server-port", i);
};

sender_ip: SENDER_IP {
    ctx.enter(ctx.NO_KEYWORD);
} COLON STRING {
    ElementPtr s(new StringElement($4, ctx.loc2pos(@4)));
    ctx.stack_.back()->set("sender-ip", s);
    ctx.leave();
};

sender_port: SENDER_PORT COLON INTEGER {
    ElementPtr i(new IntElement($3, ctx.loc2pos(@3)));
    ctx.stack_.back()->set("sender-port", i);
};

max_queue_size: MAX_QUEUE_SIZE COLON INTEGER {
    ElementPtr i(new IntElement($3, ctx.loc2pos(@3)));
    ctx.stack_.back()->set("max-queue-size", i);
};

ncr_protocol: NCR_PROTOCOL {
    ctx.enter(ctx.NCR_PROTOCOL);
} COLON ncr_protocol_value {
    ctx.stack_.back()->set("ncr-protocol", $4);
    ctx.leave();
};

ncr_protocol_value:
    UDP { $$ = ElementPtr(new StringElement("UDP", ctx.loc2pos(@1))); }
  | TCP { $$ = ElementPtr(new StringElement("TCP", ctx.loc2pos(@1))); }
  ;

ncr_format: NCR_FORMAT {
    ctx.enter(ctx.NCR_FORMAT);
} COLON JSON {
    ElementPtr json(new StringElement("JSON", ctx.loc2pos(@4)));
    ctx.stack_.back()->set("ncr-format", json);
    ctx.leave();
};

always_include_fqdn: ALWAYS_INCLUDE_FQDN COLON BOOLEAN {
    ElementPtr b(new BoolElement($3, ctx.loc2pos(@3)));
    ctx.stack_.back()->set("always-include-fqdn", b);
};

allow_client_update: ALLOW_CLIENT_UPDATE COLON BOOLEAN {
    ElementPtr b(new BoolElement($3, ctx.loc2pos(@3)));
    ctx.stack_.back()->set("allow-client-update",  b);
};

override_no_update: OVERRIDE_NO_UPDATE COLON BOOLEAN {
    ElementPtr b(new BoolElement($3, ctx.loc2pos(@3)));
    ctx.stack_.back()->set("override-no-update", b);
};

override_client_update: OVERRIDE_CLIENT_UPDATE COLON BOOLEAN {
    ElementPtr b(new BoolElement($3, ctx.loc2pos(@3)));
    ctx.stack_.back()->set("override-client-update", b);
};

replace_client_name: REPLACE_CLIENT_NAME {
    ctx.enter(ctx.REPLACE_CLIENT_NAME);
} COLON replace_client_name_value {
    ctx.stack_.back()->set("replace-client-name", $4);
    ctx.leave();
};

replace_client_name_value:
    WHEN_PRESENT {
      $$ = ElementPtr(new StringElement("when-present", ctx.loc2pos(@1))); 
      }
  | NEVER {
      $$ = ElementPtr(new StringElement("never", ctx.loc2pos(@1)));
      }
  | ALWAYS {
      $$ = ElementPtr(new StringElement("always", ctx.loc2pos(@1)));
      }
  | WHEN_NOT_PRESENT {
      $$ = ElementPtr(new StringElement("when-not-present", ctx.loc2pos(@1)));
      }
  | BOOLEAN  {
      error(@1, "boolean values for the replace-client-name are "
                "no longer supported");
      }
  ;

generated_prefix: GENERATED_PREFIX {
    ctx.enter(ctx.NO_KEYWORD);
} COLON STRING {
    ElementPtr s(new StringElement($4, ctx.loc2pos(@4)));
    ctx.stack_.back()->set("generated-prefix", s);
    ctx.leave();
};

// JSON entries for Dhcp4 and DhcpDdns

dhcp6_json_object: DHCP6 {
    ctx.enter(ctx.NO_KEYWORD);
} COLON value {
    ctx.stack_.back()->set("Dhcp6", $4);
    ctx.leave();
};

dhcpddns_json_object: DHCPDDNS {
    ctx.enter(ctx.NO_KEYWORD);
} COLON value {
    ctx.stack_.back()->set("DhcpDdns", $4);
    ctx.leave();
};

// --- logging entry -----------------------------------------

// This defines the top level "Logging" object. It parses
// the following "Logging": { ... }. The ... is defined
// by logging_params
logging_object: LOGGING {
    ElementPtr m(new MapElement(ctx.loc2pos(@1)));
    ctx.stack_.back()->set("Logging", m);
    ctx.stack_.push_back(m);
    ctx.enter(ctx.LOGGING);
} COLON LCURLY_BRACKET logging_params RCURLY_BRACKET {
    ctx.stack_.pop_back();
    ctx.leave();
};

// This defines the list of allowed parameters that may appear
// in the top-level Logging object. It can either be a single
// parameter or several parameters separated by commas.
logging_params: logging_param
              | logging_params COMMA logging_param
              ;

// There's currently only one parameter defined, which is "loggers".
logging_param: loggers;

// "loggers", the only parameter currently defined in "Logging" object,
// is "Loggers": [ ... ].
loggers: LOGGERS {
    ElementPtr l(new ListElement(ctx.loc2pos(@1)));
    ctx.stack_.back()->set("loggers", l);
    ctx.stack_.push_back(l);
    ctx.enter(ctx.LOGGERS);
}  COLON LSQUARE_BRACKET loggers_entries RSQUARE_BRACKET {
    ctx.stack_.pop_back();
    ctx.leave();
};

// These are the parameters allowed in loggers: either one logger
// entry or multiple entries separate by commas.
loggers_entries: logger_entry
               | loggers_entries COMMA logger_entry
               ;

// This defines a single entry defined in loggers in Logging.
logger_entry: LCURLY_BRACKET {
    ElementPtr l(new MapElement(ctx.loc2pos(@1)));
    ctx.stack_.back()->add(l);
    ctx.stack_.push_back(l);
} logger_params RCURLY_BRACKET {
    ctx.stack_.pop_back();
};

logger_params: logger_param
             | logger_params COMMA logger_param
             ;

logger_param: name
            | output_options_list
            | debuglevel
            | severity
            | unknown_map_entry
            ;

debuglevel: DEBUGLEVEL COLON INTEGER {
    ElementPtr dl(new IntElement($3, ctx.loc2pos(@3)));
    ctx.stack_.back()->set("debuglevel", dl);
};
severity: SEVERITY {
    ctx.enter(ctx.NO_KEYWORD);
} COLON STRING {
    ElementPtr sev(new StringElement($4, ctx.loc2pos(@4)));
    ctx.stack_.back()->set("severity", sev);
    ctx.leave();
};

output_options_list: OUTPUT_OPTIONS {
    ElementPtr l(new ListElement(ctx.loc2pos(@1)));
    ctx.stack_.back()->set("output_options", l);
    ctx.stack_.push_back(l);
    ctx.enter(ctx.OUTPUT_OPTIONS);
} COLON LSQUARE_BRACKET output_options_list_content RSQUARE_BRACKET {
    ctx.stack_.pop_back();
    ctx.leave();
};

output_options_list_content: output_entry
                           | output_options_list_content COMMA output_entry
                           ;

output_entry: LCURLY_BRACKET {
    ElementPtr m(new MapElement(ctx.loc2pos(@1)));
    ctx.stack_.back()->add(m);
    ctx.stack_.push_back(m);
} output_params RCURLY_BRACKET {
    ctx.stack_.pop_back();
};

output_params: output_param
             | output_params COMMA output_param
             ;

output_param: OUTPUT {
    ctx.enter(ctx.NO_KEYWORD);
} COLON STRING {
    ElementPtr sev(new StringElement($4, ctx.loc2pos(@4)));
    ctx.stack_.back()->set("output", sev);
    ctx.leave();
};

%%

void
isc::dhcp::Dhcp4Parser::error(const location_type& loc,
                              const std::string& what)
{
    ctx.error(loc, what);
}<|MERGE_RESOLUTION|>--- conflicted
+++ resolved
@@ -194,13 +194,10 @@
 %token <bool> BOOLEAN "boolean"
 
 %type <ElementPtr> value
-<<<<<<< HEAD
 %type <ElementPtr> socket_type
+%type <ElementPtr> db_type
 %type <ElementPtr> ncr_protocol_value
 %type <ElementPtr> replace_client_name_value
-=======
-%type <ElementPtr> db_type
->>>>>>> 23ecfc00
 
 %printer { yyoutput << $$; } <*>;
 
