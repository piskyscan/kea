--- conflicted
+++ resolved
@@ -40,7 +40,7 @@
 #ifndef YY_PARSER4_DHCP4_PARSER_H_INCLUDED
 # define YY_PARSER4_DHCP4_PARSER_H_INCLUDED
 // //                    "%code requires" blocks.
-#line 17 "dhcp4_parser.yy" // lalr1.cc:377
+#line 17 "dhcp4_parser.yy" // lalr1.cc:392
 
 #include <string>
 #include <cc/data.h>
@@ -52,7 +52,7 @@
 using namespace isc::data;
 using namespace std;
 
-#line 56 "dhcp4_parser.h" // lalr1.cc:377
+#line 56 "dhcp4_parser.h" // lalr1.cc:392
 
 # include <cassert>
 # include <cstdlib> // std::abort
@@ -135,9 +135,9 @@
 # endif /* ! defined YYDEBUG */
 #endif  /* ! defined PARSER4_DEBUG */
 
-#line 14 "dhcp4_parser.yy" // lalr1.cc:377
+#line 14 "dhcp4_parser.yy" // lalr1.cc:392
 namespace isc { namespace dhcp {
-#line 141 "dhcp4_parser.h" // lalr1.cc:377
+#line 141 "dhcp4_parser.h" // lalr1.cc:392
 
 
 
@@ -353,7 +353,6 @@
         TOKEN_INTERFACES_CONFIG = 266,
         TOKEN_INTERFACES = 267,
         TOKEN_DHCP_SOCKET_TYPE = 268,
-<<<<<<< HEAD
         TOKEN_RAW = 269,
         TOKEN_UDP = 270,
         TOKEN_ECHO_CLIENT_ID = 271,
@@ -412,134 +411,44 @@
         TOKEN_LIBRARY = 324,
         TOKEN_PARAMETERS = 325,
         TOKEN_EXPIRED_LEASES_PROCESSING = 326,
-        TOKEN_SERVER_ID = 327,
-        TOKEN_IDENTIFIER = 328,
-        TOKEN_HTYPE = 329,
-        TOKEN_TIME = 330,
-        TOKEN_ENTERPRISE_ID = 331,
-        TOKEN_DHCP4O6_PORT = 332,
-        TOKEN_CONTROL_SOCKET = 333,
-        TOKEN_SOCKET_TYPE = 334,
-        TOKEN_SOCKET_NAME = 335,
-        TOKEN_DHCP_DDNS = 336,
-        TOKEN_LOGGING = 337,
-        TOKEN_LOGGERS = 338,
-        TOKEN_OUTPUT_OPTIONS = 339,
-        TOKEN_OUTPUT = 340,
-        TOKEN_DEBUGLEVEL = 341,
-        TOKEN_SEVERITY = 342,
-        TOKEN_DHCP6 = 343,
-        TOKEN_DHCPDDNS = 344,
-        TOKEN_TOPLEVEL_JSON = 345,
-        TOKEN_TOPLEVEL_DHCP4 = 346,
-        TOKEN_SUB_DHCP4 = 347,
-        TOKEN_SUB_INTERFACES4 = 348,
-        TOKEN_SUB_SUBNET4 = 349,
-        TOKEN_SUB_POOL4 = 350,
-        TOKEN_SUB_RESERVATION = 351,
-        TOKEN_SUB_OPTION_DEF = 352,
-        TOKEN_SUB_OPTION_DATA = 353,
-        TOKEN_SUB_HOOKS_LIBRARY = 354,
-        TOKEN_STRING = 355,
-        TOKEN_INTEGER = 356,
-        TOKEN_FLOAT = 357,
-        TOKEN_BOOLEAN = 358
-=======
-        TOKEN_ECHO_CLIENT_ID = 269,
-        TOKEN_MATCH_CLIENT_ID = 270,
-        TOKEN_NEXT_SERVER = 271,
-        TOKEN_SERVER_HOSTNAME = 272,
-        TOKEN_BOOT_FILE_NAME = 273,
-        TOKEN_LEASE_DATABASE = 274,
-        TOKEN_HOSTS_DATABASE = 275,
-        TOKEN_TYPE = 276,
-        TOKEN_USER = 277,
-        TOKEN_PASSWORD = 278,
-        TOKEN_HOST = 279,
-        TOKEN_PERSIST = 280,
-        TOKEN_LFC_INTERVAL = 281,
-        TOKEN_READONLY = 282,
-        TOKEN_VALID_LIFETIME = 283,
-        TOKEN_RENEW_TIMER = 284,
-        TOKEN_REBIND_TIMER = 285,
-        TOKEN_DECLINE_PROBATION_PERIOD = 286,
-        TOKEN_SUBNET4 = 287,
-        TOKEN_SUBNET_4O6_INTERFACE = 288,
-        TOKEN_SUBNET_4O6_INTERFACE_ID = 289,
-        TOKEN_SUBNET_4O6_SUBNET = 290,
-        TOKEN_OPTION_DEF = 291,
-        TOKEN_OPTION_DATA = 292,
-        TOKEN_NAME = 293,
-        TOKEN_DATA = 294,
-        TOKEN_CODE = 295,
-        TOKEN_SPACE = 296,
-        TOKEN_CSV_FORMAT = 297,
-        TOKEN_RECORD_TYPES = 298,
-        TOKEN_ENCAPSULATE = 299,
-        TOKEN_ARRAY = 300,
-        TOKEN_POOLS = 301,
-        TOKEN_POOL = 302,
-        TOKEN_SUBNET = 303,
-        TOKEN_INTERFACE = 304,
-        TOKEN_INTERFACE_ID = 305,
-        TOKEN_ID = 306,
-        TOKEN_RAPID_COMMIT = 307,
-        TOKEN_RESERVATION_MODE = 308,
-        TOKEN_HOST_RESERVATION_IDENTIFIERS = 309,
-        TOKEN_CLIENT_CLASSES = 310,
-        TOKEN_TEST = 311,
-        TOKEN_CLIENT_CLASS = 312,
-        TOKEN_RESERVATIONS = 313,
-        TOKEN_DUID = 314,
-        TOKEN_HW_ADDRESS = 315,
-        TOKEN_CIRCUIT_ID = 316,
-        TOKEN_CLIENT_ID = 317,
-        TOKEN_HOSTNAME = 318,
-        TOKEN_RELAY = 319,
-        TOKEN_IP_ADDRESS = 320,
-        TOKEN_HOOKS_LIBRARIES = 321,
-        TOKEN_LIBRARY = 322,
-        TOKEN_PARAMETERS = 323,
-        TOKEN_EXPIRED_LEASES_PROCESSING = 324,
-        TOKEN_RECLAIM_TIMER_WAIT_TIME = 325,
-        TOKEN_FLUSH_RECLAIMED_TIMER_WAIT_TIME = 326,
-        TOKEN_HOLD_RECLAIMED_TIME = 327,
-        TOKEN_MAX_RECLAIM_LEASES = 328,
-        TOKEN_MAX_RECLAIM_TIME = 329,
-        TOKEN_UNWARNED_RECLAIM_CYCLES = 330,
-        TOKEN_SERVER_ID = 331,
-        TOKEN_IDENTIFIER = 332,
-        TOKEN_HTYPE = 333,
-        TOKEN_TIME = 334,
-        TOKEN_ENTERPRISE_ID = 335,
-        TOKEN_DHCP4O6_PORT = 336,
-        TOKEN_CONTROL_SOCKET = 337,
-        TOKEN_SOCKET_TYPE = 338,
-        TOKEN_SOCKET_NAME = 339,
-        TOKEN_DHCP_DDNS = 340,
-        TOKEN_LOGGING = 341,
-        TOKEN_LOGGERS = 342,
-        TOKEN_OUTPUT_OPTIONS = 343,
-        TOKEN_OUTPUT = 344,
-        TOKEN_DEBUGLEVEL = 345,
-        TOKEN_SEVERITY = 346,
-        TOKEN_DHCP6 = 347,
-        TOKEN_DHCPDDNS = 348,
-        TOKEN_TOPLEVEL_JSON = 349,
-        TOKEN_TOPLEVEL_DHCP4 = 350,
-        TOKEN_SUB_DHCP4 = 351,
-        TOKEN_SUB_INTERFACES4 = 352,
-        TOKEN_SUB_SUBNET4 = 353,
-        TOKEN_SUB_POOL4 = 354,
-        TOKEN_SUB_RESERVATION = 355,
-        TOKEN_SUB_OPTION_DEF = 356,
-        TOKEN_SUB_OPTION_DATA = 357,
-        TOKEN_SUB_HOOKS_LIBRARY = 358,
-        TOKEN_STRING = 359,
-        TOKEN_INTEGER = 360,
-        TOKEN_FLOAT = 361,
-        TOKEN_BOOLEAN = 362
->>>>>>> 3f07550f
+        TOKEN_RECLAIM_TIMER_WAIT_TIME = 327,
+        TOKEN_FLUSH_RECLAIMED_TIMER_WAIT_TIME = 328,
+        TOKEN_HOLD_RECLAIMED_TIME = 329,
+        TOKEN_MAX_RECLAIM_LEASES = 330,
+        TOKEN_MAX_RECLAIM_TIME = 331,
+        TOKEN_UNWARNED_RECLAIM_CYCLES = 332,
+        TOKEN_SERVER_ID = 333,
+        TOKEN_IDENTIFIER = 334,
+        TOKEN_HTYPE = 335,
+        TOKEN_TIME = 336,
+        TOKEN_ENTERPRISE_ID = 337,
+        TOKEN_DHCP4O6_PORT = 338,
+        TOKEN_CONTROL_SOCKET = 339,
+        TOKEN_SOCKET_TYPE = 340,
+        TOKEN_SOCKET_NAME = 341,
+        TOKEN_DHCP_DDNS = 342,
+        TOKEN_LOGGING = 343,
+        TOKEN_LOGGERS = 344,
+        TOKEN_OUTPUT_OPTIONS = 345,
+        TOKEN_OUTPUT = 346,
+        TOKEN_DEBUGLEVEL = 347,
+        TOKEN_SEVERITY = 348,
+        TOKEN_DHCP6 = 349,
+        TOKEN_DHCPDDNS = 350,
+        TOKEN_TOPLEVEL_JSON = 351,
+        TOKEN_TOPLEVEL_DHCP4 = 352,
+        TOKEN_SUB_DHCP4 = 353,
+        TOKEN_SUB_INTERFACES4 = 354,
+        TOKEN_SUB_SUBNET4 = 355,
+        TOKEN_SUB_POOL4 = 356,
+        TOKEN_SUB_RESERVATION = 357,
+        TOKEN_SUB_OPTION_DEF = 358,
+        TOKEN_SUB_OPTION_DATA = 359,
+        TOKEN_SUB_HOOKS_LIBRARY = 360,
+        TOKEN_STRING = 361,
+        TOKEN_INTEGER = 362,
+        TOKEN_FLOAT = 363,
+        TOKEN_BOOLEAN = 364
       };
     };
 
@@ -1291,21 +1200,12 @@
     enum
     {
       yyeof_ = 0,
-<<<<<<< HEAD
-      yylast_ = 626,     ///< Last index in yytable_.
-      yynnts_ = 268,  ///< Number of nonterminal symbols.
+      yylast_ = 647,     ///< Last index in yytable_.
+      yynnts_ = 274,  ///< Number of nonterminal symbols.
       yyfinal_ = 22, ///< Termination state number.
       yyterror_ = 1,
       yyerrcode_ = 256,
-      yyntokens_ = 104  ///< Number of tokens.
-=======
-      yylast_ = 645,     ///< Last index in yytable_.
-      yynnts_ = 273,  ///< Number of nonterminal symbols.
-      yyfinal_ = 22, ///< Termination state number.
-      yyterror_ = 1,
-      yyerrcode_ = 256,
-      yyntokens_ = 108  ///< Number of tokens.
->>>>>>> 3f07550f
+      yyntokens_ = 110  ///< Number of tokens.
     };
 
 
@@ -1357,16 +1257,10 @@
       65,    66,    67,    68,    69,    70,    71,    72,    73,    74,
       75,    76,    77,    78,    79,    80,    81,    82,    83,    84,
       85,    86,    87,    88,    89,    90,    91,    92,    93,    94,
-<<<<<<< HEAD
-      95,    96,    97,    98,    99,   100,   101,   102,   103
+      95,    96,    97,    98,    99,   100,   101,   102,   103,   104,
+     105,   106,   107,   108,   109
     };
-    const unsigned int user_token_number_max_ = 358;
-=======
-      95,    96,    97,    98,    99,   100,   101,   102,   103,   104,
-     105,   106,   107
-    };
-    const unsigned int user_token_number_max_ = 362;
->>>>>>> 3f07550f
+    const unsigned int user_token_number_max_ = 364;
     const token_number_type undef_token_ = 2;
 
     if (static_cast<int>(t) <= yyeof_)
@@ -1399,44 +1293,24 @@
   {
       switch (other.type_get ())
     {
-<<<<<<< HEAD
-      case 116: // value
-      case 155: // socket_type
+      case 122: // value
+      case 161: // socket_type
         value.copy< ElementPtr > (other.value);
         break;
 
-      case 103: // "boolean"
+      case 109: // "boolean"
         value.copy< bool > (other.value);
         break;
 
-      case 102: // "floating point"
+      case 108: // "floating point"
         value.copy< double > (other.value);
         break;
 
-      case 101: // "integer"
+      case 107: // "integer"
         value.copy< int64_t > (other.value);
         break;
 
-      case 100: // "constant string"
-=======
-      case 120: // value
-        value.copy< ElementPtr > (other.value);
-        break;
-
-      case 107: // "boolean"
-        value.copy< bool > (other.value);
-        break;
-
-      case 106: // "floating point"
-        value.copy< double > (other.value);
-        break;
-
-      case 105: // "integer"
-        value.copy< int64_t > (other.value);
-        break;
-
-      case 104: // "constant string"
->>>>>>> 3f07550f
+      case 106: // "constant string"
         value.copy< std::string > (other.value);
         break;
 
@@ -1457,44 +1331,24 @@
     (void) v;
       switch (this->type_get ())
     {
-<<<<<<< HEAD
-      case 116: // value
-      case 155: // socket_type
+      case 122: // value
+      case 161: // socket_type
         value.copy< ElementPtr > (v);
         break;
 
-      case 103: // "boolean"
+      case 109: // "boolean"
         value.copy< bool > (v);
         break;
 
-      case 102: // "floating point"
+      case 108: // "floating point"
         value.copy< double > (v);
         break;
 
-      case 101: // "integer"
+      case 107: // "integer"
         value.copy< int64_t > (v);
         break;
 
-      case 100: // "constant string"
-=======
-      case 120: // value
-        value.copy< ElementPtr > (v);
-        break;
-
-      case 107: // "boolean"
-        value.copy< bool > (v);
-        break;
-
-      case 106: // "floating point"
-        value.copy< double > (v);
-        break;
-
-      case 105: // "integer"
-        value.copy< int64_t > (v);
-        break;
-
-      case 104: // "constant string"
->>>>>>> 3f07550f
+      case 106: // "constant string"
         value.copy< std::string > (v);
         break;
 
@@ -1574,44 +1428,24 @@
     // Type destructor.
     switch (yytype)
     {
-<<<<<<< HEAD
-      case 116: // value
-      case 155: // socket_type
+      case 122: // value
+      case 161: // socket_type
         value.template destroy< ElementPtr > ();
         break;
 
-      case 103: // "boolean"
+      case 109: // "boolean"
         value.template destroy< bool > ();
         break;
 
-      case 102: // "floating point"
+      case 108: // "floating point"
         value.template destroy< double > ();
         break;
 
-      case 101: // "integer"
+      case 107: // "integer"
         value.template destroy< int64_t > ();
         break;
 
-      case 100: // "constant string"
-=======
-      case 120: // value
-        value.template destroy< ElementPtr > ();
-        break;
-
-      case 107: // "boolean"
-        value.template destroy< bool > ();
-        break;
-
-      case 106: // "floating point"
-        value.template destroy< double > ();
-        break;
-
-      case 105: // "integer"
-        value.template destroy< int64_t > ();
-        break;
-
-      case 104: // "constant string"
->>>>>>> 3f07550f
+      case 106: // "constant string"
         value.template destroy< std::string > ();
         break;
 
@@ -1638,44 +1472,24 @@
     super_type::move(s);
       switch (this->type_get ())
     {
-<<<<<<< HEAD
-      case 116: // value
-      case 155: // socket_type
+      case 122: // value
+      case 161: // socket_type
         value.move< ElementPtr > (s.value);
         break;
 
-      case 103: // "boolean"
+      case 109: // "boolean"
         value.move< bool > (s.value);
         break;
 
-      case 102: // "floating point"
+      case 108: // "floating point"
         value.move< double > (s.value);
         break;
 
-      case 101: // "integer"
+      case 107: // "integer"
         value.move< int64_t > (s.value);
         break;
 
-      case 100: // "constant string"
-=======
-      case 120: // value
-        value.move< ElementPtr > (s.value);
-        break;
-
-      case 107: // "boolean"
-        value.move< bool > (s.value);
-        break;
-
-      case 106: // "floating point"
-        value.move< double > (s.value);
-        break;
-
-      case 105: // "integer"
-        value.move< int64_t > (s.value);
-        break;
-
-      case 104: // "constant string"
->>>>>>> 3f07550f
+      case 106: // "constant string"
         value.move< std::string > (s.value);
         break;
 
@@ -1744,11 +1558,7 @@
      325,   326,   327,   328,   329,   330,   331,   332,   333,   334,
      335,   336,   337,   338,   339,   340,   341,   342,   343,   344,
      345,   346,   347,   348,   349,   350,   351,   352,   353,   354,
-<<<<<<< HEAD
-     355,   356,   357,   358
-=======
-     355,   356,   357,   358,   359,   360,   361,   362
->>>>>>> 3f07550f
+     355,   356,   357,   358,   359,   360,   361,   362,   363,   364
     };
     return static_cast<token_type> (yytoken_number_[type]);
   }
@@ -2402,13 +2212,9 @@
   }
 
 
-#line 14 "dhcp4_parser.yy" // lalr1.cc:377
+#line 14 "dhcp4_parser.yy" // lalr1.cc:392
 } } // isc::dhcp
-<<<<<<< HEAD
-#line 2151 "dhcp4_parser.h" // lalr1.cc:377
-=======
-#line 2191 "dhcp4_parser.h" // lalr1.cc:377
->>>>>>> 3f07550f
+#line 2218 "dhcp4_parser.h" // lalr1.cc:392
 
 
 
