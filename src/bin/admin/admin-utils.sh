--- conflicted
+++ resolved
@@ -39,16 +39,9 @@
     return $retcode
 }
 
-
 mysql_version() {
     mysql_execute "SELECT CONCAT(version,\".\",minor) FROM schema_version" "$@"
     return $?
-}
-<<<<<<< HEAD
-
-mysql_version_print() {
-    mysql_version "$@"
-    printf "%s" $_RESULT
 }
 
 pgsql_execute() {
@@ -90,6 +83,4 @@
     retcode=$?
     printf "%s" $_RESULT
     return $?
-}
-=======
->>>>>>> 1545f2c6
+}