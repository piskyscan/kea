--- conflicted
+++ resolved
@@ -70,7 +70,11 @@
 is started.  It indicates what database backend type is being to store
 lease and other information.
 
-<<<<<<< HEAD
+% DHCP6_DEACTIVATE_INTERFACE deactivate interface %1
+This message is printed when DHCPv6 server disables an interface from being
+used to receive DHCPv6 traffic. Sockets on this interface will not be opened
+by the Interface Manager until interface is enabled.
+
 % DHCP6_HOOK_PACKET_RCVD_SKIP received DHCPv6 packet was dropped, because a callout set skip flag.
 This debug message is printed when a callout installed on pkt6_received
 hook point sets skip flag. For this particular hook point, the setting
@@ -89,12 +93,6 @@
 hook point sets a skip flag. It means that the server was told that no subnet
 should be selected. This severely limits further processing - server will be only
 able to offer global options. No addresses or prefixes could be assigned.
-=======
-% DHCP6_DEACTIVATE_INTERFACE deactivate interface %1
-This message is printed when DHCPv6 server disables an interface from being
-used to receive DHCPv6 traffic. Sockets on this interface will not be opened
-by the Interface Manager until interface is enabled.
->>>>>>> 41b1f3a8
 
 % DHCP6_LEASE_ADVERT lease %1 advertised (client duid=%2, iaid=%3)
 This debug message indicates that the server successfully advertised
