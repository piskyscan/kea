--- conflicted
+++ resolved
@@ -1033,12 +1033,7 @@
 TEST_F(ClassifyTest, clientClassifyPool) {
     IfaceMgrTestConfig test_config(true);
 
-<<<<<<< HEAD
-    // Let's create a SOLICIT.
-    Pkt6Ptr sol = createSolicit("2001:db8:1::3");
-=======
     NakedDhcpv6Srv srv(0);
->>>>>>> 44f874d6
 
     // This test configures 2 pools.
     // The second pool does not play any role here. The client's
