// Copyright (C) 2017 Internet Systems Consortium, Inc. ("ISC")
//
// This Source Code Form is subject to the terms of the Mozilla Public
// License, v. 2.0. If a copy of the MPL was not distributed with this
// file, You can obtain one at http://mozilla.org/MPL/2.0/.

#include <config.h>
#include <asiolink/io_address.h>
#include <dhcp/option.h>
#include <dhcp/option_int.h>
#include <dhcp/option6_client_fqdn.h>
#include <dhcp/tests/iface_mgr_test_config.h>
#include <dhcpsrv/cfg_subnets6.h>
#include <dhcpsrv/cfgmgr.h>
#include <dhcpsrv/lease_mgr_factory.h>
#include <dhcp6/tests/dhcp6_client.h>
#include <dhcp6/tests/dhcp6_test_utils.h>
#include <stats/stats_mgr.h>
#include <boost/pointer_cast.hpp>
#include <functional>
#include <vector>

using namespace isc;
using namespace isc::asiolink;
using namespace isc::dhcp;
using namespace isc::dhcp::test;
using namespace isc::stats;

namespace {

/// @brief Array of server configurations used throughout the tests.
const char* NETWORKS_CONFIG[] = {
// Configuration #0.
// - one shared network with two subnets, each with address and prefix pools
// - one plain subnet
    "{"
    "    \"shared-networks\": ["
    "        {"
    "            \"name\": \"frog\","
    "            \"interface\": \"eth1\","
    "            \"subnet6\": ["
    "                {"
    "                    \"subnet\": \"2001:db8:1::/64\","
    "                    \"id\": 10,"
    "                    \"pools\": ["
    "                        {"
    "                            \"pool\": \"2001:db8:1::20 - 2001:db8:1::20\""
    "                        }"
    "                    ],"
    "                    \"pd-pools\": ["
    "                        {"
    "                            \"prefix\": \"4000::\","
    "                            \"prefix-len\": 96,"
    "                            \"delegated-len\": 96"
    "                        }"
    "                    ]"
    "                },"
    "                {"
    "                    \"subnet\": \"2001:db8:2::/64\","
    "                    \"id\": 100,"
    "                    \"pools\": ["
    "                        {"
    "                            \"pool\": \"2001:db8:2::20 - 2001:db8:2::20\""
    "                        }"
    "                    ],"
    "                    \"pd-pools\": ["
    "                        {"
    "                            \"prefix\": \"5000::\","
    "                            \"prefix-len\": 96,"
    "                            \"delegated-len\": 96"
    "                        }"
    "                    ]"
    "                }"
    "            ]"
    "        }"
    "    ],"
    "    \"subnet6\": ["
    "        {"
    "            \"subnet\": \"3000::/96\","
    "            \"id\": 1000,"
    "            \"interface\": \"eth0\","
    "            \"pools\": ["
    "                {"
    "                    \"pool\": \"3000::1 - 3000::1\""
    "                }"
    "            ]"
    "        }"
    "    ]"
    "}",

// Configuration #1.
// - one shared network with relay-ip specified and one subnet with address pool
// - one plain subnet with relay-ip specified and one address pool
    "{"
    "    \"shared-networks\": ["
    "        {"
    "            \"name\": \"frog\","
    "            \"relay\": {"
    "                \"ip-address\": \"3001::1\""
    "            },"
    "            \"subnet6\": ["
    "                {"
    "                    \"subnet\": \"2001:db8:1::/64\","
    "                    \"id\": 10,"
    "                    \"pools\": ["
    "                        {"
    "                            \"pool\": \"2001:db8:1::20 - 2001:db8:1::20\""
    "                        }"
    "                    ]"
    "                }"
    "            ]"
    "        }"
    "    ],"
    "    \"subnet6\": ["
    "        {"
    "            \"subnet\": \"2001:db8:2::/64\","
    "            \"id\": 1000,"
    "            \"relay\": {"
    "                \"ip-address\": \"3001::2\""
    "            },"
    "            \"pools\": ["
    "                {"
    "                    \"pool\": \"2001:db8:2::20 - 2001:db8:2::20\""
    "                }"
    "            ]"
    "        }"
    "    ]"
    "}",

// Configuration #2.
// - two classes specified
// - one shared network with two subnets (the first has class restrictions)
    "{"
    "    \"client-classes\": ["
    "        {"
    "            \"name\": \"a-devices\","
    "            \"test\": \"option[1234].hex == 0x0001\""
    "        },"
    "        {"
    "            \"name\": \"b-devices\","
    "            \"test\": \"option[1234].hex == 0x0002\""
    "        }"
    "    ],"
    "    \"shared-networks\": ["
    "        {"
    "            \"name\": \"frog\","
    "            \"interface\": \"eth1\","
    "            \"subnet6\": ["
    "                {"
    "                    \"subnet\": \"2001:db8:1::/64\","
    "                    \"id\": 10,"
    "                    \"pools\": ["
    "                        {"
    "                            \"pool\": \"2001:db8:1::20 - 2001:db8:1::20\""
    "                        }"
    "                    ],"
    "                    \"client-class\": \"a-devices\""
    "                },"
    "                {"
    "                    \"subnet\": \"2001:db8:2::/64\","
    "                    \"id\": 100,"
    "                    \"pools\": ["
    "                        {"
    "                            \"pool\": \"2001:db8:2::20 - 2001:db8:2::20\""
    "                        }"
    "                    ]"
    "                }"
    "            ]"
    "        }"
    "    ]"
    "}",

// Configuration #3.
// - two classes defined
// - one shared network with two subnets, each with a different class restriction
    "{"
    "    \"client-classes\": ["
    "        {"
    "            \"name\": \"a-devices\","
    "            \"test\": \"option[1234].hex == 0x0001\""
    "        },"
    "        {"
    "            \"name\": \"b-devices\","
    "            \"test\": \"option[1234].hex == 0x0002\""
    "        }"
    "    ],"
    "    \"shared-networks\": ["
    "        {"
    "            \"name\": \"frog\","
    "            \"interface\": \"eth1\","
    "            \"subnet6\": ["
    "                {"
    "                    \"subnet\": \"2001:db8:1::/64\","
    "                    \"id\": 10,"
    "                    \"pools\": ["
    "                        {"
    "                            \"pool\": \"2001:db8:1::20 - 2001:db8:1::20\""
    "                        }"
    "                    ],"
    "                    \"client-class\": \"a-devices\""
    "                },"
    "                {"
    "                    \"subnet\": \"2001:db8:2::/64\","
    "                    \"id\": 100,"
    "                    \"pools\": ["
    "                        {"
    "                            \"pool\": \"2001:db8:2::20 - 2001:db8:2::20\""
    "                        }"
    "                    ],"
    "                    \"client-class\": \"b-devices\""
    "                }"
    "            ]"
    "        }"
    "    ]"
    "}",

// Configuration #4.
// - one shared network with two subnets. Each subnet has:
//   - address and prefix pool
//   - reservation
    "{"
    "    \"shared-networks\": ["
    "        {"
    "            \"name\": \"frog\","
    "            \"interface\": \"eth1\","
    "            \"subnet6\": ["
    "                {"
    "                    \"subnet\": \"2001:db8:1::/64\","
    "                    \"id\": 10,"
    "                    \"pools\": ["
    "                        {"
    "                            \"pool\": \"2001:db8:1::1 - 2001:db8:1::64\""
    "                        }"
    "                    ],"
    "                    \"pd-pools\": ["
    "                        {"
    "                            \"prefix\": \"4000::\","
    "                            \"prefix-len\": 96,"
    "                            \"delegated-len\": 96"
    "                        }"
    "                    ],"
    "                    \"reservations\": ["
    "                        {"
    "                            \"duid\": \"00:03:00:01:aa:bb:cc:dd:ee:ff\","
    "                            \"ip-addresses\": [ \"2001:db8:1::28\" ]"
    "                        }"
    "                    ]"
    "                },"
    "                {"
    "                    \"subnet\": \"2001:db8:2::/64\","
    "                    \"id\": 100,"
    "                    \"pools\": ["
    "                        {"
    "                            \"pool\": \"2001:db8:2::1 - 2001:db8:2::64\""
    "                        }"
    "                    ],"
    "                    \"pd-pools\": ["
    "                        {"
    "                            \"prefix\": \"5000::\","
    "                            \"prefix-len\": 96,"
    "                            \"delegated-len\": 112"
    "                        }"
    "                    ],"
    "                    \"reservations\": ["
    "                        {"
    "                            \"duid\": \"00:03:00:01:11:22:33:44:55:66\","
    "                            \"ip-addresses\": [ \"2001:db8:2::28\" ],"
    "                            \"prefixes\": [ \"5000::8:0000/112\" ]"
    "                        }"
    "                    ]"
    "                }"
    "            ]"
    "        }"
    "    ]"
    "}",

// Configuration #5 (similar to #4, but without prefix pool and using different
// DUID for reservations)
    "{"
    "    \"shared-networks\": ["
    "        {"
    "            \"name\": \"frog\","
    "            \"interface\": \"eth1\","
    "            \"subnet6\": ["
    "                {"
    "                    \"subnet\": \"2001:db8:1::/64\","
    "                    \"id\": 10,"
    "                    \"pools\": ["
    "                        {"
    "                            \"pool\": \"2001:db8:1::1 - 2001:db8:1::64\""
    "                        }"
    "                    ],"
    "                    \"reservations\": ["
    "                        {"
    "                            \"duid\": \"00:03:00:01:11:22:33:44:55:66\","
    "                            \"ip-addresses\": [ \"2001:db8:1::28\" ]"
    "                        }"
    "                    ]"
    "                },"
    "                {"
    "                    \"subnet\": \"2001:db8:2::/64\","
    "                    \"id\": 100,"
    "                    \"pools\": ["
    "                        {"
    "                            \"pool\": \"2001:db8:2::1 - 2001:db8:2::64\""
    "                        }"
    "                    ],"
    "                    \"reservations\": ["
    "                        {"
    "                            \"duid\": \"00:03:00:01:aa:bb:cc:dd:ee:ff\","
    "                            \"ip-addresses\": [ \"2001:db8:2::28\" ]"
    "                        }"
    "                    ]"
    "                }"
    "            ]"
    "        }"
    "    ]"
    "}",

// Configuration #6.
// - one class
// - one shared network with two subnets:
//   - first subnet has address pool, class restriction and a reservation
//   - second subnet has just an address pool
    "{"
    "    \"client-classes\": ["
    "        {"
    "            \"name\": \"a-devices\","
    "            \"test\": \"option[1234].hex == 0x0001\""
    "        }"
    "    ],"
    "    \"shared-networks\": ["
    "        {"
    "            \"name\": \"frog\","
    "            \"interface\": \"eth1\","
    "            \"subnet6\": ["
    "                {"
    "                    \"subnet\": \"2001:db8:1::/64\","
    "                    \"id\": 10,"
    "                    \"pools\": ["
    "                        {"
    "                            \"pool\": \"2001:db8:1::1 - 2001:db8:1::64\""
    "                        }"
    "                    ],"
    "                    \"client-class\": \"a-devices\","
    "                    \"reservations\": ["
    "                        {"
    "                            \"duid\": \"00:03:00:01:aa:bb:cc:dd:ee:ff\","
    "                            \"ip-addresses\": [ \"2001:db8:1::28\" ]"
    "                        }"
    "                    ]"
    "                },"
    "                {"
    "                    \"subnet\": \"2001:db8:2::/64\","
    "                    \"id\": 100,"
    "                    \"pools\": ["
    "                        {"
    "                            \"pool\": \"2001:db8:2::16 - 2001:db8:2::16\""
    "                        }"
    "                    ]"
    "                }"
    "            ]"
    "        }"
    "    ]"
    "}",

// Configuration #7.
// - option defined on global level
// - one shared network with two options and two subnets
// - the first subnet has its own options defined as well
// - plain subnet with its own options
    "{"
    "    \"option-data\": ["
    "        {"
    "            \"name\": \"nis-servers\","
    "            \"data\": \"3000::20\""
    "        }"
    "    ],"
    "    \"shared-networks\": ["
    "        {"
    "            \"name\": \"frog\","
    "            \"interface\": \"eth1\","
    "            \"option-data\": ["
    "                {"
    "                    \"name\": \"dns-servers\","
    "                    \"data\": \"3001::21\""
    "                },"
    "                {"
    "                    \"name\": \"nisp-servers\","
    "                    \"data\": \"3002::34\""
    "                }"
    "            ],"
    "            \"subnet6\": ["
    "                {"
    "                    \"subnet\": \"2001:db8:1::/64\","
    "                    \"id\": 10,"
    "                    \"option-data\": ["
    "                        {"
    "                            \"name\": \"sntp-servers\","
    "                            \"data\": \"4004::22\""
    "                        },"
    "                        {"
    "                            \"name\": \"nisp-servers\","
    "                            \"data\": \"3003::33\""
    "                        }"
    "                    ],"
    "                    \"pools\": ["
    "                        {"
    "                            \"pool\": \"2001:db8:1::20 - 2001:db8:1::20\""
    "                        }"
    "                    ]"
    "                },"
    "                {"
    "                    \"subnet\": \"2001:db8:2::/64\","
    "                    \"id\": 100,"
    "                    \"pools\": ["
    "                        {"
    "                            \"pool\": \"2001:db8:2::20 - 2001:db8:2::20\""
    "                        }"
    "                    ]"
    "                }"
    "            ]"
    "        }"
    "    ],"
    "    \"subnet6\": ["
    "        \{"
    "            \"subnet\": \"3000::/96\","
    "            \"id\": 1000,"
    "            \"interface\": \"eth0\","
    "            \"option-data\": ["
    "                {"
    "                    \"name\": \"nisp-servers\","
    "                    \"data\": \"4000::5\""
    "                }"
    "            ],"
    "            \"pools\": ["
    "                {"
    "                    \"pool\": \"3000::1 - 3000::1\""
    "                }"
    "            ]"
    "        }"
    "    ]"
    "}",

// Configuration #8.
// - two shared networks
//   - first network with two subnets, each with its own address pool
//   - second network with two subnets, each with its own address pool
    "{"
    "    \"shared-networks\": ["
    "        {"
    "            \"name\": \"frog\","
    "            \"interface\": \"eth1\","
    "            \"subnet6\": ["
    "                {"
    "                    \"subnet\": \"2001:db8:1::/64\","
    "                    \"id\": 10,"
    "                    \"pools\": ["
    "                        {"
    "                            \"pool\": \"2001:db8:1::20 - 2001:db8:1::20\""
    "                        }"
    "                    ]"
    "                },"
    "                {"
    "                    \"subnet\": \"2001:db8:2::/64\","
    "                    \"id\": 100,"
    "                    \"pools\": ["
    "                        {"
    "                            \"pool\": \"2001:db8:2::20 - 2001:db8:2::20\""
    "                        }"
    "                    ]"
    "                }"
    "            ]"
    "        },"
    "        {"
    "            \"name\": \"dog\","
    "            \"interface\": \"eth0\","
    "            \"subnet6\": ["
    "                {"
    "                    \"subnet\": \"2001:db8:3::/64\","
    "                    \"id\": 1000,"
    "                    \"pools\": ["
    "                        {"
    "                            \"pool\": \"2001:db8:3::20 - 2001:db8:3::20\""
    "                        }"
    "                    ]"
    "                },"
    "                {"
    "                    \"subnet\": \"2001:db8:4::/64\","
    "                    \"id\": 10000,"
    "                    \"pools\": ["
    "                        {"
    "                            \"pool\": \"2001:db8:4::20 - 2001:db8:4::20\""
    "                        }"
    "                    ]"
    "                }"
    "            ]"
    "        }"
    "    ]"
    "}",

// Configuration #9 (similar to #8, but with relay-ip addresses specified)
// - two shared networks, each with relay IP addresses specified
    "{"
    "    \"shared-networks\": ["
    "        {"
    "            \"name\": \"frog\","
    "            \"relay\": {"
    "                \"ip-address\": \"3000::1\""
    "            },"
    "            \"subnet6\": ["
    "                {"
    "                    \"subnet\": \"2001:db8:1::/64\","
    "                    \"id\": 10,"
    "                    \"pools\": ["
    "                        {"
    "                            \"pool\": \"2001:db8:1::20 - 2001:db8:1::20\""
    "                        }"
    "                    ]"
    "                },"
    "                {"
    "                    \"subnet\": \"2001:db8:2::/64\","
    "                    \"id\": 100,"
    "                    \"pools\": ["
    "                        {"
    "                            \"pool\": \"2001:db8:2::20 - 2001:db8:2::20\""
    "                        }"
    "                    ]"
    "                }"
    "            ]"
    "        },"
    "        {"
    "            \"name\": \"dog\","
    "            \"relay\": {"
    "                \"ip-address\": \"3000::2\""
    "            },"
    "            \"subnet6\": ["
    "                {"
    "                    \"subnet\": \"2001:db8:3::/64\","
    "                    \"id\": 1000,"
    "                    \"pools\": ["
    "                        {"
    "                            \"pool\": \"2001:db8:3::20 - 2001:db8:3::20\""
    "                        }"
    "                    ]"
    "                },"
    "                {"
    "                    \"subnet\": \"2001:db8:4::/64\","
    "                    \"id\": 10000,"
    "                    \"pools\": ["
    "                        {"
    "                            \"pool\": \"2001:db8:4::20 - 2001:db8:4::20\""
    "                        }"
    "                    ]"
    "                }"
    "            ]"
    "        }"
    "    ]"
    "}",

// Configuration #10.
// - one class with an option (and not test expression)
// - one shared network with two subnets
//   - first subnet with one address pool
//   - second with a pool and reservation that assigns client to a class
    "{"
    "    \"client-classes\": ["
    "        {"
    "            \"name\": \"class-with-dns-servers\","
    "            \"option-data\": ["
    "                {"
    "                    \"name\": \"dns-servers\","
    "                    \"data\": \"2001:db8:1::50\""
    "                }"
    "            ]"
    "        }"
    "    ],"
    "    \"shared-networks\": ["
    "        {"
    "            \"name\": \"frog\","
    "            \"interface\": \"eth1\","
    "            \"subnet6\": ["
    "                {"
    "                    \"subnet\": \"2001:db8:1::/64\","
    "                    \"id\": 10,"
    "                    \"pools\": ["
    "                        {"
    "                            \"pool\": \"2001:db8:1::20 - 2001:db8:1::20\""
    "                        }"
    "                    ]"
    "                },"
    "                {"
    "                    \"subnet\": \"2001:db8:2::/64\","
    "                    \"id\": 100,"
    "                    \"pools\": ["
    "                        {"
    "                            \"pool\": \"2001:db8:2::20 - 2001:db8:2::30\""
    "                        }"
    "                    ],"
    "                    \"reservations\": ["
    "                        {"
    "                            \"duid\": \"00:03:00:01:11:22:33:44:55:66\","
    "                            \"ip-addresses\": [ \"2001:db8:2::20\" ],"
    "                            \"hostname\": \"test.example.org\","
    "                            \"client-classes\": [ \"class-with-dns-servers\" ]"
    "                        }"
    "                    ]"
    "                }"
    "            ]"
    "        }"
    "    ]"
    "}",

// Configuration #11.
// - two classes defined
// - two shared networks, each with one subnet and class restriction
    "{"
    "    \"client-classes\": ["
    "        {"
    "            \"name\": \"a-devices\","
    "            \"test\": \"option[1234].hex == 0x0001\""
    "        },"
    "        {"
    "            \"name\": \"b-devices\","
    "            \"test\": \"option[1234].hex == 0x0002\""
    "        }"
    "    ],"
    "    \"shared-networks\": ["
    "        {"
    "            \"name\": \"frog\","
    "            \"interface\": \"eth1\","
    "            \"client-class\": \"a-devices\","
    "            \"subnet6\": ["
    "                {"
    "                    \"subnet\": \"2001:db8:1::/64\","
    "                    \"id\": 10,"
    "                    \"pools\": ["
    "                        {"
    "                            \"pool\": \"2001:db8:1::20 - 2001:db8:1::20\""
    "                        }"
    "                    ]"
    "                }"
    "            ]"
    "        },"
    "        {"
    "            \"name\": \"dog\","
    "            \"interface\": \"eth1\","
    "            \"client-class\": \"b-devices\","
    "            \"subnet6\": ["
    "                {"
    "                    \"subnet\": \"2001:db8:2::/64\","
    "                    \"id\": 1000,"
    "                    \"pools\": ["
    "                        {"
    "                            \"pool\": \"2001:db8:2::20 - 2001:db8:2::20\""
    "                        }"
    "                    ]"
    "                }"
    "            ]"
    "        }"
    "    ]"
    "}",

// Configuration #12.
// - one client class
// - one shared network with two subnets, the second subnet has class restriction
    "{"
    "    \"client-classes\": ["
    "        {"
    "            \"name\": \"b-devices\","
    "            \"test\": \"option[1234].hex == 0x0002\""
    "        }"
    "    ],"
    "    \"shared-networks\": ["
    "        {"
    "            \"name\": \"frog\","
    "            \"interface\": \"eth1\","
    "            \"subnet6\": ["
    "                {"
    "                    \"subnet\": \"2001:db8:1::/64\","
    "                    \"id\": 10,"
    "                    \"pools\": ["
    "                        {"
    "                            \"pool\": \"2001:db8:1::20 - 2001:db8:1::20\""
    "                        }"
    "                    ]"
    "                },"
    "                {"
    "                    \"subnet\": \"2001:db8:2::/64\","
    "                    \"id\": 100,"
    "                    \"pools\": ["
    "                        {"
    "                            \"pool\": \"2001:db8:2::20 - 2001:db8:2::20\""
    "                        }"
    "                    ],"
    "                    \"client-class\": \"b-devices\""
    "                }"
    "            ]"
    "        }"
    "    ]"
    "}",

// Configuration #13.
// - one shared network, with two subnets, each with the same relay-ip addresses
// - one plain subnet, with its own (different) relay-ip address
    "{"
    "    \"shared-networks\": ["
    "        {"
    "            \"name\": \"frog\","
    "            \"subnet6\": ["
    "                {"
    "                    \"subnet\": \"2001:db8:1::/64\","
    "                    \"id\": 10,"
    "                    \"relay\": {"
    "                        \"ip-address\": \"3001::1\""
    "                    },"
    "                    \"pools\": ["
    "                        {"
    "                            \"pool\": \"2001:db8:1::20 - 2001:db8:1::20\""
    "                        }"
    "                    ]"
    "                },"
    "                {"
    "                    \"subnet\": \"2001:db8:2::/64\","
    "                    \"id\": 100,"
    "                    \"relay\": {"
    "                        \"ip-address\": \"3001::1\""
    "                    },"
    "                    \"pools\": ["
    "                        {"
    "                            \"pool\": \"2001:db8:2::20 - 2001:db8:2::20\""
    "                        }"
    "                    ]"
    "                }"
    "            ]"
    "        }"
    "    ],"
    "    \"subnet6\": ["
    "        {"
    "            \"subnet\": \"2001:db8:3::/64\","
    "            \"id\": 1000,"
    "            \"relay\": {"
    "                \"ip-address\": \"3001::2\""
    "            },"
    "            \"pools\": ["
    "                {"
    "                    \"pool\": \"2001:db8:3::20 - 2001:db8:3::20\""
    "                }"
    "            ]"
    "        }"
    "    ]"
    "}",

// Configuration #14.
// - one share network with interface-id specified and one subnet
// - one plain subnet, with its own interface-id
    "{"
    "    \"shared-networks\": ["
    "        {"
    "            \"name\": \"frog\","
    "            \"interface-id\": \"vlan10\","
    "            \"subnet6\": ["
    "                {"
    "                    \"subnet\": \"2001:db8:1::/64\","
    "                    \"id\": 10,"
    "                    \"pools\": ["
    "                        {"
    "                            \"pool\": \"2001:db8:1::20 - 2001:db8:1::20\""
    "                        }"
    "                    ]"
    "                }"
    "            ]"
    "        }"
    "    ],"
    "    \"subnet6\": ["
    "        {"
    "            \"subnet\": \"2001:db8:2::/64\","
    "            \"id\": 1000,"
    "            \"interface-id\": \"vlan1000\","
    "            \"pools\": ["
    "                {"
    "                    \"pool\": \"2001:db8:2::20 - 2001:db8:2::20\""
    "                }"
    "            ]"
    "        }"
    "    ]"
    "}",

// Configuration #15.
// - one shared network, with two subnets, each with the same interface-id
// - one plain subnet, with its own interface-id
    "{"
    "    \"shared-networks\": ["
    "        {"
    "            \"name\": \"frog\","
    "            \"subnet6\": ["
    "                {"
    "                    \"subnet\": \"2001:db8:1::/64\","
    "                    \"id\": 10,"
    "                    \"interface-id\": \"vlan10\","
    "                    \"pools\": ["
    "                        {"
    "                            \"pool\": \"2001:db8:1::20 - 2001:db8:1::20\""
    "                        }"
    "                    ]"
    "                },"
    "                {"
    "                    \"subnet\": \"2001:db8:2::/64\","
    "                    \"id\": 10,"
    "                    \"interface-id\": \"vlan10\","
    "                    \"pools\": ["
    "                        {"
    "                            \"pool\": \"2001:db8:2::20 - 2001:db8:2::20\""
    "                        }"
    "                    ]"
    "                }"
    "            ]"
    "        }"
    "    ],"
    "    \"subnet6\": ["
    "        {"
    "            \"subnet\": \"2001:db8:2::/64\","
    "            \"id\": 1000,"
    "            \"interface-id\": \"vlan1000\","
    "            \"pools\": ["
    "                {"
    "                    \"pool\": \"2001:db8:2::20 - 2001:db8:2::20\""
    "                }"
    "            ]"
    "        }"
    "    ]"
    "}",

<<<<<<< HEAD
// Configuration #16
// - one shared network with two subnets, both have rapid-commit enabled
=======
// Configuration #16.
// - one shared network with three subnets, each with different option value
>>>>>>> 8d8592fa
    "{"
    "    \"shared-networks\": ["
    "        {"
    "            \"name\": \"frog\","
    "            \"interface\": \"eth1\","
    "            \"subnet6\": ["
    "                {"
    "                    \"subnet\": \"2001:db8:1::/64\","
    "                    \"id\": 10,"
<<<<<<< HEAD
    "                    \"rapid-commit\": true,"
=======
    "                    \"option-data\": ["
    "                        {"
    "                            \"name\": \"dns-servers\","
    "                            \"data\": \"4004::22\""
    "                        }"
    "                    ],"
>>>>>>> 8d8592fa
    "                    \"pools\": ["
    "                        {"
    "                            \"pool\": \"2001:db8:1::20 - 2001:db8:1::20\""
    "                        }"
    "                    ]"
    "                },"
    "                {"
    "                    \"subnet\": \"2001:db8:2::/64\","
    "                    \"id\": 100,"
<<<<<<< HEAD
    "                    \"rapid-commit\": true,"
    "                    \"pools\": ["
    "                        {"
    "                            \"pool\": \"2001:db8:2::20 - 2001:db8:2::20\""
    "                        }"
    "                    ]"
    "                }"
    "            ]"
    "        }"
    "    ]"
    "}",


// Configuration #17:
// - one shared network with rapid-commit enabled
// - two subnets (which should derive the rapid-commit setting)
    "{"
    "    \"shared-networks\": ["
    "        {"
    "            \"name\": \"frog\","
    "            \"interface\": \"eth1\","
    "            \"rapid-commit\": true,"
    "            \"subnet6\": ["
    "                {"
    "                    \"subnet\": \"2001:db8:1::/64\","
    "                    \"id\": 10,"
    "                    \"pools\": ["
    "                        {"
    "                            \"pool\": \"2001:db8:1::20 - 2001:db8:1::20\""
    "                        }"
    "                    ]"
    "                },"
    "                {"
    "                    \"subnet\": \"2001:db8:2::/64\","
    "                    \"id\": 100,"
    "                    \"pools\": ["
    "                        {"
    "                            \"pool\": \"2001:db8:2::20 - 2001:db8:2::20\""
=======
    "                    \"option-data\": ["
    "                        {"
    "                            \"name\": \"dns-servers\","
    "                            \"data\": \"5555::33\""
    "                        }"
    "                    ],"
    "                    \"pools\": ["
    "                        {"
    "                            \"pool\": \"2001:db8:2::20 - 2001:db8:2::20\""
    "                        }"
    "                    ]"
    "                },"
    "                {"
    "                    \"subnet\": \"2001:db8:3::/64\","
    "                    \"id\": 1000,"
    "                    \"option-data\": ["
    "                        {"
    "                            \"name\": \"dns-servers\","
    "                            \"data\": \"1234::23\""
    "                        }"
    "                    ],"
    "                    \"pools\": ["
    "                        {"
    "                            \"pool\": \"2001:db8:3::20 - 2001:db8:3::20\""
>>>>>>> 8d8592fa
    "                        }"
    "                    ]"
    "                }"
    "            ]"
    "        }"
    "    ]"
    "}"
};

/// @Brief Test fixture class for DHCPv6 server using shared networks.
class Dhcpv6SharedNetworkTest : public Dhcpv6SrvTest {
public:

    /// @brief Indicates how test functions should check presence of a lease on
    /// the server.
    enum class LeaseOnServer{
        MUST_EXIST,
        MUST_NOT_EXIST,
    };

    /// @brief Constructor.
    Dhcpv6SharedNetworkTest()
        : Dhcpv6SrvTest(),
          iface_mgr_test_config_(true) {
        IfaceMgr::instance().openSockets6();
        StatsMgr::instance().removeAll();
    }

    /// @brief Verifies lease statistics against values held by StatsMgr.
    ///
    /// This method retrieves lease statistics from the database and then compares it
    /// against values held by the StatsMgr. The compared statistics are number of
    /// assigned addresses and prefixes for a subnet.
    void verifyAssignedStats() {
        LeaseStatsQueryPtr query = LeaseMgrFactory::instance().startLeaseStatsQuery6();
        LeaseStatsRow row;
        while (query->getNextRow(row)) {
            // Only check valid leases.
            if (row.lease_state_ == Lease::STATE_DEFAULT) {
                std::string stat_name;
                // Addresses
                if (row.lease_type_ == Lease::TYPE_NA) {
                    stat_name = StatsMgr::generateName("subnet", row.subnet_id_,
                                                       "assigned-nas");
                // Prefixes.
                } else if (row.lease_type_ == Lease::TYPE_PD) {
                    stat_name = StatsMgr::generateName("subnet", row.subnet_id_,
                                                       "assigned-pds");
                }

                // Number of leases held in the database should match the information
                // held in the Stats Manager.
                if (!stat_name.empty()) {
                    ASSERT_EQ(row.state_count_, getStatsAssignedLeases(stat_name))
                        << "test failed for statistic " << stat_name;
                }
            }
        }
    }

    /// @brief Retrieves statistics for a subnet.
    ///
    /// @param stat_name Name of the statistics to be retrieved, e.g. subnet[1234].assigned-nas.
    /// @return Number of assigned leases for a subnet.
    int64_t getStatsAssignedLeases(const std::string& stat_name) const {
        // Top element is a map with a subnet[id].assigned-addresses parameter.
        ConstElementPtr top_element = StatsMgr::instance().get(stat_name);
        if (top_element && (top_element->getType() == Element::map)) {
            // It contains two lists (nested).
            ConstElementPtr first_list = top_element->get(stat_name);
            if (first_list && (first_list->getType() == Element::list) &&
                (first_list->size() > 0)) {
                // Get the nested list which should have two elements, of which first
                // is the statistics value we're looking for.
                ConstElementPtr second_list = first_list->get(0);
                if (second_list && (second_list->getType() == Element::list) &&
                    (second_list->size() == 2)) {
                    ConstElementPtr addresses_element = second_list->get(0);
                    if (addresses_element && (addresses_element->getType() == Element::integer)) {
                        return (addresses_element->intValue());
                    }
                }
            }
        }

        // Statistics invalid or not found.
        return (0);
    }

    /// @brief Launches specific operation and verifies lease statistics before and
    /// after this operation.
    ///
    /// @param operation Operation to be launched.
    void testAssigned(const std::function<void()>& operation) {
        ASSERT_NO_FATAL_FAILURE(verifyAssignedStats());
        operation();
        ASSERT_NO_FATAL_FAILURE(verifyAssignedStats());
    }

    /// @brief Returns subnet having specified address or prefix in range.
    ///
    /// @param type Resource type: NA or PD.
    /// @param resource Address or prefix for which subnet is being searched.
    /// @return Pointer to the subnet having an resource in range or null pointer
    /// if no subnet found.
    Subnet6Ptr getConfiguredSubnet(const Lease::Type& type, const IOAddress& resource) const {
        CfgSubnets6Ptr cfg = CfgMgr::instance().getCurrentCfg()->getCfgSubnets6();
        const Subnet6Collection* subnets = cfg->getAll();
        for (auto subnet_it = subnets->cbegin(); subnet_it != subnets->cend(); ++subnet_it) {
            if ((*subnet_it)->inPool(type, resource)) {
                return (*subnet_it);
            }
        }

        return (Subnet6Ptr());

    }

    /// @brief Check if client has a lease for the specified address.
    ///
    /// Apart from checking whether the client has got the lease it also
    /// checks whether this lease is stored in the lease database and that
    /// it holds valid subnet identifier.
    ///
    /// @param client Reference to the client.
    /// @param address Leased address.
    /// @param lease_on_server Specify whether the lease should be also present or
    /// absent in the lease database.
    ///
    /// @return true if the lease for the client has been found both in the
    /// database and in the server's response.
    bool hasLeaseForAddress(Dhcp6Client& client, const IOAddress& address,
                            const LeaseOnServer& lease_on_server = LeaseOnServer::MUST_EXIST) {
        Lease6Ptr lease = LeaseMgrFactory::instance().getLease6(Lease::TYPE_NA, address);
        // Sanity check the lease.
        if (lease) {
            Subnet6Ptr subnet = getConfiguredSubnet(Lease::TYPE_NA, address);
            if (!subnet) {
                ADD_FAILURE() << "unable to find configured subnet for the"
                    " address " << address;
                return (false);
            }
            // Make sure that the subnet id is not messed up in the lease.
            if (subnet->getID() != lease->subnet_id_) {
                ADD_FAILURE() << "invalid subnet identifier found in the lease for"
                    " address " << address << ", expected " << subnet->getID()
                              << ", got " << lease->subnet_id_;
                return (false);
            }
        }
        return ((((lease_on_server == LeaseOnServer::MUST_EXIST) && lease) ||
                ((lease_on_server == LeaseOnServer::MUST_NOT_EXIST) && !lease)) &&
                client.hasLeaseForAddress(address));
    }

    /// @brief Check if client has a lease for the specified prefix.
    ///
    /// Apart from checking whether the client has got the lease it also
    /// checks whether this lease is stored in the lease database and that
    /// it holds valid subnet identifier.
    ///
    /// @param client Reference to the client.
    /// @param prefix Leased prefix.
    /// @param prefix_len Leased prefix length.
    /// @param lease_on_server Specify whether the lease should be also present or
    /// absent in the lease database.
    ///
    /// @return true if the lease for the client has been found both in the
    /// database and in the server's response.
    bool hasLeaseForPrefix(Dhcp6Client& client, const IOAddress& prefix,
                           const uint8_t prefix_len, const IAID& iaid,
                           const LeaseOnServer& lease_on_server = LeaseOnServer::MUST_EXIST) {
        Lease6Ptr lease = LeaseMgrFactory::instance().getLease6(Lease::TYPE_PD, prefix);

        // Sanity check the lease.
        if (lease) {
            Subnet6Ptr subnet = getConfiguredSubnet(Lease::TYPE_PD, prefix);
            if (!subnet) {
                ADD_FAILURE() << "unable to find configured subnet for the"
                    " prefix " << prefix;
                return (false);
            }
            // Make sure that the subnet id is not messed up in the lease.
            if (subnet->getID() != lease->subnet_id_) {
                ADD_FAILURE() << "invalid subnet identifier found in the lease for"
                    " prefix " << prefix;
                return (false);
            }
        }

        return ((((lease_on_server == LeaseOnServer::MUST_EXIST) && lease &&
                  (lease->prefixlen_ = prefix_len) && (lease->iaid_ == iaid)) ||
                ((lease_on_server == LeaseOnServer::MUST_NOT_EXIST) && !lease)) &&
                client.hasLeaseForPrefix(prefix, prefix_len, iaid));
    }

    /// @brief Check if client has a lease belonging to address range.
    ///
    /// Apart from checking whether the client has got the lease it also
    /// checks whether this lease is stored in the lease database.
    ///
    /// @param client Reference to the client.
    /// @param first Lower bound of the address range.
    /// @param last Upper bound of the address range.
    /// @param lease_on_server Specify whether the lease should be also present or
    /// absent in the lease database.
    bool hasLeaseForAddressRange(Dhcp6Client& client, const IOAddress& first, const IOAddress& last,
                                 const LeaseOnServer& lease_on_server = LeaseOnServer::MUST_EXIST) {
        std::vector<Lease6> leases = client.getLeasesByAddressRange(first, last);
        for (auto lease_it = leases.cbegin(); lease_it != leases.cend(); ++lease_it) {
            // Take into account only valid leases.
            if (lease_it->valid_lft_ == 0) {
                continue;
            }

            Lease6Ptr lease = LeaseMgrFactory::instance().getLease6(Lease::TYPE_NA, lease_it->addr_);
            if ((lease && (lease_on_server == LeaseOnServer::MUST_NOT_EXIST)) ||
                (!lease && (lease_on_server == LeaseOnServer::MUST_EXIST))) {
                return (false);
            }
        }

        return (!leases.empty());
    }

    /// @brief Check if client has a lease belonging to a prefix pool.
    ///
    /// Apart from checking whether the client has got the lease it also
    /// checks whether this lease is stored in the lease database.
    ///
    /// @param client Reference to the client.
    /// @param prefix Pool prefix.
    /// @param prefix_len Prefix length.
    /// @param delegated_len Delegated prefix length.
    /// @param lease_on_server Specify whether the lease should be also present or
    /// absent in the lease database.
    ///
    /// @return true if client has a lease belonging to specified pool,
    /// false otherwise.
    bool hasLeaseForPrefixPool(Dhcp6Client& client, const asiolink::IOAddress& prefix,
                               const uint8_t prefix_len, const uint8_t delegated_len,
                               const LeaseOnServer& lease_on_server = LeaseOnServer::MUST_EXIST) {
        std::vector<Lease6> leases = client.getLeasesByPrefixPool(prefix, prefix_len, delegated_len);

        for (auto lease_it = leases.cbegin(); lease_it != leases.cend(); ++lease_it) {
            // Take into account only valid leases.
            if (lease_it->valid_lft_ == 0) {
                continue;
            }

            Lease6Ptr lease = LeaseMgrFactory::instance().getLease6(Lease::TYPE_PD, lease_it->addr_);
            if ((lease && (lease->prefixlen_ == lease->prefixlen_) &&
                 (lease_on_server == LeaseOnServer::MUST_NOT_EXIST)) ||
                (!lease && (lease_on_server == LeaseOnServer::MUST_EXIST))) {
                return (false);
            }
        }

        return (!leases.empty());

    }

    /// @brief Tests that for a given configuration the rapid-commit works (or not)
    ///
    /// The provided configuration is expected to be able to handle two clients.
    /// The second parameter governs whether rapid-commit is expected to be enabled
    /// or disabled. Third and fourth parameters are text representations of expected
    /// leases to be assigned (if rapid-commit is enabled)
    ///
    /// @param config - text version of the configuration to be tested
    /// @param enabled - true = rapid-commit is expected to work
    /// @param exp_addr1 - an eddress the first client is expected to get (if
    ///                    rapid-commit is enabled).
    /// @param exp_addr2 - an eddress the second client is expected to get (if
    ///                    rapid-commit is enabled).
    void testRapidCommit(const std::string& config, bool enabled,
                         const std::string& exp_addr1,
                         const std::string& exp_addr2) {

        // Create client #1. This clients wants to use rapid-commit.
        Dhcp6Client client1;
        client1.setInterface("eth1");
        client1.useRapidCommit(true);

        Dhcp6Client client2;
        client2.setInterface("eth1");
        client2.useRapidCommit(true);

        // Configure the server with a shared network.
        ASSERT_NO_FATAL_FAILURE(configure(config, *client1.getServer()));

        // Ok, client should have one
        EXPECT_EQ(0, client1.getLeaseNum());

        // Client #1 should be assigned an address from shared network. The first
        // subnet has rapid-commit enabled, so the address should be assigned.
        // We provide a hint for this allocation to make sure that the address
        // from the first subnet is allocated. In theory, an address from the
        // second subnet could be allocated as well if the hint was not provided.
        IOAddress requested_address = exp_addr1.empty() ? IOAddress::IPV6_ZERO_ADDRESS() :
            IOAddress(exp_addr1);
        ASSERT_NO_THROW(client1.requestAddress(0xabca0, requested_address));
        testAssigned([this, &client1] {
            ASSERT_NO_THROW(client1.doSolicit());
        });

        // Make sure something was sent back.
        ASSERT_TRUE(client1.getContext().response_);

        if (enabled) {
            // rapid-commit enabled.

            // Make sure that REPLY was sent back.
            EXPECT_EQ(DHCPV6_REPLY, client1.getContext().response_->getType());

            // Just make sure the client didn't get an address.
            EXPECT_TRUE(hasLeaseForAddress(client1, IOAddress(exp_addr1),
                                           LeaseOnServer::MUST_EXIST));
        } else {
            // rapid-commit disabled.

            // Make sure that ADVERTISE was sent back.
            EXPECT_EQ(DHCPV6_ADVERTISE, client1.getContext().response_->getType());

            // And that it doesn't have any leases.
            EXPECT_EQ(0, client1.getLeaseNum());
        }

        // Create client #2. This client behaves the same as the first one, but the
        // first subnet is already full (it's a really small subnet) and the second
        // subnet does not allow rapid-commit.
        ASSERT_NO_THROW(client2.requestAddress(0xabca0));
        testAssigned([this, &client2] {
            ASSERT_NO_THROW(client2.doSolicit());
        });

        // Make sure something was sent back.
        ASSERT_TRUE(client2.getContext().response_);

        if (enabled) {
            // rapid-commit enabled.

            // Make sure that REPLY was sent back.
            EXPECT_EQ(DHCPV6_REPLY, client2.getContext().response_->getType());

            // Just make sure the client didn't get an address.
            EXPECT_TRUE(hasLeaseForAddress(client2, IOAddress(exp_addr2),
                                           LeaseOnServer::MUST_EXIST));
        } else {
            // rapid-commit disabled.

            // Make sure that ADVERTISE was sent back.
            EXPECT_EQ(DHCPV6_ADVERTISE, client1.getContext().response_->getType());

            // And that it doesn't have any leases.
            EXPECT_EQ(0, client1.getLeaseNum());
        }
    }

    /// @brief Destructor.
    virtual ~Dhcpv6SharedNetworkTest() {
        StatsMgr::instance().removeAll();
    }

    /// @brief Interface Manager's fake configuration control.
    IfaceMgrTestConfig iface_mgr_test_config_;
};

// Running out of addresses within a subnet in a shared network.
TEST_F(Dhcpv6SharedNetworkTest, addressPoolInSharedNetworkShortage) {
    // Create client #1.
    Dhcp6Client client1;
    client1.setInterface("eth1");

    // Configure the server with one shared network including two subnets and
    // one subnet outside of the shared network.
    ASSERT_NO_FATAL_FAILURE(configure(NETWORKS_CONFIG[0], *client1.getServer()));

    // Client #1 requests an address in first subnet within a shared network.
    ASSERT_NO_THROW(client1.requestAddress(0xabca0, IOAddress("2001:db8:1::20")));
    testAssigned([this, &client1] {
        ASSERT_NO_THROW(client1.doSARR());
    });
    ASSERT_TRUE(hasLeaseForAddress(client1, IOAddress("2001:db8:1::20")));

    // Client #2 The second client will request a lease and should be assigned
    // an address from the second subnet.
    Dhcp6Client client2(client1.getServer());
    client2.setInterface("eth1");
    ASSERT_NO_THROW(client2.requestAddress(0xabca0));
    testAssigned([this, &client2] {
        ASSERT_NO_THROW(client2.doSARR());
    });
    ASSERT_TRUE(hasLeaseForAddress(client2, IOAddress("2001:db8:2::20")));

    // Cient #3. It sends Solicit which should result in NoAddrsAvail status
    // code because all addresses available for this link have been assigned.
    Dhcp6Client client3(client1.getServer());
    client3.setInterface("eth1");
    ASSERT_NO_THROW(client3.requestAddress(0xabca0));
    testAssigned([this, &client3] {
        ASSERT_NO_THROW(client3.doSolicit(true));
    });
    EXPECT_EQ(0, client3.getLeaseNum());

    // Client #3 should be assigned an address if subnet 3 is selected for it.
    client3.setInterface("eth0");
    testAssigned([this, &client3] {
        ASSERT_NO_THROW(client3.doSolicit(true));
    });
    EXPECT_EQ(1, client3.getLeaseNum());

    // Client #1 should be able to renew its lease.
    testAssigned([this, &client1] {
        ASSERT_NO_THROW(client1.doRenew());
    });
    EXPECT_EQ(1, client1.getLeaseNum());
    EXPECT_TRUE(hasLeaseForAddress(client1, IOAddress("2001:db8:1::20")));

    // Client #2 should be able to renew its lease too.
    testAssigned([this, &client2] {
        ASSERT_NO_THROW(client2.doRenew());
    });
    EXPECT_EQ(1, client2.getLeaseNum());
    EXPECT_TRUE(hasLeaseForAddress(client2, IOAddress("2001:db8:2::20")));
}

// Shared network is selected based on relay link address.
TEST_F(Dhcpv6SharedNetworkTest, sharedNetworkSelectedByRelay) {
    // Create client #1. This is a relayed client which is using relay address
    // matching configured shared network.
    Dhcp6Client client1;
    client1.useRelay(true, IOAddress("3001::1"));

    // Configure the server with one shared network and one subnet outside of the
    // shared network.
    ASSERT_NO_FATAL_FAILURE(configure(NETWORKS_CONFIG[1], *client1.getServer()));

    // Client #1 should be assigned an address from shared network.
    ASSERT_NO_THROW(client1.requestAddress(0xabca0));
    testAssigned([this, &client1] {
        ASSERT_NO_THROW(client1.doSARR());
    });
    ASSERT_TRUE(hasLeaseForAddress(client1, IOAddress("2001:db8:1::20")));

    // Create client #2. This is a relayed client which is using relay
    // address matching subnet outside of the shared network.
    Dhcp6Client client2(client1.getServer());
    client2.useRelay(true, IOAddress("3001::2"));
    ASSERT_NO_THROW(client2.requestAddress(0xabca0));
    testAssigned([this, &client2] {
        ASSERT_NO_THROW(client2.doSARR());
    });
    ASSERT_TRUE(hasLeaseForAddress(client2, IOAddress("2001:db8:2::20")));
}

// Providing a hint for any address belonging to a shared network.
TEST_F(Dhcpv6SharedNetworkTest, hintWithinSharedNetwork) {
    // Create client #1.
    Dhcp6Client client;
    client.setInterface("eth1");

    // Configure the server with one shared network including two subnets and
    // one subnet outside of the shared network.
    ASSERT_NO_FATAL_FAILURE(configure(NETWORKS_CONFIG[0], *client.getServer()));

    // Provide a hint to an existing address within first subnet. This address
    // should be offered out of this subnet.
    ASSERT_NO_THROW(client.requestAddress(0xabca, IOAddress("2001:db8:1::20")));
    testAssigned([this, &client] {
        ASSERT_NO_THROW(client.doSolicit(true));
    });
    ASSERT_TRUE(hasLeaseForAddress(client, IOAddress("2001:db8:1::20"),
                                   LeaseOnServer::MUST_NOT_EXIST));

    // Similarly, we should be offerred an address from another subnet within
    // the same shared network when we ask for it.
    client.clearRequestedIAs();
    ASSERT_NO_THROW(client.requestAddress(0xabca, IOAddress("2001:db8:2::20")));
    testAssigned([this, &client] {
        ASSERT_NO_THROW(client.doSolicit(true));
    });
    ASSERT_TRUE(hasLeaseForAddress(client, IOAddress("2001:db8:2::20"),
                                   LeaseOnServer::MUST_NOT_EXIST));

    // Asking for an address that is not in address pool should result in getting
    // an address from one of the subnets, but generally hard to tell from which one.
    client.clearRequestedIAs();
    ASSERT_NO_THROW(client.requestAddress(0xabca, IOAddress("3002::123")));
    testAssigned([this, &client] {
        ASSERT_NO_THROW(client.doSolicit(true));
    });
    std::vector<Lease6> leases = client.getLeasesByType(Lease::TYPE_NA);
    ASSERT_EQ(1, leases.size());
    if (!hasLeaseForAddress(client, IOAddress("2001:db8:1::20"),
                            LeaseOnServer::MUST_NOT_EXIST) &&
        !hasLeaseForAddress(client, IOAddress("2001:db8:2::20"),
                            LeaseOnServer::MUST_NOT_EXIST)) {
        ADD_FAILURE() << "Unexpected address advertised by the server " << leases.at(0).addr_;
    }
}

// Shared network is selected based on the client class specified.
TEST_F(Dhcpv6SharedNetworkTest, subnetInSharedNetworkSelectedByClass) {
    // Create client #1.
    Dhcp6Client client1;
    client1.setInterface("eth1");

    // Configure the server with one shared network including two subnets and
    // one subnet outside of the shared network.
    ASSERT_NO_FATAL_FAILURE(configure(NETWORKS_CONFIG[2], *client1.getServer()));

    // Client #1 requests an address in the restricted subnet but can't be assigned
    // this address because the client doesn't belong to a certain class.
    ASSERT_NO_THROW(client1.requestAddress(0xabca, IOAddress("2001:db8:1::20")));
    testAssigned([this, &client1] {
        ASSERT_NO_THROW(client1.doSARR());
    });
    ASSERT_TRUE(hasLeaseForAddress(client1, IOAddress("2001:db8:2::20")));

    // Release the lease that the client has got, because we'll need this address
    // further in the test.
    testAssigned([this, &client1] {
        ASSERT_NO_THROW(client1.doRelease());
    });

    // Add option 1234 which would cause the client to be classified as "a-devices".
    OptionPtr option1234(new OptionUint16(Option::V6, 1234, 0x0001));
    client1.addExtraOption(option1234);

    // This time, the allocation of the address provided as hint should be successful.
    testAssigned([this, &client1] {
        ASSERT_NO_THROW(client1.doSARR());
    });
    ASSERT_TRUE(hasLeaseForAddress(client1, IOAddress("2001:db8:1::20")));

    // Client 2 should be assigned an address from the unrestricted subnet.
    Dhcp6Client client2(client1.getServer());
    client2.setInterface("eth1");
    ASSERT_NO_THROW(client2.requestAddress(0xabca0));
    testAssigned([this, &client2] {
        ASSERT_NO_THROW(client2.doSARR());
    });
    ASSERT_TRUE(hasLeaseForAddress(client2, IOAddress("2001:db8:2::20")));

    // Now, let's reconfigure the server to also apply restrictions on the
    // subnet to which client2 now belongs.
    ASSERT_NO_FATAL_FAILURE(configure(NETWORKS_CONFIG[3], *client1.getServer()));

    testAssigned([this, &client2] {
        ASSERT_NO_THROW(client2.doRenew());
    });
    EXPECT_EQ(0, client2.getLeaseNum());

    // If we add option 1234 with a value matching this class, the lease should
    // get renewed.
    OptionPtr option1234_bis(new OptionUint16(Option::V6, 1234, 0x0002));
    client2.addExtraOption(option1234_bis);
    testAssigned([this, &client2] {
        ASSERT_NO_THROW(client2.doRenew());
    });
    EXPECT_EQ(1, client2.getLeaseNum());
}

// IPv6 address reservation exists in one of the subnets within shared network.
TEST_F(Dhcpv6SharedNetworkTest, reservationInSharedNetwork) {
    // Create client #1. Explicitly set client's DUID to the one that has a
    // reservation in the second subnet within shared network.
    Dhcp6Client client1;
    client1.setInterface("eth1");
    client1.setDUID("00:03:00:01:11:22:33:44:55:66");

    // Create server configuration with a shared network including two subnets. There
    // is an IP address reservation in each subnet for two respective clients.
    ASSERT_NO_FATAL_FAILURE(configure(NETWORKS_CONFIG[4], *client1.getServer()));

    // Client #1 should get his reserved address from the second subnet.
    ASSERT_NO_THROW(client1.requestAddress(0xabca, IOAddress("2001:db8:1::20")));
    testAssigned([this, &client1] {
        ASSERT_NO_THROW(client1.doSARR());
    });
    ASSERT_TRUE(hasLeaseForAddress(client1, IOAddress("2001:db8:2::28")));

    // Create client #2.
    Dhcp6Client client2;
    client2.setInterface("eth1");
    client2.setDUID("00:03:00:01:aa:bb:cc:dd:ee:ff");

    // Client #2 should get its reserved address from the first subnet.
    ASSERT_NO_THROW(client2.requestAddress(0xabca, IOAddress("2001:db8:1::30")));
    testAssigned([this, &client2] {
        ASSERT_NO_THROW(client2.doSARR());
    });
    ASSERT_TRUE(hasLeaseForAddress(client2, IOAddress("2001:db8:1::28")));

    // Reconfigure the server. Now, the first client get's second client's
    // reservation and vice versa.
    ASSERT_NO_FATAL_FAILURE(configure(NETWORKS_CONFIG[5], *client1.getServer()));

    // The first client is trying to renew the lease but should get a different lease
    // because its lease is now reserved for some other client. The client won't be
    // assigned a lease for which it has a reservation because another client holds
    // this lease.
    testAssigned([this, &client1] {
        ASSERT_NO_THROW(client1.doRenew());
    });
    ASSERT_TRUE(client1.hasLeaseWithZeroLifetimeForAddress(IOAddress("2001:db8:2::28")));
    ASSERT_FALSE(hasLeaseForAddress(client1, IOAddress("2001:db8:1::28")));

    // The client should be allocated a lease from one of the dynamic pools.
    if (!hasLeaseForAddressRange(client1, IOAddress("2001:db8:2::1"), IOAddress("2001:db8:2::64")) &&
        !hasLeaseForAddressRange(client1, IOAddress("2001:db8:1::1"), IOAddress("2001:db8:1::64"))) {
        ADD_FAILURE() << "unexpected lease allocated for renewing client";
    }

    // Client #2 is now renewing its lease and should get its newly reserved address.
    testAssigned([this, &client2] {
        ASSERT_NO_THROW(client2.doRenew());
    });
    ASSERT_TRUE(client2.hasLeaseWithZeroLifetimeForAddress(IOAddress("2001:db8:1::28")));
    ASSERT_TRUE(hasLeaseForAddress(client2, IOAddress("2001:db8:2::28")));

    // Same for client #1.
    testAssigned([this, &client1] {
        ASSERT_NO_THROW(client1.doRenew());
    });
    ASSERT_TRUE(hasLeaseForAddress(client1, IOAddress("2001:db8:1::28")));
}

// Reserved address can't be assigned as long as access to a subnet is
// restricted by classification.
TEST_F(Dhcpv6SharedNetworkTest, reservationAccessRestrictedByClass) {
    // Create client #1. Explicitly set client's DUID to the one that has a
    // reservation in the firstsubnet within shared network.
    Dhcp6Client client;
    client.setInterface("eth1");
    client.setDUID("00:03:00:01:aa:bb:cc:dd:ee:ff");

    // Create server configuration with a shared network including two subnets. Access to
    // one of the subnets is restricted by client classification.
    ASSERT_NO_FATAL_FAILURE(configure(NETWORKS_CONFIG[6], *client.getServer()));

    // Assigned address should be allocated from the second subnet, because the
    // client doesn't belong to the "a-devices" class.
    ASSERT_NO_THROW(client.requestAddress(0xabca));
    testAssigned([this, &client] {
        ASSERT_NO_THROW(client.doSARR());
    });
    ASSERT_TRUE(hasLeaseForAddress(client, IOAddress("2001:db8:2::16")));

    // Add option 1234 which would cause the client to be classified as "a-devices".
    OptionPtr option1234(new OptionUint16(Option::V6, 1234, 0x0001));
    client.addExtraOption(option1234);

    // The client should now be assigned the reserved address from the first subnet.
    testAssigned([this, &client] {
        ASSERT_NO_THROW(client.doRenew());
    });
    ASSERT_TRUE(client.hasLeaseWithZeroLifetimeForAddress(IOAddress("2001:db8:2::16")));
    ASSERT_TRUE(hasLeaseForAddress(client, IOAddress("2001:db8:1::28")));
}

// Subnet in which the client is renewing an address is restricted by classification.
TEST_F(Dhcpv6SharedNetworkTest, renewalRestrictedByClass) {
    // Create client.
    Dhcp6Client client;
    client.setInterface("eth1");

    // Create server configuration with a shared network including two subnets. Access to
    // the second subnet is restricted by client classification.
    ASSERT_NO_FATAL_FAILURE(configure(NETWORKS_CONFIG[12], *client.getServer()));

    // Add option 1234 to cause the client to belong to the class.
    OptionPtr option1234(new OptionUint16(Option::V6, 1234, 0x0002));
    client.addExtraOption(option1234);

    // Client requests an address from the second subnet which should be successful.
    ASSERT_NO_THROW(client.requestAddress(0xabca, IOAddress("2001:db8:2::20")));
    testAssigned([this, &client] {
        ASSERT_NO_THROW(client.doSARR());
    });
    ASSERT_TRUE(hasLeaseForAddress(client, IOAddress("2001:db8:2::20")));

    // Now remove the client from this class.
    client.clearExtraOptions();

    // The client should not be able to renew the existing lease because it is now
    // prohibited by the classification. Instead, the client should get a lease from the
    // unrestricted subnet.
    testAssigned([this, &client] {
        ASSERT_NO_THROW(client.doRenew());
    });
    ASSERT_TRUE(client.hasLeaseWithZeroLifetimeForAddress(IOAddress("2001:db8:2::20")));
    ASSERT_TRUE(hasLeaseForAddress(client, IOAddress("2001:db8:1::20")));
}

// Some options are specified on the shared subnet level, some on the
// subnets level.
TEST_F(Dhcpv6SharedNetworkTest, optionsDerivation) {
    // Client #1.
    Dhcp6Client client1;
    client1.setInterface("eth1");

    ASSERT_NO_FATAL_FAILURE(configure(NETWORKS_CONFIG[7], *client1.getServer()));

    // Client #1 belongs to shared network. By providing a hint "2001:db8:1::20 we force
    // the server to select first subnet within the shared network for this client.
    ASSERT_NO_THROW(client1.requestAddress(0xabca, IOAddress("2001:db8:1::20")));

    // Request all configured options.
    ASSERT_NO_THROW(client1.requestOption(D6O_NIS_SERVERS));
    ASSERT_NO_THROW(client1.requestOption(D6O_NISP_SERVERS));
    ASSERT_NO_THROW(client1.requestOption(D6O_NAME_SERVERS));
    ASSERT_NO_THROW(client1.requestOption(D6O_SNTP_SERVERS));

    // Perform 4-way exchange and make sure we have been assigned address from the
    // subnet we wanted.
    testAssigned([this, &client1] {
        ASSERT_NO_THROW(client1.doSARR());
    });
    ASSERT_TRUE(hasLeaseForAddress(client1, IOAddress("2001:db8:1::20")));

    // This option is specified on the global level.
    ASSERT_TRUE(client1.hasOptionWithAddress(D6O_NIS_SERVERS, "3000::20"));

    // Subnet specific value should override a value specified on the shared network level.
    ASSERT_TRUE(client1.hasOptionWithAddress(D6O_NISP_SERVERS, "3003::33"));

    // Shared network level value should be derived to the subnet.
    ASSERT_TRUE(client1.hasOptionWithAddress(D6O_NAME_SERVERS, "3001::21"));

    // This option is only specified in the subnet level.
    ASSERT_TRUE(client1.hasOptionWithAddress(D6O_SNTP_SERVERS, "4004::22"));

    // Client #2.
    Dhcp6Client client2(client1.getServer());
    client2.setInterface("eth1");

    // Request an address from the second subnet within the shared network.
    ASSERT_NO_THROW(client2.requestAddress(0xabca, IOAddress("2001:db8:2::20")));

    // Request all configured options.
    ASSERT_NO_THROW(client2.requestOption(D6O_NIS_SERVERS));
    ASSERT_NO_THROW(client2.requestOption(D6O_NISP_SERVERS));
    ASSERT_NO_THROW(client2.requestOption(D6O_NAME_SERVERS));
    ASSERT_NO_THROW(client2.requestOption(D6O_SNTP_SERVERS));

    // Perform 4-way exchange and make sure we have been assigned address from the
    // subnet we wanted.
    testAssigned([this, &client2] {
        ASSERT_NO_THROW(client2.doSARR());
    });
    ASSERT_TRUE(hasLeaseForAddress(client2, IOAddress("2001:db8:2::20")));

    // This option is specified on the global level.
    ASSERT_TRUE(client2.hasOptionWithAddress(D6O_NIS_SERVERS, "3000::20"));

    // Shared network level value should be derived to the subnet.
    ASSERT_TRUE(client2.hasOptionWithAddress(D6O_NAME_SERVERS, "3001::21"));
    ASSERT_TRUE(client2.hasOptionWithAddress(D6O_NISP_SERVERS, "3002::34"));

    // Client #3.
    Dhcp6Client client3(client1.getServer());
    client3.setInterface("eth0");

    // Request an address from the subnet outside of the shared network.
    ASSERT_NO_THROW(client3.requestAddress(0xabca, IOAddress("3000::1")));

    // Request all configured options.
    ASSERT_NO_THROW(client3.requestOption(D6O_NIS_SERVERS));
    ASSERT_NO_THROW(client3.requestOption(D6O_NISP_SERVERS));
    ASSERT_NO_THROW(client3.requestOption(D6O_NAME_SERVERS));
    ASSERT_NO_THROW(client3.requestOption(D6O_SNTP_SERVERS));

    // Perform 4-way exchange and make sure we have been assigned address from the
    // subnet we wanted.
    testAssigned([this, &client3] {
        ASSERT_NO_THROW(client3.doSARR());
    });
    ASSERT_TRUE(hasLeaseForAddress(client3, IOAddress("3000::1")));

    // This option is specified on the global level.
    ASSERT_TRUE(client3.hasOptionWithAddress(D6O_NIS_SERVERS, "3000::20"));

    // Subnet specific value should be assigned.
    ASSERT_TRUE(client3.hasOptionWithAddress(D6O_NISP_SERVERS, "4000::5"));
}

// The same option is specified differently for each subnet belonging to the
// same shared network.
TEST_F(Dhcpv6SharedNetworkTest, optionsFromSelectedSubnet) {
    // Create a client.
    Dhcp6Client client;
    client.setInterface("eth1");

    // Create configuration with one shared network including three subnets with
    // the same option having different values.
    ASSERT_NO_FATAL_FAILURE(configure(NETWORKS_CONFIG[16], *client.getServer()));

    // Client provides no hint and any subnet can be picked from the shared network.
    ASSERT_NO_THROW(client.requestAddress(0xabca));

    // Request Name Servers option.
    ASSERT_NO_THROW(client.requestOption(D6O_NAME_SERVERS));

    // Send solicit without a hint. The client should be offerred an address from the
    // shared network. Depending on the subnet from which the address has been allocated
    // a specific value of the Name Servers option should be returned.
    testAssigned([this, &client] {
        ASSERT_NO_THROW(client.doSolicit(true));
    });

    if (client.hasLeaseForAddress(IOAddress("2001:db8:1::20"))) {
        ASSERT_TRUE(client.hasOptionWithAddress(D6O_NAME_SERVERS, "4004::22"));

    } else if (client.hasLeaseForAddress(IOAddress("2001:db8:2::20"))) {
        ASSERT_TRUE(client.hasOptionWithAddress(D6O_NAME_SERVERS, "5555::33"));

    } else if (client.hasLeaseForAddress(IOAddress("2001:db8:3::20"))) {
        ASSERT_TRUE(client.hasOptionWithAddress(D6O_NAME_SERVERS, "1234::23"));
    }

    // This time let's provide a hint.
    client.clearRequestedIAs();
    client.requestAddress(0xabca, IOAddress("2001:db8:2::20"));

    testAssigned([this, &client] {
        ASSERT_NO_THROW(client.doSolicit(true));
    });

    ASSERT_TRUE(client.hasLeaseForAddress(IOAddress("2001:db8:2::20")));
    ASSERT_TRUE(client.hasOptionWithAddress(D6O_NAME_SERVERS, "5555::33"));

    // This time, let's do the 4-way exchange.
    testAssigned([this, &client] {
        ASSERT_NO_THROW(client.doSARR());
    });

    ASSERT_TRUE(client.hasLeaseForAddress(IOAddress("2001:db8:2::20")));
    ASSERT_TRUE(client.hasOptionWithAddress(D6O_NAME_SERVERS, "5555::33"));

    // And renew the lease.
    testAssigned([this, &client] {
        ASSERT_NO_THROW(client.doRenew());
    });
    ASSERT_TRUE(client.hasLeaseForAddress(IOAddress("2001:db8:2::20")));
    ASSERT_TRUE(client.hasOptionWithAddress(D6O_NAME_SERVERS, "5555::33"));
}

// Different shared network is selected for different local interface.
TEST_F(Dhcpv6SharedNetworkTest, sharedNetworkSelectionByInterface) {
    // Create client #1. The server receives requests from this client
    // via interface eth1 and should assign shared network "frog" for
    // this client.
    Dhcp6Client client1;
    client1.setInterface("eth1");
    client1.requestAddress(0xabca);

    // Create server configuration with two shared networks selected
    // by the local interface: eth1 and eth0.
    ASSERT_NO_FATAL_FAILURE(configure(NETWORKS_CONFIG[8], *client1.getServer()));

    // Client #1 should be assigned an address from one of the two subnets
    // belonging to the first shared network.
    testAssigned([this, &client1] {
        ASSERT_NO_THROW(client1.doSARR());
    });
    if (!hasLeaseForAddress(client1, IOAddress("2001:db8:1::20")) &&
        !hasLeaseForAddress(client1, IOAddress("2001:db8:2::20"))) {
        ADD_FAILURE() << "unexpected shared network selected for the client";
    }

    // Client #2.
    Dhcp6Client client2;
    client2.setInterface("eth0");
    client2.requestAddress(0xabca);

    // Client #2 should be assigned an address from one of the two subnets
    // belonging to the second shared network.
    testAssigned([this, &client2] {
        ASSERT_NO_THROW(client2.doSARR());
    });
    if (!hasLeaseForAddress(client2, IOAddress("2001:db8:3::20")) &&
        !hasLeaseForAddress(client2, IOAddress("2001:db8:4::20"))) {
        ADD_FAILURE() << "unexpected shared network selected for the client";
    }
}

// Different shared network is selected for different relay address.
TEST_F(Dhcpv6SharedNetworkTest, sharedNetworkSelectionByRelay) {
    // Create relayed client #1.
    Dhcp6Client client1;
    client1.useRelay(true, IOAddress("3000::1"));
    client1.requestAddress(0xabcd);

    // Create server configuration with two shared networks selected
    // by the relay address.
    ASSERT_NO_FATAL_FAILURE(configure(NETWORKS_CONFIG[9], *client1.getServer()));

    // Client #1 should be assigned an address from one of the two subnets
    // belonging to the first shared network.
    testAssigned([this, &client1] {
        ASSERT_NO_THROW(client1.doSARR());
    });
    if (!hasLeaseForAddress(client1, IOAddress("2001:db8:1::20")) &&
        !hasLeaseForAddress(client1, IOAddress("2001:db8:2::20"))) {
        ADD_FAILURE() << "unexpected shared network selected for the client";
    }

    // Create relayed client #2.
    Dhcp6Client client2;
    client2.useRelay(true, IOAddress("3000::2"));
    client2.requestAddress(0xabca);

    // Client #2 should be assigned an address from one of the two subnets
    // belonging to the second shared network
    testAssigned([this, &client2] {
        ASSERT_NO_THROW(client2.doSARR());
    });
    if (!hasLeaseForAddress(client2, IOAddress("2001:db8:3::20")) &&
        !hasLeaseForAddress(client2, IOAddress("2001:db8:4::20"))) {
        ADD_FAILURE() << "unexpected shared network selected for the client";
    }
}

// Host reservations include hostname and client class.
TEST_F(Dhcpv6SharedNetworkTest, variousFieldsInReservation) {
    // Create client #1.
    Dhcp6Client client;
    client.setInterface("eth1");
    client.setDUID("00:03:00:01:11:22:33:44:55:66");
    ASSERT_NO_THROW(client.requestAddress(0xabcd));
    ASSERT_NO_THROW(client.requestOption(D6O_NAME_SERVERS));

    ASSERT_NO_THROW(client.useFQDN(Option6ClientFqdn::FLAG_S,
                                   "bird.example.org",
                                   Option6ClientFqdn::FULL));

    ASSERT_NO_FATAL_FAILURE(configure(NETWORKS_CONFIG[10], *client.getServer()));

    // Perform 4-way exchange.
    testAssigned([this, &client] {
        ASSERT_NO_THROW(client.doSARR());
    });

    // The client should get an FQDN from the reservation, rather than
    // the FQDN it has sent to the server. If there is a logic error,
    // the server would use the first subnet from the shared network to
    // assign the FQDN. This subnet has no reservation so it would
    // return the same FQDN that the client has sent. We expect
    // that the FQDN being sent is the one that is included in the
    // reservations.
    ASSERT_TRUE(client.getContext().response_);
    OptionPtr opt_fqdn = client.getContext().response_->getOption(D6O_CLIENT_FQDN);
    ASSERT_TRUE(opt_fqdn);
    Option6ClientFqdnPtr fqdn = boost::dynamic_pointer_cast<Option6ClientFqdn>(opt_fqdn);
    ASSERT_TRUE(fqdn);
    ASSERT_EQ("test.example.org.", fqdn->getDomainName());

    // Make sure that the correct hostname has been stored in the database.
    Lease6Ptr lease = LeaseMgrFactory::instance().getLease6(Lease::TYPE_NA,
                                                            IOAddress("2001:db8:2::20"));
    ASSERT_TRUE(lease);
    EXPECT_EQ("test.example.org.", lease->hostname_);

    // The DNS servers option should be derived from the client class based on the
    // static class reservations.
    ASSERT_TRUE(client.hasOptionWithAddress(D6O_NAME_SERVERS, "2001:db8:1::50"));
}

// Shared network is selected based on the client class specified.
TEST_F(Dhcpv6SharedNetworkTest, sharedNetworkSelectedByClass) {
    // Create client #1.
    Dhcp6Client client1;
    client1.setInterface("eth1");
    client1.requestAddress(0xabcd);

    // Add option 1234 which would cause the client1 to be classified as "b-devices".
    OptionPtr option1234(new OptionUint16(Option::V6, 1234, 0x0002));
    client1.addExtraOption(option1234);

    // Configure the server with two shared networks which can be accessed
    // by clients belonging to "a-devices" and "b-devices" classes
    // respectively.
    ASSERT_NO_FATAL_FAILURE(configure(NETWORKS_CONFIG[11], *client1.getServer()));

    // The client 1 should be offerred an address from the second subnet.
    testAssigned([this, &client1] {
        ASSERT_NO_THROW(client1.doSolicit(true));
    });
    ASSERT_TRUE(hasLeaseForAddress(client1, IOAddress("2001:db8:2::20"),
                                   LeaseOnServer::MUST_NOT_EXIST));

    // Create another client which will belong to a different class.
    Dhcp6Client client2;
    client2.setInterface("eth1");
    client2.requestAddress(0xabcd);

    /// Add option 1234 which will cause the client 2 to be classified as "a-devices".
    option1234.reset(new OptionUint16(Option::V6, 1234, 0x0001));
    client2.addExtraOption(option1234);

    // Client 2 should be offerred an address from the first subnet.
    testAssigned([this, &client2] {
        ASSERT_NO_THROW(client2.doSolicit(true));
    });
    ASSERT_TRUE(hasLeaseForAddress(client2, IOAddress("2001:db8:1::20"),
                                   LeaseOnServer::MUST_NOT_EXIST));
}

// Client requests two addresses and two prefixes and obtains them from two
// different subnets.
TEST_F(Dhcpv6SharedNetworkTest, assignmentsFromDifferentSubnets) {
    // Create client.
    Dhcp6Client client;
    client.setInterface("eth1");
    client.requestAddress(0xabcd);
    client.requestAddress(0x1234);
    client.requestPrefix(0x1111);
    client.requestPrefix(0x2222);

    // Configure the server with a shared network including two subnets. Each
    // subnet has an address and prefix pool with a single available address
    // and prefix respectively.
    ASSERT_NO_FATAL_FAILURE(configure(NETWORKS_CONFIG[0], *client.getServer()));

    // 4-way exchange.
    testAssigned([this, &client] {
        ASSERT_NO_THROW(client.doSARR());
    });
    // The two addresses should come from different subnets.
    ASSERT_TRUE(hasLeaseForAddress(client, IOAddress("2001:db8:1::20")));
    ASSERT_TRUE(hasLeaseForAddress(client, IOAddress("2001:db8:2::20")));
    // Same for prefixes.
    ASSERT_TRUE(hasLeaseForPrefixPool(client, IOAddress("4000::"), 96, 96));
    ASSERT_TRUE(hasLeaseForPrefixPool(client, IOAddress("5000::"), 96, 96));

    // Try to renew.
    testAssigned([this, &client] {
        ASSERT_NO_THROW(client.doRenew());
    });
    ASSERT_TRUE(hasLeaseForAddress(client, IOAddress("2001:db8:1::20")));
    ASSERT_TRUE(hasLeaseForAddress(client, IOAddress("2001:db8:2::20")));
    ASSERT_TRUE(hasLeaseForPrefixPool(client, IOAddress("4000::"), 96, 96));
    ASSERT_TRUE(hasLeaseForPrefixPool(client, IOAddress("5000::"), 96, 96));
}

// Client requests 2 addresses and 2 prefixes. There is one address and one prefix
// reserved for the client.
TEST_F(Dhcpv6SharedNetworkTest, reservedAddressAndPrefix) {
    // Create client.
    Dhcp6Client client;
    client.setInterface("eth1");
    client.setDUID("00:03:00:01:11:22:33:44:55:66");

    // Client will request two addresses and two prefixes.
    client.requestAddress(0xabcd);
    client.requestAddress(0x1234);
    client.requestPrefix(0x1111);
    client.requestPrefix(0x2222);

    // The server configuration contains a shared network with two subnets. Each
    // subnet has an address and prefix pool. One of the subnets includes a reservation
    // for an address and prefix.
    ASSERT_NO_FATAL_FAILURE(configure(NETWORKS_CONFIG[4], *client.getServer()));

    // 4-way exchange.
    testAssigned([this, &client] {
        ASSERT_NO_THROW(client.doSARR());
    });
    ASSERT_EQ(4, client.getLeaseNum());
    // The client should have got one reserved address and one reserved prefix.
    ASSERT_TRUE(hasLeaseForAddress(client, IOAddress("2001:db8:2::28")));
    ASSERT_TRUE(hasLeaseForPrefix(client, IOAddress("5000::8:00000"), 112, IAID(0x1111)));

    // The client should have got dynamically allocated address too and it must be
    // different than the reserved address.
    std::vector<Lease6> leases_1234 = client.getLeasesByIAID(0x1234);
    ASSERT_EQ(1, leases_1234.size());
    ASSERT_NE("2001:db8:2::28", leases_1234[0].addr_.toText());

    // Same for prefix.
    std::vector<Lease6> leases_2222 = client.getLeasesByIAID(0x2222);
    ASSERT_EQ(1, leases_2222.size());
    ASSERT_NE("1234::", leases_2222[0].addr_.toText());

    // Try to renew and check this again.
    testAssigned([this, &client] {
        ASSERT_NO_THROW(client.doRenew());
    });
    ASSERT_EQ(4, client.getLeaseNum());
    ASSERT_TRUE(hasLeaseForAddress(client, IOAddress("2001:db8:2::28")));
    ASSERT_TRUE(hasLeaseForPrefix(client, IOAddress("5000::8:0000"), 112, IAID(0x1111)));

    leases_1234 = client.getLeasesByIAID(0x1234);
    ASSERT_EQ(1, leases_1234.size());
    ASSERT_NE("2001:db8:2::28", leases_1234[0].addr_.toText());

    leases_2222 = client.getLeasesByIAID(0x2222);
    ASSERT_EQ(1, leases_2222.size());
    ASSERT_NE(IOAddress("5000::8:0000").toText(), leases_2222[0].addr_.toText());
}

// Relay address is specified for each subnet within shared network.
TEST_F(Dhcpv6SharedNetworkTest, relaySpecifiedForEachSubnet) {
    // Create client.
    Dhcp6Client client;
    client.useRelay(true, IOAddress("3001::1"));

    // Client will request two addresses.
    client.requestAddress(0xabcd);
    client.requestAddress(0x1234);

    // Configure the server with three subnets. Two of them belong to a shared network.
    // Each subnet is configured with relay info, i.e. IP address of the relay agent
    // for which the shared network is used.
    ASSERT_NO_FATAL_FAILURE(configure(NETWORKS_CONFIG[13], *client.getServer()));

    // 4-way exchange.
    testAssigned([this, &client] {
        ASSERT_NO_THROW(client.doSARR());
    });
    ASSERT_EQ(2, client.getLeaseNum());

    // The client should have got two leases, one from each subnet within the
    // shared network.
    ASSERT_TRUE(hasLeaseForAddress(client, IOAddress("2001:db8:1::20")));
    ASSERT_TRUE(hasLeaseForAddress(client, IOAddress("2001:db8:2::20")));
}

// Shared network is selected based on interface id.
TEST_F(Dhcpv6SharedNetworkTest, sharedNetworkSelectedByInterfaceId) {
    // Create client #1. This is a relayed client for which interface id
    // has been spefified and this interface id is matching the one specified
    // for the shared network.
    Dhcp6Client client1;
    client1.useRelay(true, IOAddress("3001::1"));
    client1.useInterfaceId("vlan10");

    // Configure the server with one shared network and one subnet outside of the
    // shared network.
    ASSERT_NO_FATAL_FAILURE(configure(NETWORKS_CONFIG[14], *client1.getServer()));

    // Client #1 should be assigned an address from shared network.
    ASSERT_NO_THROW(client1.requestAddress(0xabca0));
    testAssigned([this, &client1] {
        ASSERT_NO_THROW(client1.doSARR());
    });
    ASSERT_TRUE(hasLeaseForAddress(client1, IOAddress("2001:db8:1::20")));

    // Create client #2. This is a relayed client which is using interface id
    // matching a subnet outside of the shared network.
    Dhcp6Client client2(client1.getServer());
    client2.useRelay(true, IOAddress("3001::2"));
    client2.useInterfaceId("vlan1000");
    ASSERT_NO_THROW(client2.requestAddress(0xabca0));
    testAssigned([this, &client2] {
        ASSERT_NO_THROW(client2.doSARR());
    });
    ASSERT_TRUE(hasLeaseForAddress(client2, IOAddress("2001:db8:2::20")));
}

// Shared network is selected based on interface id specified for a subnet
// belonging to a shared network.
TEST_F(Dhcpv6SharedNetworkTest, sharedNetworkSelectedByInterfaceIdInSubnet) {
    // Create client #1. This is a relayed client for which interface id
    // has been spefified and this interface id is matching the one specified
    // for the shared network.
    Dhcp6Client client1;
    client1.useRelay(true, IOAddress("3001::1"));
    client1.useInterfaceId("vlan10");

    // Configure the server with one shared network and one subnet outside of the
    // shared network.
    ASSERT_NO_FATAL_FAILURE(configure(NETWORKS_CONFIG[15], *client1.getServer()));

    // Client #1 should be assigned an address from shared network.
    ASSERT_NO_THROW(client1.requestAddress(0xabca0));
    testAssigned([this, &client1] {
        ASSERT_NO_THROW(client1.doSARR());
    });
    ASSERT_TRUE(hasLeaseForAddress(client1, IOAddress("2001:db8:1::20")));

    // Create client #2. This is a relayed client which is using interface id
    // matching a subnet outside of the shared network.
    Dhcp6Client client2(client1.getServer());
    client2.useRelay(true, IOAddress("3001::2"));
    client2.useInterfaceId("vlan1000");
    ASSERT_NO_THROW(client2.requestAddress(0xabca0));
    testAssigned([this, &client2] {
        ASSERT_NO_THROW(client2.doSARR());
    });
    ASSERT_TRUE(hasLeaseForAddress(client2, IOAddress("2001:db8:2::20")));
}

// Check that the rapid-commit works with shared networks. Rapid-commit
// enabled on each subnet separately.
TEST_F(Dhcpv6SharedNetworkTest, sharedNetworkRapidCommit1) {
    testRapidCommit(NETWORKS_CONFIG[16], true, "2001:db8:1::20", "2001:db8:2::20");
}

// Check that the rapid-commit works with shared networks. Rapid-commit
// enabled for the whole shared network. This should be applied to both
// subnets.
TEST_F(Dhcpv6SharedNetworkTest, sharedNetworkRapidCommit2) {
    testRapidCommit(NETWORKS_CONFIG[17], true, "2001:db8:1::20", "2001:db8:2::20");
}

// Check that the rapid-commit is disabled by default.
TEST_F(Dhcpv6SharedNetworkTest, sharedNetworkRapidCommit3) {
    testRapidCommit(NETWORKS_CONFIG[1], false, "", "");
}

} // end of anonymous namespace<|MERGE_RESOLUTION|>--- conflicted
+++ resolved
@@ -831,13 +831,8 @@
     "    ]"
     "}",
 
-<<<<<<< HEAD
-// Configuration #16
-// - one shared network with two subnets, both have rapid-commit enabled
-=======
 // Configuration #16.
 // - one shared network with three subnets, each with different option value
->>>>>>> 8d8592fa
     "{"
     "    \"shared-networks\": ["
     "        {"
@@ -847,16 +842,12 @@
     "                {"
     "                    \"subnet\": \"2001:db8:1::/64\","
     "                    \"id\": 10,"
-<<<<<<< HEAD
-    "                    \"rapid-commit\": true,"
-=======
     "                    \"option-data\": ["
     "                        {"
     "                            \"name\": \"dns-servers\","
     "                            \"data\": \"4004::22\""
     "                        }"
     "                    ],"
->>>>>>> 8d8592fa
     "                    \"pools\": ["
     "                        {"
     "                            \"pool\": \"2001:db8:1::20 - 2001:db8:1::20\""
@@ -866,11 +857,30 @@
     "                {"
     "                    \"subnet\": \"2001:db8:2::/64\","
     "                    \"id\": 100,"
-<<<<<<< HEAD
-    "                    \"rapid-commit\": true,"
+    "                    \"option-data\": ["
+    "                        {"
+    "                            \"name\": \"dns-servers\","
+    "                            \"data\": \"5555::33\""
+    "                        }"
+    "                    ],"
     "                    \"pools\": ["
     "                        {"
     "                            \"pool\": \"2001:db8:2::20 - 2001:db8:2::20\""
+    "                        }"
+    "                    ]"
+    "                },"
+    "                {"
+    "                    \"subnet\": \"2001:db8:3::/64\","
+    "                    \"id\": 1000,"
+    "                    \"option-data\": ["
+    "                        {"
+    "                            \"name\": \"dns-servers\","
+    "                            \"data\": \"1234::23\""
+    "                        }"
+    "                    ],"
+    "                    \"pools\": ["
+    "                        {"
+    "                            \"pool\": \"2001:db8:3::20 - 2001:db8:3::20\""
     "                        }"
     "                    ]"
     "                }"
@@ -879,8 +889,41 @@
     "    ]"
     "}",
 
-
-// Configuration #17:
+// Configuration #17.
+// - one shared network with two subnets, both have rapid-commit enabled
+    "{"
+    "    \"shared-networks\": ["
+    "        {"
+    "            \"name\": \"frog\","
+    "            \"interface\": \"eth1\","
+    "            \"subnet6\": ["
+    "                {"
+    "                    \"subnet\": \"2001:db8:1::/64\","
+    "                    \"id\": 10,"
+    "                    \"rapid-commit\": true,"
+    "                    \"pools\": ["
+    "                        {"
+    "                            \"pool\": \"2001:db8:1::20 - 2001:db8:1::20\""
+    "                        }"
+    "                    ]"
+    "                },"
+    "                {"
+    "                    \"subnet\": \"2001:db8:2::/64\","
+    "                    \"id\": 100,"
+    "                    \"rapid-commit\": true,"
+    "                    \"pools\": ["
+    "                        {"
+    "                            \"pool\": \"2001:db8:2::20 - 2001:db8:2::20\""
+    "                        }"
+    "                    ]"
+    "                }"
+    "            ]"
+    "        }"
+    "    ]"
+    "}",
+
+
+// Configuration #18.
 // - one shared network with rapid-commit enabled
 // - two subnets (which should derive the rapid-commit setting)
     "{"
@@ -905,32 +948,6 @@
     "                    \"pools\": ["
     "                        {"
     "                            \"pool\": \"2001:db8:2::20 - 2001:db8:2::20\""
-=======
-    "                    \"option-data\": ["
-    "                        {"
-    "                            \"name\": \"dns-servers\","
-    "                            \"data\": \"5555::33\""
-    "                        }"
-    "                    ],"
-    "                    \"pools\": ["
-    "                        {"
-    "                            \"pool\": \"2001:db8:2::20 - 2001:db8:2::20\""
-    "                        }"
-    "                    ]"
-    "                },"
-    "                {"
-    "                    \"subnet\": \"2001:db8:3::/64\","
-    "                    \"id\": 1000,"
-    "                    \"option-data\": ["
-    "                        {"
-    "                            \"name\": \"dns-servers\","
-    "                            \"data\": \"1234::23\""
-    "                        }"
-    "                    ],"
-    "                    \"pools\": ["
-    "                        {"
-    "                            \"pool\": \"2001:db8:3::20 - 2001:db8:3::20\""
->>>>>>> 8d8592fa
     "                        }"
     "                    ]"
     "                }"
@@ -2129,14 +2146,14 @@
 // Check that the rapid-commit works with shared networks. Rapid-commit
 // enabled on each subnet separately.
 TEST_F(Dhcpv6SharedNetworkTest, sharedNetworkRapidCommit1) {
-    testRapidCommit(NETWORKS_CONFIG[16], true, "2001:db8:1::20", "2001:db8:2::20");
+    testRapidCommit(NETWORKS_CONFIG[17], true, "2001:db8:1::20", "2001:db8:2::20");
 }
 
 // Check that the rapid-commit works with shared networks. Rapid-commit
 // enabled for the whole shared network. This should be applied to both
 // subnets.
 TEST_F(Dhcpv6SharedNetworkTest, sharedNetworkRapidCommit2) {
-    testRapidCommit(NETWORKS_CONFIG[17], true, "2001:db8:1::20", "2001:db8:2::20");
+    testRapidCommit(NETWORKS_CONFIG[18], true, "2001:db8:1::20", "2001:db8:2::20");
 }
 
 // Check that the rapid-commit is disabled by default.
