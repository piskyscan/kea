// Copyright (C) 2011-2015 Internet Systems Consortium, Inc. ("ISC")
//
// Permission to use, copy, modify, and/or distribute this software for any
// purpose with or without fee is hereby granted, provided that the above
// copyright notice and this permission notice appear in all copies.
//
// THE SOFTWARE IS PROVIDED "AS IS" AND ISC DISCLAIMS ALL WARRANTIES WITH
// REGARD TO THIS SOFTWARE INCLUDING ALL IMPLIED WARRANTIES OF MERCHANTABILITY
// AND FITNESS.  IN NO EVENT SHALL ISC BE LIABLE FOR ANY SPECIAL, DIRECT,
// INDIRECT, OR CONSEQUENTIAL DAMAGES OR ANY DAMAGES WHATSOEVER RESULTING FROM
// LOSS OF USE, DATA OR PROFITS, WHETHER IN AN ACTION OF CONTRACT, NEGLIGENCE
// OR OTHER TORTIOUS ACTION, ARISING OUT OF OR IN CONNECTION WITH THE USE OR
// PERFORMANCE OF THIS SOFTWARE.

#ifndef DHCPV6_SRV_H
#define DHCPV6_SRV_H

#include <dhcp_ddns/ncr_msg.h>
#include <dhcp/dhcp6.h>
#include <dhcp/duid.h>
#include <dhcp/option.h>
#include <dhcp/option6_client_fqdn.h>
#include <dhcp/option6_ia.h>
#include <dhcp/option_definition.h>
#include <dhcp/pkt6.h>
#include <dhcpsrv/alloc_engine.h>
#include <dhcpsrv/d2_client_mgr.h>
#include <dhcpsrv/subnet.h>
#include <hooks/callout_handle.h>
#include <dhcpsrv/daemon.h>

#include <iostream>
#include <queue>

namespace isc {
namespace dhcp {

/// @brief This exception is thrown when DHCP server hits the error which should
/// result in discarding the message being processed.
class DHCPv6DiscardMessageError : public Exception {
public:
    DHCPv6DiscardMessageError(const char* file, size_t line, const char* what) :
        isc::Exception(file, line, what) { };
};

/// @brief DHCPv6 server service.
///
/// This class represents DHCPv6 server. It contains all
/// top-level methods and routines necessary for server operation.
/// In particular, it instantiates IfaceMgr, loads or generates DUID
/// that is going to be used as server-identifier, receives incoming
/// packets, processes them, manages leases assignment and generates
/// appropriate responses.
class Dhcpv6Srv : public Daemon {

public:
    /// @brief defines if certain option may, must or must not appear
    typedef enum {
        FORBIDDEN,
        MANDATORY,
        OPTIONAL
    } RequirementLevel;

    /// @brief Minimum length of a MAC address to be used in DUID generation.
    static const size_t MIN_MAC_LEN = 6;

    /// @brief Default constructor.
    ///
    /// Instantiates necessary services, required to run DHCPv6 server.
    /// In particular, creates IfaceMgr that will be responsible for
    /// network interaction. Will instantiate lease manager, and load
    /// old or create new DUID.
    ///
    /// @param port port on will all sockets will listen
    Dhcpv6Srv(uint16_t port = DHCP6_SERVER_PORT);

    /// @brief Destructor. Used during DHCPv6 service shutdown.
    virtual ~Dhcpv6Srv();

<<<<<<< HEAD
    /// @brief Returns server-identifier option.
=======
    /// @brief returns Kea version on stdout and exit.
    /// redeclaration/redefinition. @ref Daemon::getVersion()
    static std::string getVersion(bool extended);
 
    /// @brief Returns server-indentifier option.
>>>>>>> 9146e214
    ///
    /// @return server-id option
    OptionPtr getServerID() { return serverid_; }

    /// @brief Main server processing loop.
    ///
    /// Main server processing loop. Receives incoming packets, verifies
    /// their correctness, generates appropriate answer (if needed) and
    /// transmits responses.
    ///
    /// @return true, if being shut down gracefully, fail if experienced
    ///         critical error.
    bool run();

    /// @brief Instructs the server to shut down.
    void shutdown();

    /// @brief Get UDP port on which server should listen.
    ///
    /// Typically, server listens on UDP port 547. Other ports are only
    /// used for testing purposes.
    ///
    /// @return UDP port on which server should listen.
    uint16_t getPort() const {
        return (port_);
    }

    /// @brief Starts DHCP_DDNS client IO if DDNS updates are enabled.
    ///
    /// If updates are enabled, it Instructs the D2ClientMgr singleton to
    /// enter send mode.  If D2ClientMgr encounters errors it may throw
    /// D2ClientErrors. This method does not catch exceptions.
    void startD2();

    /// @brief Implements the error handler for DHCP_DDNS IO errors
    ///
    /// Invoked when a NameChangeRequest send to kea-dhcp-ddns completes with
    /// a failed status.  These are communications errors, not data related
    /// failures.
    ///
    /// This method logs the failure and then suspends all further updates.
    /// Updating can only be restored by reconfiguration or restarting the
    /// server.  There is currently no retry logic so the first IO error that
    /// occurs will suspend updates.
    /// @todo We may wish to make this more robust or sophisticated.
    ///
    /// @param result Result code of the send operation.
    /// @param ncr NameChangeRequest which failed to send.
    virtual void d2ClientErrorHandler(const dhcp_ddns::
                                      NameChangeSender::Result result,
                                      dhcp_ddns::NameChangeRequestPtr& ncr);

protected:

    /// @brief Compare received server id with our server id
    ///
    /// Checks if the server id carried in a query from a client matches
    /// server identifier being used by the server.
    ///
    /// @param pkt DHCPv6 packet carrying server identifier to be checked.
    /// @return true if server id carried in the query matches server id
    /// used by the server; false otherwise.
    bool testServerID(const Pkt6Ptr& pkt);

    /// @brief Check if the message can be sent to unicast.
    ///
    /// This function checks if the received message conforms to the section 15
    /// of RFC3315 which says that: "A server MUST discard any Solicit, Confirm,
    /// Rebind or Information-request messages it receives with a unicast
    /// destination address.
    ///
    /// @param pkt DHCPv6 message to be checked.
    /// @return false if the message has been sent to unicast address but it is
    /// not allowed according to RFC3315, section 15; true otherwise.
    bool testUnicast(const Pkt6Ptr& pkt) const;

    /// @brief verifies if specified packet meets RFC requirements
    ///
    /// Checks if mandatory option is really there, that forbidden option
    /// is not there, and that client-id or server-id appears only once.
    ///
    /// @param pkt packet to be checked
    /// @param clientid expectation regarding client-id option
    /// @param serverid expectation regarding server-id option
    /// @throw RFCViolation if any issues are detected
    void sanityCheck(const Pkt6Ptr& pkt, RequirementLevel clientid,
                     RequirementLevel serverid);

    /// @brief Processes incoming Solicit and returns response.
    ///
    /// Processes received Solicit message and verifies that its sender
    /// should be served. In particular IA, TA and PD options are populated
    /// with to-be assigned addresses, temporary addresses and delegated
    /// prefixes, respectively. In the usual 4 message exchange, server is
    /// expected to respond with Advertise message. However, if client
    /// requests rapid-commit and server supports it, Reply will be sent
    /// instead of Advertise and requested leases will be assigned
    /// immediately.
    ///
    /// @param solicit Solicit message received from client
    ///
    /// @return Advertise, Reply message or NULL.
    Pkt6Ptr processSolicit(const Pkt6Ptr& solicit);

    /// @brief Processes incoming Request and returns Reply response.
    ///
    /// Processes incoming Request message and verifies that its sender
    /// should be served. In particular IA, TA and PD options are populated
    /// with assigned addresses, temporary addresses and delegated
    /// prefixes, respectively. Uses LeaseMgr to allocate or update existing
    /// leases.
    ///
    /// @param request a message received from client
    ///
    /// @return REPLY message or NULL
    Pkt6Ptr processRequest(const Pkt6Ptr& request);

    /// @brief Processes incoming Renew message.
    ///
    /// @param renew message received from the client
    /// @return Reply message to be sent to the client.
    Pkt6Ptr processRenew(const Pkt6Ptr& renew);

    /// @brief Processes incoming Rebind message.
    ///
    /// @todo There are cases when the Rebind message should be  discarded
    /// by the DHCP server. One of those is when the server doesn't have a
    /// record of the client and it is unable to determine whether the
    /// client is on the appropriate link or not. We don't seem to do it
    /// now.
    ///
    /// @param rebind message received from the client.
    /// @return Reply message to be sent to the client.
    Pkt6Ptr processRebind(const Pkt6Ptr& rebind);

    /// @brief Processes incoming Confirm message and returns Reply.
    ///
    /// This function processes Confirm message from the client according
    /// to section 18.2.2. of RFC3315. It discards the Confirm message if
    /// the message sent by the client contains no addresses, i.e. it has
    /// no IA_NA options or all IA_NA options contain no IAAddr options.
    ///
    /// If the Confirm message contains addresses this function will perform
    /// the following checks:
    /// - check if there is appropriate subnet configured for the client
    /// (e.g. subnet from which addresses are assigned for requests
    /// received on the particular interface).
    /// - check if all addresses sent in the Confirm message belong to the
    /// selected subnet.
    ///
    /// If any of the checks above fails, the Reply message with the status
    /// code NotOnLink is returned. Otherwise, the Reply message with the
    /// status code Success is returned.
    ///
    /// @param confirm Confirm message sent by a client.
    ///
    /// @return Reply message from the server or NULL pointer if Confirm
    /// message should be discarded by the server.
    Pkt6Ptr processConfirm(const Pkt6Ptr& confirm);

    /// @brief Process incoming Release message.
    ///
    /// @param release message received from client
    /// @return Reply message to be sent to the client.
    Pkt6Ptr processRelease(const Pkt6Ptr& release);

    /// @brief Stub function that will handle incoming Decline.
    ///
    /// @param decline message received from client
    Pkt6Ptr processDecline(const Pkt6Ptr& decline);

    /// @brief Processes incoming Information-request message.
    ///
    /// @param inf_request message received from client
    /// @return Reply message to be sent to the client.
    Pkt6Ptr processInfRequest(const Pkt6Ptr& inf_request);

    /// @brief Selects a subnet for a given client's packet.
    ///
    /// @param question client's message
    /// @return selected subnet (or NULL if no suitable subnet was found)
    isc::dhcp::Subnet6Ptr selectSubnet(const Pkt6Ptr& question);

    /// @brief Processes IA_NA option (and assigns addresses if necessary).
    ///
    /// Generates response to IA_NA. This typically includes selecting (and
    /// allocating a lease in case of REQUEST) an address lease and creating
    /// IAADDR option. In case of allocation failure, it may contain
    /// status code option with non-zero status, denoting cause of the
    /// allocation failure.
    ///
    /// @param query client's message (typically SOLICIT or REQUEST)
    /// @param answer server's response to the client's message. This
    /// message should contain Client FQDN option being sent by the server
    /// to the client (if the client sent this option to the server).
    /// @param orig_ctx client context (contains subnet, duid and other parameters)
    /// @param ia pointer to client's IA_NA option (client's request)
    ///
    /// @return IA_NA option (server's response)
    OptionPtr assignIA_NA(const isc::dhcp::Pkt6Ptr& query,
                          const isc::dhcp::Pkt6Ptr& answer,
                          AllocEngine::ClientContext6& orig_ctx,
                          Option6IAPtr ia);

    /// @brief Processes IA_PD option (and assigns prefixes if necessary).
    ///
    /// Generates response to IA_PD. This typically includes selecting (and
    /// allocating in the case of REQUEST) a prefix lease and creating an
    /// IAPREFIX option. In case of an allocation failure, it may contain a
    /// status code option with non-zero status denoting the cause of the
    /// allocation failure.
    ///
    /// @param query client's message (typically SOLICIT or REQUEST)
    /// @param answer server's response to the client's message.
    /// @param orig_ctx client context (contains subnet, duid and other parameters)
    /// @param ia pointer to client's IA_PD option (client's request)
    /// @return IA_PD option (server's response)
    OptionPtr assignIA_PD(const Pkt6Ptr& query,
                          const isc::dhcp::Pkt6Ptr& answer,
                          AllocEngine::ClientContext6& orig_ctx,
                          boost::shared_ptr<Option6IA> ia);

    /// @brief Extends lifetime of the specific IA_NA option.
    ///
    /// Generates response to IA_NA in Renew or Rebind. This typically includes
    /// finding a lease that corresponds to the received address. If no such
    /// lease is found, an IA_NA response is generated with an appropriate
    /// status code.
    ///
    /// @todo The behavior of this function will need to be extended to support
    /// draft-ietf-dhc-dhcpv6-stateful-issues. This draft modifies the behavior
    /// described in RFC3315 with respect to Renew and Rebind processing. Key
    /// changes are (version -05):
    /// - Renewing and Rebinding client MAY request additional bindings by
    /// putting an IA for all bindings it desires but has been unable to obtain.
    /// Server MAY allocate addresses if it finds that they are appropriate for
    /// the link that client is attached to.
    /// - When receiving Rebind, if the server determines that the addresses are
    /// not appropriate for the link the client is attached to, the server MAY
    /// send the IA with address lifetimes set to 0 or discard the message.
    ///
    /// @param subnet subnet the sender belongs to
    /// @param duid client's duid
    /// @param query client's message (Renew or Rebind)
    /// @param answer server's response to the client's message. This
    /// message should contain Client FQDN option being sent by the server
    /// to the client (if the client sent this option to the server).
    /// @param orig_ctx client context (contains subnet, duid and other parameters)
    /// @param ia IA_NA option which carries address for which lease lifetime
    /// will be extended.
    /// @return IA_NA option (server's response)
    OptionPtr extendIA_NA(const Pkt6Ptr& query, const Pkt6Ptr& answer,
                          AllocEngine::ClientContext6& orig_ctx,
                          Option6IAPtr ia);

    /// @brief Extends lifetime of the prefix.
    ///
    /// This function is called by the logic which processes Renew and Rebind
    /// messages to extend the lifetime of the existing prefix.
    ///
    /// The behavior of this function is different in that when there is no
    /// binding found in the lease database for the particular client the
    /// NoBinding status code is returned when processing Renew, the exception
    /// is thrown when there is no binding and the Rebind message is processed
    /// (see RFC3633, section 12.2. for details).
    ///
    /// @param query client's message
    /// @param orig_ctx client context (contains subnet, duid and other parameters)
    /// @param ia IA_PD option that is being renewed
    /// @return IA_PD option (server's response)
    /// @throw DHCPv6DiscardMessageError when the message being processed should
    /// be discarded by the server, i.e. there is no binding for the client doing
    /// Rebind.
    OptionPtr extendIA_PD(const Pkt6Ptr& query,
                          AllocEngine::ClientContext6& orig_ctx,
                          Option6IAPtr ia);

    /// @brief Releases specific IA_NA option
    ///
    /// Generates response to IA_NA in Release message. This covers finding and
    /// removal of a lease that corresponds to the received address. If no such
    /// lease is found, an IA_NA response is generated with an appropriate
    /// status code.
    ///
    /// As RFC 3315 requires that a single status code be sent for the whole message,
    /// this method may update the passed general_status: it is set to SUCCESS when
    /// message processing begins, but may be updated to some error code if the
    /// release process fails.
    ///
    /// @param duid client's duid
    /// @param query client's message
    /// @param general_status a global status (it may be updated in case of errors)
    /// @param ia IA_NA option that is being released
    /// @return IA_NA option (server's response)
    OptionPtr releaseIA_NA(const DuidPtr& duid, const Pkt6Ptr& query,
                           int& general_status,
                           boost::shared_ptr<Option6IA> ia);

    /// @brief Releases specific IA_PD option
    ///
    /// Generates response to IA_PD in Release message. This covers finding and
    /// removal of a lease that corresponds to the received prefix(es). If no such
    /// lease is found, an IA_PD response is generated with an appropriate
    /// status code.
    ///
    /// @param duid client's duid
    /// @param query client's message
    /// @param general_status a global status (it may be updated in case of errors)
    /// @param ia IA_PD option that is being released
    /// @return IA_PD option (server's response)
    OptionPtr releaseIA_PD(const DuidPtr& duid, const Pkt6Ptr& query,
                           int& general_status,
                           boost::shared_ptr<Option6IA> ia);

    /// @brief Copies required options from client message to server answer.
    ///
    /// Copies options that must appear in any server response (ADVERTISE, REPLY)
    /// to client's messages (SOLICIT, REQUEST, RENEW, REBIND, DECLINE, RELEASE).
    /// One notable example is client-id. Other options may be copied as required.
    /// Relay information details are also copied here.
    ///
    /// @param question client's message (options will be copied from here)
    /// @param answer server's message (options will be copied here)
    void copyClientOptions(const Pkt6Ptr& question, Pkt6Ptr& answer);

    /// @brief Appends default options to server's answer.
    ///
    /// Adds required options to server's answer. In particular, server-id
    /// is added. Possibly other mandatory options will be added, depending
    /// on type (or content) of client message.
    ///
    /// @param question client's message
    /// @param answer server's message (options will be added here)
    void appendDefaultOptions(const Pkt6Ptr& question, Pkt6Ptr& answer);

    /// @brief Appends requested options to server's answer.
    ///
    /// Appends options requested by client to the server's answer.
    ///
    /// @param question client's message
    /// @param answer server's message (options will be added here)
    /// @param ctx client context (contains subnet, duid and other parameters)
    void appendRequestedOptions(const Pkt6Ptr& question, Pkt6Ptr& answer,
                                AllocEngine::ClientContext6& ctx);

    /// @brief Appends requested vendor options to server's answer.
    ///
    /// This is mostly useful for Cable Labs options for now, but the method
    /// is easily extensible to other vendors.
    ///
    /// @param question client's message
    /// @param answer server's message (vendor options will be added here)
    /// @param ctx client context (contains subnet, duid and other parameters)
    void appendRequestedVendorOptions(const Pkt6Ptr& question, Pkt6Ptr& answer,
                                AllocEngine::ClientContext6& ctx);

    /// @brief Assigns leases.
    ///
    /// It supports non-temporary addresses (IA_NA) and prefixes (IA_PD). It
    /// does NOT support temporary addresses (IA_TA).
    ///
    /// @param question client's message (with requested IA options)
    /// @param answer server's message (IA options will be added here).
    ///   This message should contain Client FQDN option being sent by the server
    ///   to the client (if the client sent this option to the server).
    /// @param ctx client context (contains subnet, duid and other parameters)
    void assignLeases(const Pkt6Ptr& question, Pkt6Ptr& answer,
                      AllocEngine::ClientContext6& ctx);

    /// @brief Processes Client FQDN Option.
    ///
    /// This function retrieves DHCPv6 Client FQDN %Option (if any) from the
    /// packet sent by a client and takes necessary actions upon this option.
    /// Received option comprises flags field which controls what DNS updates
    /// server should do. Server may override client's preference based on
    /// the current configuration. Server indicates that it has overridden
    /// the preference by storing DHCPv6 Client FQDN option with the
    /// appropriate flags in the response to a client. This option is also
    /// used to communicate the client's domain-name which should be sent
    /// to the DNS in the update. Again, server may act upon the received
    /// domain-name, i.e. if the provided domain-name is partial it should
    /// generate the fully qualified domain-name.
    ///
    /// This function takes into account the host reservation if one is matched
    /// to this client when forming the FQDN to be used with DNS as well as the
    /// lease name to be stored with the lease. In the following the term
    /// "reserved hostname" means a host reservation which includes a
    /// non-blank hostname.
    ///
    /// - If there is no Client FQDN and no reserved hostname then there
    /// will no be DNS updates and the lease hostname will be empty.
    ///
    /// - If there is no Client FQDN but there is reserved hostname then
    /// there will be no DNS updates and the lease hostname will be equal
    /// to reserved hostname.
    ///
    /// - If there is a Client FQDN and a reserved hostname, then both the
    /// FQDN and lease hostname will be equal to reserved hostname with
    /// the qualifying suffix appended.
    ///
    /// - If there is a Client FQDN but no reserved hostname then both the
    /// FQDN and lease hostname will be equal to the name provided in the
    /// client FQDN adjusted according the the DhcpDdns configuration
    /// parameters (e.g.replace-client-name, qualifying suffix...).
    ///
    /// All the logic required to form appropriate answer to the client is
    /// held in this function.
    ///
    /// @param question Client's message.
    /// @param answer Server's response to a client. If server generated
    /// Client FQDN option for the client, this option is stored in this
    /// object.
    /// @param ctx client context (includes subnet, client-id, hw-addr etc.)
    void processClientFqdn(const Pkt6Ptr& question, const Pkt6Ptr& answer,
                           AllocEngine::ClientContext6& ctx);

    /// @brief Creates a number of @c isc::dhcp_ddns::NameChangeRequest objects
    /// based on the DHCPv6 Client FQDN %Option.
    ///
    /// The @c isc::dhcp_ddns::NameChangeRequest class encapsulates the request
    /// from the DHCPv6 server to the DHCP-DDNS module to perform DNS Update.
    /// The FQDN option carries response to the client about DNS updates that
    /// server intents to perform for the DNS client. Based on this, the
    /// function will create zero or more @c isc::dhcp_ddns::NameChangeRequest
    /// objects and store them in the internal queue. Requests created by this
    /// function are only adding or updating DNS records. In order to generate
    /// requests for DNS records removal, use @c createRemovalNameChangeRequest.
    /// If ddns updates are disabled, this method returns immediately.
    ///
    /// @todo Add support for multiple IAADDR options in the IA_NA.
    ///
    /// @param answer A message begins sent to the Client. If it holds the
    /// Client FQDN option, this option is used to create NameChangeRequests.
    void createNameChangeRequests(const Pkt6Ptr& answer);

    /// @brief Creates a @c isc::dhcp_ddns::NameChangeRequest which requests
    /// removal of DNS entries for a particular lease.
    ///
    /// This function should be called upon removal of the lease from the lease
    /// database, i.e, when client sent Release or Decline message. It will
    /// create a single @c isc::dhcp_ddns::NameChangeRequest which removes the
    /// existing DNS records for the lease, which server is responsible for.
    /// Note that this function will not remove the entries which server hadn't
    /// added. This is the case, when client performs forward DNS update on its
    /// own.
    /// If ddns updates are disabled, this method returns immediately.
    ///
    /// @param query A pointer to the packet sent by the client for which the
    /// name change request should be sent.
    /// @param lease A lease for which the the removal of corresponding DNS
    /// records will be performed.
    void createRemovalNameChangeRequest(const Pkt6Ptr& query,
                                        const Lease6Ptr& lease);

    /// @brief Attempts to extend the lifetime of IAs.
    ///
    /// This function is called when a client sends Renew or Rebind message.
    /// It iterates through received IA options and attempts to extend
    /// corresponding lease lifetimes. Internally, it calls
    /// @c Dhcpv6Srv::extendIA_NA and @c Dhcpv6Srv::extendIA_PD to extend
    /// the lifetime of IA_NA and IA_PD leases accordingly.
    ///
    /// @param query client's Renew or Rebind message
    /// @param reply server's response
    /// @param ctx client context (contains subnet, duid and other parameters)
    void extendLeases(const Pkt6Ptr& query, Pkt6Ptr& reply,
                      AllocEngine::ClientContext6& ctx);

    /// @brief Attempts to release received addresses
    ///
    /// It iterates through received IA_NA options and attempts to release
    /// received addresses. If no such leases are found, or the lease fails
    /// proper checks (e.g. belongs to someone else), a proper status
    /// code is added to reply message. Released addresses are not added
    /// to REPLY packet, just its IA_NA containers.
    /// @param release client's message asking to release
    /// @param reply server's response
    /// @param ctx client context (includes subnet, client-id, hw-addr etc.)
    void releaseLeases(const Pkt6Ptr& release, Pkt6Ptr& reply,
                       AllocEngine::ClientContext6& ctx);

    /// @brief Sets server-identifier.
    ///
    /// This method attempts to generate server-identifier DUID. It generates a
    /// new DUID using interface link-layer addresses (EUI-64) + timestamp (DUID
    /// type duid-llt, see RFC3315, section 9.2). If there are no suitable
    /// interfaces present, exception it thrown
    ///
    /// @throws isc::Unexpected Failed to read DUID file and no suitable
    ///         interfaces for new DUID generation are detected.
    void generateServerID();

    /// @brief attempts to load DUID from a file
    ///
    /// Tries to load duid from a text file. If the load is successful,
    /// it creates server-id option and stores it in serverid_ (to be used
    /// later by getServerID()).
    ///
    /// @param file_name name of the DUID file to load
    /// @return true if load was successful, false otherwise
    bool loadServerID(const std::string& file_name);

    /// @brief attempts to write DUID to a file
    /// Tries to write duid content (stored in serverid_) to a text file.
    ///
    /// @param file_name name of the DUID file to write
    /// @return true if write was successful, false otherwise
    bool writeServerID(const std::string& file_name);

    /// @brief converts DUID to text
    /// Converts content of DUID option to a text representation, e.g.
    /// 01:ff:02:03:06:80:90:ab:cd:ef
    ///
    /// @param opt option that contains DUID
    /// @return string representation
    static std::string duidToString(const OptionPtr& opt);


    /// @brief dummy wrapper around IfaceMgr::receive6
    ///
    /// This method is useful for testing purposes, where its replacement
    /// simulates reception of a packet. For that purpose it is protected.
    virtual Pkt6Ptr receivePacket(int timeout);

    /// @brief dummy wrapper around IfaceMgr::send()
    ///
    /// This method is useful for testing purposes, where its replacement
    /// simulates transmission of a packet. For that purpose it is protected.
    virtual void sendPacket(const Pkt6Ptr& pkt);

    /// @brief Implements a callback function to parse options in the message.
    ///
    /// @param buf a A buffer holding options in on-wire format.
    /// @param option_space A name of the option space which holds definitions
    /// of to be used to parse options in the packets.
    /// @param [out] options A reference to the collection where parsed options
    /// will be stored.
    /// @param relay_msg_offset Reference to a size_t structure. If specified,
    /// offset to beginning of relay_msg option will be stored in it.
    /// @param relay_msg_len reference to a size_t structure. If specified,
    /// length of the relay_msg option will be stored in it.
    /// @return An offset to the first byte after last parsed option.
    size_t unpackOptions(const OptionBuffer& buf,
                         const std::string& option_space,
                         isc::dhcp::OptionCollection& options,
                         size_t* relay_msg_offset,
                         size_t* relay_msg_len);

    /// @brief Assigns incoming packet to zero or more classes.
    ///
    /// @note For now, the client classification is very simple. It just uses
    /// content of the vendor-class-identifier option as a class. The resulting
    /// class will be stored in packet (see @ref isc::dhcp::Pkt6::classes_ and
    /// @ref isc::dhcp::Pkt6::inClass).
    ///
    /// @param pkt packet to be classified
    void classifyPacket(const Pkt6Ptr& pkt);

    /// @brief Attempts to get a MAC/hardware address using configred sources
    ///
    /// Tries to extract MAC/hardware address information from the packet
    /// using MAC sources configured in 'mac-sources' configuration parameter.
    ///
    /// @param pkt will try to exact MAC address from this packet
    /// @return HWaddr pointer (or NULL if configured methods fail)
    static HWAddrPtr getMAC(const Pkt6Ptr& pkt);

    /// @brief Processes Relay-supplied options, if present
    ///
    /// This method implements RFC6422. It checks if there are any RSOO options
    /// inserted by the relay agents in the query message. If there are, they
    /// are copied over to the response if they meet the following criteria:
    /// - the option is marked as RSOO-enabled (see relay-supplied-options
    ///   configuration parameter)
    /// - there is no such option provided by the server)
    void processRSOO(const Pkt6Ptr& query, const Pkt6Ptr& rsp);

    /// @brief Creates client context for specified packet
    ///
    /// Instantiates the ClientContext6 and then:
    /// - Performs the subnet selection and stores the result in context
    /// - Extracts the duid from the packet and saves it to the context
    /// - Extracts the hardware address from the packet and saves it to
    /// the context
    /// - Performs host reservation lookup and stores the result in the
    /// context
    ///
    /// @return client context
    AllocEngine::ClientContext6 createContext(const Pkt6Ptr& pkt);

    /// @brief this is a prefix added to the contend of vendor-class option
    ///
    /// If incoming packet has a vendor class option, its content is
    /// prepended with this prefix and then interpreted as a class.
    /// For example, a packet that sends vendor class with value of "FOO"
    /// will cause the packet to be assigned to class VENDOR_CLASS_FOO.
    static const std::string VENDOR_CLASS_PREFIX;

private:

    /// @brief Generate FQDN to be sent to a client if none exists.
    ///
    /// This function is meant to be called by the functions which process
    /// client's messages. The function should be called after a function
    /// which creates FQDN option for the client. This option must exist
    /// in the answer message specified as an argument. It must also be
    /// called after functions which assign leases for a client. The
    /// IA options being a result of lease acquisition must be appended
    /// to the message specified as a parameter.
    ///
    /// If the Client FQDN option being present in the message carries empty
    /// hostname, this function will attempt to generate hostname from the
    /// IPv6 address being acquired by the client. The IPv6 address is retrieved
    /// from the IA_NA option carried in the specified message. If multiple
    /// addresses are present in the particular IA_NA option or multiple IA_NA
    /// options exist, the first address found is selected.
    ///
    /// The IPv6 address is converted to the hostname using the following
    /// pattern:
    /// @code
    ///     prefix-converted-ip-address.domain-name-suffix.
    /// @endcode
    /// where:
    /// - prefix is a configurable prefix string appended to all auto-generated
    /// hostnames.
    /// - converted-ip-address is created by replacing all colons from the IPv6
    /// address with hyphens.
    /// - domain-name-suffix is a suffix for a domain name that, together with
    /// the other parts, constitute the fully qualified domain name.
    ///
    /// When hostname is successfully generated, it is either used to update
    /// FQDN-related fields in a lease database or to update the Client FQDN
    /// option being sent back to the client. The lease database update is
    /// NOT performed if Advertise message is being processed.
    ///
    /// @param answer Message being sent to a client, which may hold IA_NA
    /// and Client FQDN options to be used to generate name for a client.
    ///
    /// @throw isc::Unexpected if specified message is NULL. This is treated
    /// as a programmatic error.
    void generateFqdn(const Pkt6Ptr& answer);


    /// @brief Triggers removal Name Change Request if FQDN data changes in leases
    ///
    /// If there are any differences (different fwd or rev flags, or different
    /// hostname) a DNS update for removing entry will be generated.
    ///
    /// @param query a pointer to the client's message
    /// @param old_lease old version of the lease
    /// @param new_lease new version of the lease (may be NULL)
    /// @param hostname specifies hostname (for printing purposes)
    /// @param do_fwd specifies if reverse updates are enabled (for printing purposes)
    /// @param do_rev specifies if reverse updates are enabled (for printing purposes)
    void conditionalNCRRemoval(const Pkt6Ptr& query, Lease6Ptr& old_lease,
                               Lease6Ptr& new_lease, const std::string& hostname,
                               bool do_fwd, bool do_rev);

    /// @brief Allocation Engine.
    /// Pointer to the allocation engine that we are currently using
    /// It must be a pointer, because we will support changing engines
    /// during normal operation (e.g. to use different allocators)
    boost::shared_ptr<AllocEngine> alloc_engine_;

    /// Server DUID (to be sent in server-identifier option)
    OptionPtr serverid_;

    /// UDP port number on which server listens.
    uint16_t port_;

protected:

    /// Indicates if shutdown is in progress. Setting it to true will
    /// initiate server shutdown procedure.
    volatile bool shutdown_;

    /// Holds a list of @c isc::dhcp_ddns::NameChangeRequest objects, which
    /// are waiting for sending to kea-dhcp-ddns module.
    std::queue<isc::dhcp_ddns::NameChangeRequest> name_change_reqs_;
};

}; // namespace isc::dhcp
}; // namespace isc

#endif // DHCP6_SRV_H<|MERGE_RESOLUTION|>--- conflicted
+++ resolved
@@ -77,15 +77,11 @@
     /// @brief Destructor. Used during DHCPv6 service shutdown.
     virtual ~Dhcpv6Srv();
 
-<<<<<<< HEAD
-    /// @brief Returns server-identifier option.
-=======
     /// @brief returns Kea version on stdout and exit.
     /// redeclaration/redefinition. @ref Daemon::getVersion()
     static std::string getVersion(bool extended);
  
     /// @brief Returns server-indentifier option.
->>>>>>> 9146e214
     ///
     /// @return server-id option
     OptionPtr getServerID() { return serverid_; }
