--- conflicted
+++ resolved
@@ -1,8 +1,4 @@
-<<<<<<< HEAD
-// Generated 201707051254
-=======
 // Generated 201701262349
->>>>>>> df534758
 // A Bison parser, made by GNU Bison 3.0.4.
 
 // Locations for Bison parsers in C++
