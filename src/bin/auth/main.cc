// Copyright (C) 2009  Internet Systems Consortium, Inc. ("ISC")
//
// Permission to use, copy, modify, and/or distribute this software for any
// purpose with or without fee is hereby granted, provided that the above
// copyright notice and this permission notice appear in all copies.
//
// THE SOFTWARE IS PROVIDED "AS IS" AND ISC DISCLAIMS ALL WARRANTIES WITH
// REGARD TO THIS SOFTWARE INCLUDING ALL IMPLIED WARRANTIES OF MERCHANTABILITY
// AND FITNESS.  IN NO EVENT SHALL ISC BE LIABLE FOR ANY SPECIAL, DIRECT,
// INDIRECT, OR CONSEQUENTIAL DAMAGES OR ANY DAMAGES WHATSOEVER RESULTING FROM
// LOSS OF USE, DATA OR PROFITS, WHETHER IN AN ACTION OF CONTRACT, NEGLIGENCE
// OR OTHER TORTIOUS ACTION, ARISING OUT OF OR IN CONNECTION WITH THE USE OR
// PERFORMANCE OF THIS SOFTWARE.

// $Id$

#include "config.h"

#include <sys/types.h>
#include <sys/socket.h>
#include <sys/select.h>
#include <netdb.h>
#include <netinet/in.h>
#include <stdlib.h>
#include <errno.h>

#include <cassert>
#include <iostream>

#include <boost/foreach.hpp>

#include <exceptions/exceptions.h>

#include <dns/buffer.h>
#include <dns/message.h>
#include <dns/messagerenderer.h>

#include <cc/session.h>
#include <cc/data.h>
#include <config/ccsession.h>

#include <xfr/xfrout_client.h>

#include <auth/spec_config.h>
#include <auth/common.h>
#include <auth/auth_srv.h>
#include <auth/asio_link.h>

using namespace std;
using namespace isc::data;
using namespace isc::cc;
using namespace isc::config;
using namespace isc::dns;
using namespace isc::xfr;

namespace {

bool verbose_mode = false;

const string PROGRAM = "Auth";
const char* DNSPORT = "5300";

/* need global var for config/command handlers.
 * todo: turn this around, and put handlers in the authserver
 * class itself? */
AuthSrv *auth_server;

asio_link::IOService* io_service;

ElementPtr
my_config_handler(ElementPtr new_config) {
    return auth_server->updateConfig(new_config);
}

ElementPtr
my_command_handler(const string& command, const ElementPtr args) {
    ElementPtr answer = createAnswer();

    if (command == "print_message") {
        cout << args << endl;
        /* let's add that message to our answer as well */
        answer->get("result")->add(args);
    } else if (command == "shutdown") {
        io_service->stop();
    }
    
    return answer;
}

void
usage() {
    cerr << "Usage: b10-auth [-p port] [-4|-6] [-nv]" << endl;
    exit(1);
}
} // end of anonymous namespace

int
main(int argc, char* argv[]) {
    int ch;
    const char* port = DNSPORT;
    const char* address = NULL;
    bool use_ipv4 = true, use_ipv6 = true, cache = true;

    while ((ch = getopt(argc, argv, "46np:v")) != -1) {
        switch (ch) {
        case '4':
            // Note that -4 means "ipv4 only", we need to set "use_ipv6" here,
            // not "use_ipv4".  We could use something like "ipv4_only", but
            // we found the negatively named variable could confuse the code
            // logic.
            use_ipv6 = false;
            break;
        case '6':
            // The same note as -4 applies.
            use_ipv4 = false;
            break;
        case 'n':
            cache = false;
            break;
        case 'a':
            address = optarg;
            break;
        case 'p':
            port = optarg;
            break;
        case 'v':
            verbose_mode = true;
            break;
        case '?':
        default:
            usage();
        }
    }

    if (argc - optind > 0) {
        usage();
    }

    if (!use_ipv4 && !use_ipv6) {
        cerr << "[b10-auth] Error: -4 and -6 can't coexist" << endl;
        usage();
    }

    int ret = 0;
<<<<<<< HEAD
    Session* cc_session = NULL;
    ModuleCCSession* cs = NULL;
=======

    Session* cc_session = NULL;
    ModuleCCSession* cs = NULL;
    XfroutClient xfrout_client(UNIX_SOCKET_FILE);
>>>>>>> 567266e3
    try {
        string specfile;
        if (getenv("B10_FROM_BUILD")) {
            specfile = string(getenv("B10_FROM_BUILD")) +
                "/src/bin/auth/auth.spec";
        } else {
            specfile = string(AUTH_SPECFILE_LOCATION);
        }

<<<<<<< HEAD
        auth_server = new AuthSrv(cache);
        auth_server->setVerbose(verbose_mode);
        cout << "[b10-auth] Server created." << endl;

        io_service = new asio_link::IOService(auth_server, address, port,
                                              use_ipv4, use_ipv6);
        cout << "[b10-auth] IOService created." << endl;

=======
        auth_server = new AuthSrv(xfrout_client);
        auth_server->setVerbose(verbose_mode);
        cout << "[b10-auth] Server created." << endl;

        io_service = new asio_link::IOService(auth_server, port, use_ipv4,
                                              use_ipv6);
        cout << "[b10-auth] IOService created." << endl;

>>>>>>> 567266e3
        cc_session = new Session(io_service->get_io_service());
        cout << "[b10-auth] Session channel created." << endl;

        cs = new ModuleCCSession(specfile, *cc_session, my_config_handler,
                                 my_command_handler);
        cout << "[b10-auth] Configuration channel established." << endl;

<<<<<<< HEAD
=======
        // XXX: with the current interface to asio_link we have to create
        // auth_server before io_service while Session needs io_service.
        // In a next step of refactoring we should make asio_link independent
        // from auth_server, and create io_service, auth_server, and
        // cc_session in that order.
        auth_server->setSession(cc_session);
>>>>>>> 567266e3
        auth_server->setConfigSession(cs);
        auth_server->updateConfig(ElementPtr());

        cout << "[b10-auth] Server started." << endl;
        io_service->run();
    } catch (const std::exception& ex) {
        cerr << "[b10-auth] Initialization failed: " << ex.what() << endl;
        ret = 1;
    }

    delete cs;
    delete cc_session;
    delete io_service;
    delete auth_server;
    return (ret);
}<|MERGE_RESOLUTION|>--- conflicted
+++ resolved
@@ -142,15 +142,13 @@
     }
 
     int ret = 0;
-<<<<<<< HEAD
+
+    // XXX: we should eventually pass io_service here.
     Session* cc_session = NULL;
-    ModuleCCSession* cs = NULL;
-=======
-
-    Session* cc_session = NULL;
-    ModuleCCSession* cs = NULL;
+    Session* xfrin_session = NULL;
+    bool xfrin_session_established = false; // XXX (see Trac #287)
+    ModuleCCSession* config_session = NULL;
     XfroutClient xfrout_client(UNIX_SOCKET_FILE);
->>>>>>> 567266e3
     try {
         string specfile;
         if (getenv("B10_FROM_BUILD")) {
@@ -160,8 +158,7 @@
             specfile = string(AUTH_SPECFILE_LOCATION);
         }
 
-<<<<<<< HEAD
-        auth_server = new AuthSrv(cache);
+        auth_server = new AuthSrv(cache, xfrout_client);
         auth_server->setVerbose(verbose_mode);
         cout << "[b10-auth] Server created." << endl;
 
@@ -169,33 +166,27 @@
                                               use_ipv4, use_ipv6);
         cout << "[b10-auth] IOService created." << endl;
 
-=======
-        auth_server = new AuthSrv(xfrout_client);
-        auth_server->setVerbose(verbose_mode);
-        cout << "[b10-auth] Server created." << endl;
-
-        io_service = new asio_link::IOService(auth_server, port, use_ipv4,
-                                              use_ipv6);
-        cout << "[b10-auth] IOService created." << endl;
-
->>>>>>> 567266e3
         cc_session = new Session(io_service->get_io_service());
-        cout << "[b10-auth] Session channel created." << endl;
-
-        cs = new ModuleCCSession(specfile, *cc_session, my_config_handler,
-                                 my_command_handler);
+        cout << "[b10-auth] Configuration session channel created." << endl;
+
+        config_session = new ModuleCCSession(specfile, *cc_session,
+                                             my_config_handler,
+                                             my_command_handler);
         cout << "[b10-auth] Configuration channel established." << endl;
 
-<<<<<<< HEAD
-=======
+        xfrin_session = new Session(io_service->get_io_service());
+        cout << "[b10-auth] Xfrin session channel created." << endl;
+        xfrin_session->establish(NULL);
+        xfrin_session_established = true;
+        cout << "[b10-auth] Xfrin session channel established." << endl;
+
         // XXX: with the current interface to asio_link we have to create
         // auth_server before io_service while Session needs io_service.
         // In a next step of refactoring we should make asio_link independent
         // from auth_server, and create io_service, auth_server, and
-        // cc_session in that order.
-        auth_server->setSession(cc_session);
->>>>>>> 567266e3
-        auth_server->setConfigSession(cs);
+        // sessions in that order.
+        auth_server->setXfrinSession(xfrin_session);
+        auth_server->setConfigSession(config_session);
         auth_server->updateConfig(ElementPtr());
 
         cout << "[b10-auth] Server started." << endl;
@@ -205,9 +196,15 @@
         ret = 1;
     }
 
-    delete cs;
+    if (xfrin_session_established) {
+        xfrin_session->disconnect();
+    }
+
+    delete xfrin_session;
+    delete config_session;
     delete cc_session;
     delete io_service;
     delete auth_server;
+
     return (ret);
 }