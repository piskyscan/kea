// Copyright (C) 2009  Internet Systems Consortium, Inc. ("ISC")
//
// Permission to use, copy, modify, and/or distribute this software for any
// purpose with or without fee is hereby granted, provided that the above
// copyright notice and this permission notice appear in all copies.
//
// THE SOFTWARE IS PROVIDED "AS IS" AND ISC DISCLAIMS ALL WARRANTIES WITH
// REGARD TO THIS SOFTWARE INCLUDING ALL IMPLIED WARRANTIES OF MERCHANTABILITY
// AND FITNESS.  IN NO EVENT SHALL ISC BE LIABLE FOR ANY SPECIAL, DIRECT,
// INDIRECT, OR CONSEQUENTIAL DAMAGES OR ANY DAMAGES WHATSOEVER RESULTING FROM
// LOSS OF USE, DATA OR PROFITS, WHETHER IN AN ACTION OF CONTRACT, NEGLIGENCE
// OR OTHER TORTIOUS ACTION, ARISING OUT OF OR IN CONNECTION WITH THE USE OR
// PERFORMANCE OF THIS SOFTWARE.

// $Id$

#include <sys/types.h>
#include <sys/socket.h>
#include <sys/select.h>
#include <netdb.h>
#include <netinet/in.h>
#include <stdlib.h>
#include <errno.h>

#include <cassert>
#include <iostream>

#include <boost/foreach.hpp>

#include <exceptions/exceptions.h>

#include <dns/buffer.h>
#include <dns/message.h>
#include <dns/messagerenderer.h>

#include <cc/session.h>
#include <cc/data.h>
#include <config/ccsession.h>

#include <xfr/xfrout_client.h>

#include <auth/spec_config.h>
#include <auth/common.h>
#include <auth/change_user.h>
#include <auth/auth_srv.h>
#include <auth/asio_link.h>

using namespace std;
using namespace isc::data;
using namespace isc::cc;
using namespace isc::config;
using namespace isc::dns;
using namespace isc::xfr;

namespace {

bool verbose_mode = false;

const string PROGRAM = "Auth";
const char* DNSPORT = "5300";

/* need global var for config/command handlers.
 * todo: turn this around, and put handlers in the authserver
 * class itself? */
AuthSrv *auth_server;

asio_link::IOService* io_service;

ElementPtr
my_config_handler(ElementPtr new_config) {
    return auth_server->updateConfig(new_config);
}

ElementPtr
my_command_handler(const string& command, const ElementPtr args) {
    ElementPtr answer = createAnswer();

    if (command == "print_message") {
        cout << args << endl;
        /* let's add that message to our answer as well */
        answer->get("result")->add(args);
    } else if (command == "shutdown") {
        io_service->stop();
    }
    
    return answer;
}

void
usage() {
    cerr << "Usage: b10-auth [-a address] [-p port] [-4|-6] [-nv]" << endl;
    exit(1);
}
} // end of anonymous namespace

int
main(int argc, char* argv[]) {
    int ch;
    const char* port = DNSPORT;
    const char* address = NULL;
    const char* uid = NULL;
    bool use_ipv4 = true, use_ipv6 = true, cache = true;

    while ((ch = getopt(argc, argv, "46a:np:u:v")) != -1) {
        switch (ch) {
        case '4':
            // Note that -4 means "ipv4 only", we need to set "use_ipv6" here,
            // not "use_ipv4".  We could use something like "ipv4_only", but
            // we found the negatively named variable could confuse the code
            // logic.
            use_ipv6 = false;
            break;
        case '6':
            // The same note as -4 applies.
            use_ipv4 = false;
            break;
        case 'n':
            cache = false;
            break;
        case 'a':
            address = optarg;
            break;
        case 'p':
            port = optarg;
            break;
        case 'u':
            uid = optarg;
            break;
        case 'v':
            verbose_mode = true;
            break;
        case '?':
        default:
            usage();
        }
    }

    if (argc - optind > 0) {
        usage();
    }

    if (!use_ipv4 && !use_ipv6) {
        cerr << "[b10-auth] Error: -4 and -6 can't coexist" << endl;
        usage();
    }

    if ((!use_ipv4 || !use_ipv6) && address != NULL) {
        cerr << "[b10-auth] Error: -4|-6 and -a can't coexist" << endl;
        usage();
    }

    int ret = 0;

    // XXX: we should eventually pass io_service here.
    Session* cc_session = NULL;
    Session* xfrin_session = NULL;
    bool xfrin_session_established = false; // XXX (see Trac #287)
    ModuleCCSession* config_session = NULL;
    XfroutClient xfrout_client(UNIX_SOCKET_FILE);
    try {
        string specfile;
        if (getenv("B10_FROM_BUILD")) {
            specfile = string(getenv("B10_FROM_BUILD")) +
                "/src/bin/auth/auth.spec";
        } else {
            specfile = string(AUTH_SPECFILE_LOCATION);
        }

        auth_server = new AuthSrv(cache, xfrout_client);
        auth_server->setVerbose(verbose_mode);
        cout << "[b10-auth] Server created." << endl;

        if (address != NULL) {
            // XXX: we can only specify at most one explicit address.
            // This also means the server cannot run in the dual address
            // family mode if explicit addresses need to be specified.
            // We don't bother to fix this problem, however.  The -a option
            // is a short term workaround until we support dynamic listening
            // port allocation.
            io_service = new asio_link::IOService(auth_server, *port,
                                                  *address);
        } else {
            io_service = new asio_link::IOService(auth_server, *port,
                                                  use_ipv4, use_ipv6);
        }
        cout << "[b10-auth] IOService created." << endl;

        cc_session = new Session(io_service->get_io_service());
        cout << "[b10-auth] Configuration session channel created." << endl;

        config_session = new ModuleCCSession(specfile, *cc_session,
                                             my_config_handler,
                                             my_command_handler);
        cout << "[b10-auth] Configuration channel established." << endl;

<<<<<<< HEAD
        if (uid != NULL) {
            changeUser(uid);
        }

        auth_server->setConfigSession(cs);
=======
        xfrin_session = new Session(io_service->get_io_service());
        cout << "[b10-auth] Xfrin session channel created." << endl;
        xfrin_session->establish(NULL);
        xfrin_session_established = true;
        cout << "[b10-auth] Xfrin session channel established." << endl;

        // XXX: with the current interface to asio_link we have to create
        // auth_server before io_service while Session needs io_service.
        // In a next step of refactoring we should make asio_link independent
        // from auth_server, and create io_service, auth_server, and
        // sessions in that order.
        auth_server->setXfrinSession(xfrin_session);
        auth_server->setConfigSession(config_session);
>>>>>>> 4e773581
        auth_server->updateConfig(ElementPtr());

        cout << "[b10-auth] Server started." << endl;
        io_service->run();
    } catch (const std::exception& ex) {
        cerr << "[b10-auth] Initialization failed: " << ex.what() << endl;
        ret = 1;
    }

    if (xfrin_session_established) {
        xfrin_session->disconnect();
    }

    delete xfrin_session;
    delete config_session;
    delete cc_session;
    delete io_service;
    delete auth_server;

    return (ret);
}<|MERGE_RESOLUTION|>--- conflicted
+++ resolved
@@ -193,13 +193,10 @@
                                              my_command_handler);
         cout << "[b10-auth] Configuration channel established." << endl;
 
-<<<<<<< HEAD
         if (uid != NULL) {
             changeUser(uid);
         }
 
-        auth_server->setConfigSession(cs);
-=======
         xfrin_session = new Session(io_service->get_io_service());
         cout << "[b10-auth] Xfrin session channel created." << endl;
         xfrin_session->establish(NULL);
@@ -213,7 +210,6 @@
         // sessions in that order.
         auth_server->setXfrinSession(xfrin_session);
         auth_server->setConfigSession(config_session);
->>>>>>> 4e773581
         auth_server->updateConfig(ElementPtr());
 
         cout << "[b10-auth] Server started." << endl;
