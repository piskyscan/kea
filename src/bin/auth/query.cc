--- conflicted
+++ resolved
@@ -168,7 +168,6 @@
 }
 
 void
-<<<<<<< HEAD
 Query::addNXDOMAINProofByNSEC3(ZoneFinder& finder) {
     // Firstly get the NSEC3 proves for Closest Encloser Proof
     // See section 7.2.1 of RFC 5155.
@@ -203,17 +202,6 @@
 }
 
 void
-Query::addWildcardProof(ZoneFinder& finder) {
-    // The query name shouldn't exist in the zone if there were no wildcard
-    // substitution.  Confirm that by specifying NO_WILDCARD.  It should result
-    // in NXDOMAIN and an NSEC RR that proves it should be returned.
-    const ZoneFinder::FindResult fresult =
-        finder.find(qname_, RRType::NSEC(),
-                    dnssec_opt_ | ZoneFinder::NO_WILDCARD);
-    if (fresult.code != ZoneFinder::NXDOMAIN || !fresult.rrset ||
-        fresult.rrset->getRdataCount() == 0) {
-        isc_throw(BadNSEC, "Unexpected result for wildcard proof");
-=======
 Query::addWildcardProof(ZoneFinder& finder,
                         const ZoneFinder::FindResult& db_result)
 {
@@ -250,7 +238,6 @@
         response_.addRRset(Message::SECTION_AUTHORITY,
                            boost::const_pointer_cast<AbstractRRset>(
                                NSEC3Result.next_proof), dnssec_);
->>>>>>> cb086eea
     }
 }
 
