--- conflicted
+++ resolved
@@ -256,19 +256,11 @@
     def get_client_list(self, rrclass):
         return self.found_datasrc_client_list
 
-<<<<<<< HEAD
-    def reconfigure(self, arg1):
-        # the only current test simply needs to know this is called with
-        # the expected argument and exceptions are handled.  if we need more
-        # variations in tests, this mock method should be extended.
-        self.reconfigure_param.append(arg1)
-=======
     def reconfigure(self, arg1, arg2):
         # the only current test simply needs to know this is called with
         # the expected arguments and exceptions are handled.  if we need more
         # variations in tests, this mock method should be extended.
         self.reconfigure_param.append((arg1, arg2))
->>>>>>> cef64b54
         raise isc.server_common.datasrc_clients_mgr.ConfigError(
             'reconfigure failure')
 
@@ -3046,11 +3038,7 @@
         # we just check it's called as expected, and the only possible
         # exception doesn't cause disruption.
         self.xfr._datasrc_config_handler(True, False)
-<<<<<<< HEAD
-        self.assertEqual([True],
-=======
         self.assertEqual([(True, False)],
->>>>>>> cef64b54
                          self.xfr._datasrc_clients_mgr.reconfigure_param)
 
 def raise_interrupt():
