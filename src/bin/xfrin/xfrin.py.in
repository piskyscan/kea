--- conflicted
+++ resolved
@@ -30,12 +30,8 @@
 from optparse import OptionParser, OptionValueError
 from isc.config.ccsession import *
 from isc.notify import notify_out
-<<<<<<< HEAD
 import isc.util.process
-=======
 import isc.net.parse
-import isc.utils.process
->>>>>>> f8b62f49
 try:
     from pydnspp import *
 except ImportError as e:
