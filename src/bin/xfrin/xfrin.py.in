#!@PYTHON@

# Copyright (C) 2009-2013  Internet Systems Consortium.
#
# Permission to use, copy, modify, and distribute this software for any
# purpose with or without fee is hereby granted, provided that the above
# copyright notice and this permission notice appear in all copies.
#
# THE SOFTWARE IS PROVIDED "AS IS" AND INTERNET SYSTEMS CONSORTIUM
# DISCLAIMS ALL WARRANTIES WITH REGARD TO THIS SOFTWARE INCLUDING ALL
# IMPLIED WARRANTIES OF MERCHANTABILITY AND FITNESS. IN NO EVENT SHALL
# INTERNET SYSTEMS CONSORTIUM BE LIABLE FOR ANY SPECIAL, DIRECT,
# INDIRECT, OR CONSEQUENTIAL DAMAGES OR ANY DAMAGES WHATSOEVER RESULTING
# FROM LOSS OF USE, DATA OR PROFITS, WHETHER IN AN ACTION OF CONTRACT,
# NEGLIGENCE OR OTHER TORTIOUS ACTION, ARISING OUT OF OR IN CONNECTION
# WITH THE USE OR PERFORMANCE OF THIS SOFTWARE.

import sys; sys.path.append ('@@PYTHONPATH@@')
import os
import signal
import isc
import asyncore
import struct
import threading
import socket
import random
import time
from functools import reduce
from optparse import OptionParser, OptionValueError
from isc.config.ccsession import *
from isc.statistics import Counters
from isc.notify import notify_out
import isc.util.process
from isc.util.address_formatter import AddressFormatter
from isc.datasrc import DataSourceClient, ZoneFinder
import isc.net.parse
from isc.xfrin.diff import Diff
from isc.server_common.auth_command import auth_loadzone_command
from isc.server_common.tsig_keyring import init_keyring, get_keyring
from isc.server_common.datasrc_clients_mgr import DataSrcClientsMgr, ConfigError
from isc.log_messages.xfrin_messages import *
from isc.dns import *

isc.log.init("b10-xfrin", buffer=True)
logger = isc.log.Logger("xfrin")

# Pending system-wide debug level definitions, the ones we
# use here are hardcoded for now
DBG_PROCESS = logger.DBGLVL_TRACE_BASIC
DBG_COMMANDS = logger.DBGLVL_TRACE_DETAIL

isc.util.process.rename()

# If B10_FROM_BUILD or B10_FROM_SOURCE is set in the environment, we
# use data files from a directory relative to that, otherwise we use
# the ones installed on the system
SPECFILE_PATH = "@datadir@/@PACKAGE@"\
    .replace("${datarootdir}", "@datarootdir@")\
    .replace("${prefix}", "@prefix@")
if "B10_FROM_SOURCE" in os.environ:
    SPECFILE_PATH = os.environ["B10_FROM_SOURCE"] + "/src/bin/xfrin"
SPECFILE_LOCATION = SPECFILE_PATH + "/xfrin.spec"

AUTH_MODULE_NAME = 'Auth'
XFROUT_MODULE_NAME = 'Xfrout'

# Remote module and identifiers (according to their spec files)
ZONE_MANAGER_MODULE_NAME = 'Zonemgr'

REFRESH_FROM_ZONEMGR = 'refresh_from_zonemgr'

# Constants for debug levels.
DBG_XFRIN_TRACE = logger.DBGLVL_TRACE_BASIC

# These two default are currently hard-coded. For config this isn't
# necessary, but we need these defaults for optional command arguments
# (TODO: have similar support to get default values for command
# arguments as we do for config options)
DEFAULT_MASTER_PORT = 53
DEFAULT_ZONE_CLASS = RRClass.IN

__version__ = 'BIND10'

# Internal result codes of an xfr session
XFRIN_OK = 0                    # normal success
XFRIN_FAIL = 1                  # general failure (internal/external)

class XfrinException(Exception):
    pass

class XfrinProtocolError(Exception):
    '''An exception raised for errors encountered in xfrin protocol handling.
    '''
    pass

class XfrinZoneError(Exception):
    '''
    An exception raised when the received zone is broken enough to be unusable.
    '''
    pass

class XfrinZoneUptodate(Exception):
    '''
    Thrown when the zone is already up to date, so there's no need to download
    the zone. This is not really an error case (but it's still an exceptional
    condition and the control flow is different than usual).
    '''
    pass

class XfrinZoneInfoException(Exception):
    """This exception is raised if there is an error in the given
       configuration (part), or when a command does not have a required
       argument or has bad arguments, for instance when the zone's master
       address is not a valid IP address, when the zone does not
       have a name, or when multiple settings are given for the same
       zone."""
    pass

def _check_zone_name(zone_name_str):
    """Checks if the given zone name is a valid domain name, and returns
    it as a Name object. Raises an XfrinException if it is not."""
    try:
        # In the _zones dict, part of the key is the zone name,
        # but due to a limitation in the Name class, we
        # cannot directly use it as a dict key, and we use to_text()
        #
        # Downcase the name here for that reason.
        return Name(zone_name_str, True)
    except (EmptyLabel, TooLongLabel, BadLabelType, BadEscape,
            TooLongName, IncompleteName) as ne:
        raise XfrinZoneInfoException("bad zone name: " + zone_name_str + " (" + str(ne) + ")")

def _check_zone_class(zone_class_str):
    """If the given argument is a string: checks if the given class is
       a valid one, and returns an RRClass object if so.
       Raises XfrinZoneInfoException if not.
       If it is None, this function returns the default RRClass.IN"""
    if zone_class_str is None:
        return DEFAULT_ZONE_CLASS
    try:
        return RRClass(zone_class_str)
    except InvalidRRClass as irce:
        raise XfrinZoneInfoException("bad zone class: " + zone_class_str + " (" + str(irce) + ")")

def format_zone_str(zone_name, zone_class):
    """Helper function to format a zone name and class as a string of
       the form '<name>/<class>'.
       Parameters:
       zone_name (isc.dns.Name) name to format
       zone_class (isc.dns.RRClass) class to format
    """
    return zone_name.to_text(True) + '/' + str(zone_class)

def format_addrinfo(addrinfo):
    """Helper function to format the addrinfo as a string of the form
       <addr>:<port> (for IPv4) or [<addr>]:port (for IPv6). For unix domain
       sockets, and unknown address families, it returns a basic string
       conversion of the third element of the passed tuple.
       Parameters:
       addrinfo: a 3-tuple consisting of address family, socket type, and,
                 depending on the family, either a 2-tuple with the address
                 and port, or a filename
    """
    try:
        if addrinfo[0] == socket.AF_INET:
            return str(addrinfo[2][0]) + ":" + str(addrinfo[2][1])
        elif addrinfo[0] == socket.AF_INET6:
            return "[" + str(addrinfo[2][0]) + "]:" + str(addrinfo[2][1])
        else:
            return str(addrinfo[2])
    except IndexError:
        raise TypeError("addrinfo argument to format_addrinfo() does not "
                        "appear to be consisting of (family, socktype, (addr, port))")

def get_soa_serial(soa_rdata):
    '''Extract the serial field of SOA RDATA and return it as a Serial object.

    We don't have to be very efficient here, so we first dump the entire RDATA
    as a string and convert the first corresponding field.  This should be
    sufficient in practice, but may not always work when the MNAME or RNAME
    contains an (escaped) space character in their labels.  Ideally there
    should be a more direct and convenient way to get access to the SOA
    fields.
    '''
    return Serial(int(soa_rdata.to_text().split()[2]))

class XfrinState:
    '''
    The states of the incoming *XFR state machine.

    We (will) handle both IXFR and AXFR with a single integrated state
    machine because they cannot be distinguished immediately - an AXFR
    response to an IXFR request can only be detected when the first two (2)
    response RRs have already been received.

    The following diagram summarizes the state transition.  After sending
    the query, xfrin starts the process with the InitialSOA state (all
    IXFR/AXFR response begins with an SOA).  When it reaches IXFREnd
    or AXFREnd, the process successfully completes.

                             (AXFR or
            (recv SOA)        AXFR-style IXFR)  (SOA, add)
    InitialSOA------->FirstData------------->AXFR--------->AXFREnd
         |                |                  |  ^         (post xfr
         |(IXFR &&        |                  |  |        checks, then
         | recv SOA       |                  +--+        commit)
         | not new)       |            (non SOA, add)
         V                |
    IXFRUptodate          |                     (non SOA, delete)
               (pure IXFR,|                           +-------+
            keep handling)|             (Delete SOA)  V       |
                          + ->IXFRDeleteSOA------>IXFRDelete--+
                                   ^                   |
                (see SOA, not end, |          (see SOA)|
            commit, keep handling) |                   |
                                   |                   V
                      +---------IXFRAdd<----------+IXFRAddSOA
        (non SOA, add)|         ^  |    (Add SOA)
                      ----------+  |
                                   |(see SOA w/ end serial, commit changes)
                                   V
                                IXFREnd

    Note that changes are committed for every "difference sequence"
    (i.e. changes for one SOA update).  This means when an IXFR response
    contains multiple difference sequences and something goes wrong
    after several commits, these changes have been published and visible
    to clients even if the IXFR session is subsequently aborted.
    It is not clear if this is valid in terms of the protocol specification.
    Section 4 of RFC 1995 states:

       An IXFR client, should only replace an older version with a newer
       version after all the differences have been successfully processed.

    If this "replacement" is for the changes of one difference sequence
    and "all the differences" mean the changes for that sequence, this
    implementation strictly follows what RFC states.  If this is for
    the entire IXFR response (that may contain multiple sequences),
    we should implement it with one big transaction and one final commit
    at the very end.

    For now, we implement it with multiple smaller commits for two
    reasons.  First, this is what BIND 9 does, and we generally port
    the implementation logic here.  BIND 9 has been supporting IXFR
    for many years, so the fact that it still behaves this way
    probably means it at least doesn't cause a severe operational
    problem in practice.  Second, especially because BIND 10 would
    often uses a database backend, a larger transaction could cause an
    undesirable effects, e.g. suspending normal lookups for a longer
    period depending on the characteristics of the database.  Even if
    we find something wrong in a later sequeunce and abort the
    session, we can start another incremental update from what has
    been validated, or we can switch to AXFR to replace the zone
    completely.

    This implementation uses the state design pattern, where each state
    is represented as a subclass of the base XfrinState class.  Each concrete
    subclass of XfrinState is assumed to define two methods: handle_rr() and
    finish_message().  These methods handle specific part of XFR protocols
    and (if necessary) perform the state transition.

    Conceptually, XfrinState and its subclasses are a "friend" of
    XfrinConnection and are assumed to be allowed to access its internal
    information (even though Python does not have a strict access control
    between different classes).

    The XfrinState and its subclasses are designed to be stateless, and
    can be used as singleton objects.  For now, however, we always instantiate
    a new object for every state transition, partly because the introduction
    of singleton will make a code bit complicated, and partly because
    the overhead of object instantiation wouldn't be significant for xfrin.

    '''
    def set_xfrstate(self, conn, new_state):
        '''Set the XfrConnection to a given new state.

        As a "friend" class, this method intentionally gets access to the
        connection's "private" method.

        '''
        conn._XfrinConnection__set_xfrstate(new_state)

    def handle_rr(self, conn):
        '''Handle one RR of an XFR response message.

        Depending on the state, the RR is generally added or deleted in the
        corresponding data source, or in some special cases indicates
        a specifi transition, such as starting a new IXFR difference
        sequence or completing the session.

        All subclass has their specific behaviors for this method, so
        there is no default definition.  If the base class version
        is called, it's a bug of the caller, and it's notified via
        an XfrinException exception.

        This method returns a boolean value: True if the given RR was
        fully handled and the caller should go to the next RR; False
        if the caller needs to call this method with the (possibly) new
        state for the same RR again.

        '''
        raise XfrinException("Internal bug: " +
                             "XfrinState.handle_rr() called directly")

    def finish_message(self, conn):
        '''Perform any final processing after handling all RRs of a response.

        This method then returns a boolean indicating whether to continue
        receiving the message.  Unless it's in the end of the entire XFR
        session, we should continue, so this default method simply returns
        True.

        '''
        return True

class XfrinInitialSOA(XfrinState):
    def handle_rr(self, conn, rr):
        if rr.get_type() != RRType.SOA:
            raise XfrinProtocolError('First RR in zone transfer must be SOA ('
                                     + rr.get_type().to_text() + ' received)')
        conn._end_serial = get_soa_serial(rr.get_rdata()[0])

        if conn._request_type == RRType.IXFR and \
                conn._end_serial <= conn._request_serial:
            logger.info(XFRIN_IXFR_UPTODATE, conn.zone_str(),
                        conn._request_serial, conn._end_serial)
            self.set_xfrstate(conn, XfrinIXFRUptodate())
        else:
            self.set_xfrstate(conn, XfrinFirstData())

        return True

class XfrinFirstData(XfrinState):
    def handle_rr(self, conn, rr):
        '''Handle the first RR after initial SOA in an XFR session.

        This state happens exactly once in an XFR session, where
        we decide whether it's incremental update ("real" IXFR) or
        non incremental update (AXFR or AXFR-style IXFR).
        If we initiated IXFR and the transfer begins with two SOAs
        (the serial of the second one being equal to our serial),
        it's incremental; otherwise it's non incremental.

        This method always return False (unlike many other handle_rr()
        methods) because this first RR must be examined again in the
        determined update context.

        Note that in the non incremental case the RR should normally be
        something other SOA, but it's still possible it's an SOA with a
        different serial than ours.  The only possible interpretation at
        this point is that it's non incremental update that only consists
        of the SOA RR.  It will result in broken zone (for example, it
        wouldn't even contain an apex NS) and should be rejected at post
        XFR processing, but in terms of the XFR session processing we
        accept it and move forward.

        Note further that, in the half-broken SOA-only transfer case,
        these two SOAs are supposed to be the same as stated in Section 2.2
        of RFC 5936.  We don't check that condition here, either; we'll
        leave whether and how to deal with that situation to the end of
        the processing of non incremental update.  See also a related
        discussion at the IETF dnsext wg:
        http://www.ietf.org/mail-archive/web/dnsext/current/msg07908.html

        '''
        if conn._request_type == RRType.IXFR and \
                rr.get_type() == RRType.SOA and \
                conn._request_serial == get_soa_serial(rr.get_rdata()[0]):
            logger.debug(DBG_XFRIN_TRACE, XFRIN_GOT_INCREMENTAL_RESP,
                         conn.zone_str())
            conn._diff = None # Will be created on-demand
            self.set_xfrstate(conn, XfrinIXFRDeleteSOA())
        else:
            logger.debug(DBG_XFRIN_TRACE, XFRIN_GOT_NONINCREMENTAL_RESP,
                 conn.zone_str())
            # We are now going to add RRs to the new zone.  We need create
            # a Diff object.  It will be used throughtout the XFR session.
            conn._diff = Diff(conn._datasrc_client, conn._zone_name, True)
            self.set_xfrstate(conn, XfrinAXFR())
        return False

class XfrinIXFRDeleteSOA(XfrinState):
    def handle_rr(self, conn, rr):
        if rr.get_type() != RRType.SOA:
            # this shouldn't happen; should this occur it means an internal
            # bug.
            raise XfrinException(rr.get_type().to_text() +
                                 ' RR is given in IXFRDeleteSOA state')
        # This is the beginning state of one difference sequence (changes
        # for one SOA update).  We may need to create a new Diff object now.
        # Note also that we (unconditionally) enable journaling here.  The
        # Diff constructor may internally disable it, however, if the
        # underlying data source doesn't support journaling.
        if conn._diff is None:
            conn._diff = Diff(conn._datasrc_client, conn._zone_name, False,
                              True)
        conn._diff.delete_data(rr)
        self.set_xfrstate(conn, XfrinIXFRDelete())
        conn.get_transfer_stats().ixfr_deletion_count += 1
        return True

class XfrinIXFRDelete(XfrinState):
    def handle_rr(self, conn, rr):
        if rr.get_type() == RRType.SOA:
            # This is the only place where current_serial is set
            conn._current_serial = get_soa_serial(rr.get_rdata()[0])
            self.set_xfrstate(conn, XfrinIXFRAddSOA())
            return False
        conn._diff.delete_data(rr)
        conn.get_transfer_stats().ixfr_deletion_count += 1
        return True

class XfrinIXFRAddSOA(XfrinState):
    def handle_rr(self, conn, rr):
        if rr.get_type() != RRType.SOA:
            # this shouldn't happen; should this occur it means an internal
            # bug.
            raise XfrinException(rr.get_type().to_text() +
                                 ' RR is given in IXFRAddSOA state')
        conn._diff.add_data(rr)
        self.set_xfrstate(conn, XfrinIXFRAdd())
        conn.get_transfer_stats().ixfr_addition_count += 1
        return True

class XfrinIXFRAdd(XfrinState):
    def handle_rr(self, conn, rr):
        if rr.get_type() == RRType.SOA:
            # This SOA marks the end of a difference sequence
            conn.get_transfer_stats().ixfr_changeset_count += 1
            soa_serial = get_soa_serial(rr.get_rdata()[0])
            if soa_serial == conn._end_serial:
                # The final part is there. Finish the transfer by
                # checking the last TSIG (if required), the zone data and
                # committing.
                conn.finish_transfer()
                self.set_xfrstate(conn, XfrinIXFREnd())
                return True
            elif soa_serial != conn._current_serial:
                raise XfrinProtocolError('IXFR out of sync: expected ' +
                                         'serial ' +
                                         str(conn._current_serial) +
                                         ', got ' + str(soa_serial))
            else:
                # Apply a change to the database. But don't commit it yet,
                # we can't know if the message is/will be properly signed.
                # A complete commit will happen after the last bit.
                conn._diff.apply()
                self.set_xfrstate(conn, XfrinIXFRDeleteSOA())
                return False
        conn._diff.add_data(rr)
        conn.get_transfer_stats().ixfr_addition_count += 1
        return True

class XfrinIXFREnd(XfrinState):
    def handle_rr(self, conn, rr):
        raise XfrinProtocolError('Extra data after the end of IXFR diffs: ' +
                                 rr.to_text())

    def finish_message(self, conn):
        '''Final processing after processing an entire IXFR session.

        There will be more actions here, but for now we simply return False,
        indicating there will be no more message to receive.

        '''
        return False

class XfrinIXFRUptodate(XfrinState):
    def handle_rr(self, conn, rr):
        raise XfrinProtocolError('Extra data after single IXFR response ' +
                                 rr.to_text())

    def finish_message(self, conn):
        raise XfrinZoneUptodate

class XfrinAXFR(XfrinState):
    def handle_rr(self, conn, rr):
        """
        Handle the RR by putting it into the zone.
        """
        conn._diff.add_data(rr)
        if rr.get_type() == RRType.SOA:
            # SOA means end.  Don't commit it yet - we need to perform
            # post-transfer checks

            soa_serial = get_soa_serial(rr.get_rdata()[0])
            if conn._end_serial != soa_serial:
                logger.warn(XFRIN_AXFR_INCONSISTENT_SOA, conn.zone_str(),
                            conn._end_serial, soa_serial)

            self.set_xfrstate(conn, XfrinAXFREnd())
        conn.get_transfer_stats().axfr_rr_count += 1
        # Yes, we've eaten this RR.
        return True

class XfrinAXFREnd(XfrinState):
    def handle_rr(self, conn, rr):
        raise XfrinProtocolError('Extra data after the end of AXFR: ' +
                                 rr.to_text())

    def finish_message(self, conn):
        """
        Final processing after processing an entire AXFR session.

        This simply calls the finish_transfer method of the connection
        that ensures it is signed by TSIG (if required), the zone data
        is valid and commits it.
        """
        conn.finish_transfer()
        return False

class XfrinTransferStats:
    """
    This class keeps a record of transfer data for logging purposes.
    It records number of messages, rrs, and bytes transfered, as well
    as the start and end time. The start time is set upon instantiation of
    this class. The end time is set the first time finalize(),
    get_running_time(), or get_bytes_per_second() is called. The end time is
    set only once; subsequent calls to any of these methods does not modify
    it further.
    All _count instance variables can be directly set as needed by the
    class collecting these results.
    """
    def __init__(self):
        self.message_count = 0
        self.axfr_rr_count = 0
        self.byte_count = 0
        self.ixfr_changeset_count = 0;
        self.ixfr_deletion_count = 0;
        self.ixfr_addition_count = 0;
        self._start_time = time.time()
        self._end_time = None

    def finalize(self):
        """Sets the end time to time.time() if not done already."""
        if self._end_time is None:
            self._end_time = time.time()

    def get_running_time(self):
        """Calls finalize(), then returns the difference between creation
           and finalization time"""
        self.finalize()
        return self._end_time - self._start_time

    def get_bytes_per_second(self):
        """Returns the number of bytes per second, based on the result of
           get_running_time() and the value of bytes_count."""
        runtime = self.get_running_time()
        if runtime > 0.0:
            return float(self.byte_count) / runtime
        else:
            # This should never happen, but if some clock is so
            # off or reset in the meantime, we do need to return
            # *something* (and not raise an error)
            if self.byte_count == 0:
                return 0.0
            else:
                return float("inf")


class XfrinConnection(asyncore.dispatcher):
    '''Do xfrin in this class. '''

    def __init__(self,
                 sock_map, zone_name, rrclass, datasrc_client,
                 shutdown_event, master_addrinfo, zone_soa, tsig_key=None,
                 idle_timeout=60):
        """Constructor of the XfirnConnection class.

        Parameters:
          sock_map: empty dict, used with asyncore.
          zone_name (dns.Name): Zone name.
          rrclass (dns.RRClass): Zone RR class.
          datasrc_client (DataSourceClient): the data source client object
            used for the XFR session.
          shutdown_event (threading.Event): used for synchronization with
            parent thread.
          master_addrinfo (tuple: (sock family, sock type, sockaddr)):
            address and port of the master server.
          zone_soa (RRset or None): SOA RRset of zone's current SOA or None
            if it's not available.
          idle_timeout (int): max idle time for read data from socket.

        """

        asyncore.dispatcher.__init__(self, map=sock_map)

        # The XFR state.  Conceptually this is purely private, so we emphasize
        # the fact by the double underscore.  Other classes are assumed to
        # get access to this via get_xfrstate(), and only XfrinState classes
        # are assumed to be allowed to modify it via __set_xfrstate().
        self.__state = None

        # Requested transfer type (RRType.AXFR or RRType.IXFR).  The actual
        # transfer type may differ due to IXFR->AXFR fallback:
        self._request_type = None

        # Zone parameters
        self._zone_name = zone_name
        self._rrclass = rrclass

        # Data source handler
        self._datasrc_client = datasrc_client
        self._zone_soa = zone_soa

        self._sock_map = sock_map
        self._soa_rr_count = 0
        self._idle_timeout = idle_timeout
        self._shutdown_event = shutdown_event
        self._master_addrinfo = master_addrinfo
        self._tsig_key = tsig_key
        self._tsig_ctx = None
        # tsig_ctx_creator is introduced to allow tests to use a mock class for
        # easier tests (in normal case we always use the default)
        self._tsig_ctx_creator = lambda key : TSIGContext(key)

        # keep a record of this specific transfer to log on success
        # (time, rr/s, etc)
        self._transfer_stats = XfrinTransferStats()
        self._counters = Counters(SPECFILE_LOCATION)

    def init_socket(self):
        '''Initialize the underlyig socket.

        This is essentially a part of __init__() and is expected to be
        called immediately after the constructor.  It's separated from
        the constructor because otherwise we might not be able to close
        it if the constructor raises an exception after opening the socket.
        '''
        self.create_socket(self._master_addrinfo[0], self._master_addrinfo[1])
        self.socket.setblocking(1)

    def __set_xfrstate(self, new_state):
        self.__state = new_state

    def get_xfrstate(self):
        return self.__state

    def get_transfer_stats(self):
        """Returns the transfer stats object, used to measure transfer time,
           and number of messages/records/bytes transfered."""
        return self._transfer_stats

    def zone_str(self):
        '''A convenience function for logging to include zone name and class'''
        return format_zone_str(self._zone_name, self._rrclass)

    def connect_to_master(self):
        '''Connect to master in TCP.'''

        try:
            self.connect(self._master_addrinfo[2])
            return True
        except socket.error as e:
            logger.error(XFRIN_CONNECT_MASTER, self._master_addrinfo[2],
                         str(e))
            return False

    def _create_query(self, query_type):
        '''Create an XFR-related query message.

        query_type is either SOA, AXFR or IXFR.  An IXFR query needs the
        zone's current SOA record.  If it's not known, it raises an
        XfrinException exception.  Note that this may not necessarily a
        broken configuration; for the first attempt of transfer the secondary
        may not have any boot-strap zone information, in which case IXFR
        simply won't work.  The xfrin should then fall back to AXFR.
        _request_serial is recorded for later use.

        '''
        msg = Message(Message.RENDER)
        query_id = random.randint(0, 0xFFFF)
        self._query_id = query_id
        msg.set_qid(query_id)
        msg.set_opcode(Opcode.QUERY)
        msg.set_rcode(Rcode.NOERROR)
        msg.add_question(Question(self._zone_name, self._rrclass, query_type))

        # Remember our serial, if known
        self._request_serial = get_soa_serial(self._zone_soa.get_rdata()[0]) \
            if self._zone_soa is not None else None

        # Set the authority section with our SOA for IXFR
        if query_type == RRType.IXFR:
            if self._zone_soa is None:
                # (incremental) IXFR doesn't work without known SOA
                raise XfrinException('Failed to create IXFR query due to no ' +
                                     'SOA for ' + self.zone_str())
            msg.add_rrset(Message.SECTION_AUTHORITY, self._zone_soa)

        return msg

    def _send_data(self, data):
        size = len(data)
        total_count = 0
        while total_count < size:
            count = self.send(data[total_count:])
            total_count += count

    def _send_query(self, query_type):
        '''Send query message over TCP. '''

        msg = self._create_query(query_type)
        render = MessageRenderer()
        # XXX Currently, python wrapper doesn't accept 'None' parameter in this
        # case, we should remove the if statement and use a universal
        # interface later.
        if self._tsig_key is not None:
            self._tsig_ctx = self._tsig_ctx_creator(self._tsig_key)
            msg.to_wire(render, self._tsig_ctx)
        else:
            msg.to_wire(render)

        header_len = struct.pack('H', socket.htons(render.get_length()))
        self._send_data(header_len)
        self._send_data(render.get_data())

    def _asyncore_loop(self):
        '''
        This method is a trivial wrapper for asyncore.loop().  It's extracted from
        _get_request_response so that we can test the rest of the code without
        involving actual communication with a remote server.'''
        asyncore.loop(self._idle_timeout, map=self._sock_map, count=1)

    def _get_request_response(self, size):
        recv_size = 0
        data = b''
        while recv_size < size:
            self._recv_time_out = True
            self._need_recv_size = size - recv_size
            self._asyncore_loop()
            if self._recv_time_out:
                raise XfrinException('receive data from socket time out.')

            recv_size += self._recvd_size
            data += self._recvd_data

        return data

    def _check_response_tsig(self, msg, response_data):
        tsig_record = msg.get_tsig_record()
        if self._tsig_ctx is not None:
            tsig_error = self._tsig_ctx.verify(tsig_record, response_data)
            if tsig_error != TSIGError.NOERROR:
                raise XfrinProtocolError('TSIG verify fail: %s' %
                                         str(tsig_error))
        elif tsig_record is not None:
            # If the response includes a TSIG while we didn't sign the query,
            # we treat it as an error.  RFC doesn't say anything about this
            # case, but it clearly states the server must not sign a response
            # to an unsigned request.  Although we could be flexible, no sane
            # implementation would return such a response, and since this is
            # part of security mechanism, it's probably better to be more
            # strict.
            raise XfrinProtocolError('Unexpected TSIG in response')

    def _check_response_tsig_last(self):
        """
        Check there's a signature at the last message.
        """
        if self._tsig_ctx is not None:
            if not self._tsig_ctx.last_had_signature():
                raise XfrinProtocolError('TSIG verify fail: no TSIG on last '+
                                         'message')

    def __validate_error(self, reason):
        '''
        Used as error callback below.
        '''
        logger.error(XFRIN_ZONE_INVALID, self._zone_name, self._rrclass,
                     reason)

    def __validate_warning(self, reason):
        '''
        Used as warning callback below.
        '''
        logger.warn(XFRIN_ZONE_WARN, self._zone_name, self._rrclass, reason)

    def finish_transfer(self):
        """
        Perform any necessary checks after a transfer. Then complete the
        transfer by committing the transaction into the data source.
        """
        self._check_response_tsig_last()
        if not check_zone(self._zone_name, self._rrclass,
                          self._diff.get_rrset_collection(),
                          (self.__validate_error, self.__validate_warning)):
            raise XfrinZoneError('Validation of the new zone failed')
        self._diff.commit()

    def __parse_soa_response(self, msg, response_data):
        '''Parse a response to SOA query and extract the SOA from answer.

        This is a subroutine of _check_soa_serial().  This method also
        validates message, and rejects bogus responses with XfrinProtocolError.

        If everything is okay, it returns the SOA RR from the answer section
        of the response.

        '''
        # Check TSIG integrity and validate the header.  Unlike AXFR/IXFR,
        # we should be more strict for SOA queries and check the AA flag, too.
        self._check_response_tsig(msg, response_data)
        self._check_response_header(msg)
        if not msg.get_header_flag(Message.HEADERFLAG_AA):
            raise XfrinProtocolError('non-authoritative answer to SOA query')

        # Validate the question section
        n_question = msg.get_rr_count(Message.SECTION_QUESTION)
        if n_question != 1:
            raise XfrinProtocolError('Invalid response to SOA query: ' +
                                     '(' + str(n_question) + ' questions, 1 ' +
                                     'expected)')
        resp_question = msg.get_question()[0]
        if resp_question.get_name() != self._zone_name or \
                resp_question.get_class() != self._rrclass or \
                resp_question.get_type() != RRType.SOA:
            raise XfrinProtocolError('Invalid response to SOA query: '
                                     'question mismatch: ' +
                                     str(resp_question))

        # Look into the answer section for SOA
        soa = None
        for rr in msg.get_section(Message.SECTION_ANSWER):
            if rr.get_type() == RRType.SOA:
                if soa is not None:
                    raise XfrinProtocolError('SOA response had multiple SOAs')
                soa = rr
            # There should not be a CNAME record at top of zone.
            if rr.get_type() == RRType.CNAME:
                raise XfrinProtocolError('SOA query resulted in CNAME')

        # If SOA is not found, try to figure out the reason then report it.
        if soa is None:
            # See if we have any SOA records in the authority section.
            for rr in msg.get_section(Message.SECTION_AUTHORITY):
                if rr.get_type() == RRType.NS:
                    raise XfrinProtocolError('SOA query resulted in referral')
                if rr.get_type() == RRType.SOA:
                    raise XfrinProtocolError('SOA query resulted in NODATA')
            raise XfrinProtocolError('No SOA record found in response to ' +
                                     'SOA query')

        # Check if the SOA is really what we asked for
        if soa.get_name() != self._zone_name or \
                soa.get_class() != self._rrclass:
            raise XfrinProtocolError("SOA response doesn't match query: " +
                                     str(soa))

        # All okay, return it
        return soa

    def _get_ipver_str(self):
        """Returns a 'v4' or 'v6' string representing a IP version
        depending on the socket family. This is for an internal use
        only (except for tests). This is supported only for IP sockets.
        It raises a ValueError exception on other address families.

        """
        if self.socket.family == socket.AF_INET:
            return 'v4'
        elif self.socket.family == socket.AF_INET6:
            return 'v6'
        raise ValueError("Invalid address family. "
                         "This is supported only for IP sockets")

    def _check_soa_serial(self):
        '''Send SOA query and compare the local and remote serials.

        If we know our local serial and the remote serial isn't newer
        than ours, we abort the session with XfrinZoneUptodate.
        On success it returns XFRIN_OK for testing.  The caller won't use it.

        '''

        self._send_query(RRType.SOA)
        # count soaoutv4 or soaoutv6 requests
        self._counters.inc('zones', self._zone_name.to_text(),
                           'soaout' + self._get_ipver_str())
        data_len = self._get_request_response(2)
        msg_len = socket.htons(struct.unpack('H', data_len)[0])
        soa_response = self._get_request_response(msg_len)
        msg = Message(Message.PARSE)
        msg.from_wire(soa_response, Message.PRESERVE_ORDER)

        # Validate/parse the rest of the response, and extract the SOA
        # from the answer section
        soa = self.__parse_soa_response(msg, soa_response)

        # Compare the two serials.  If ours is 'new', abort with ZoneUptodate.
        primary_serial = get_soa_serial(soa.get_rdata()[0])
        if self._request_serial is not None and \
                self._request_serial >= primary_serial:
            if self._request_serial != primary_serial:
                logger.info(XFRIN_ZONE_SERIAL_AHEAD, primary_serial,
                            self.zone_str(),
                            format_addrinfo(self._master_addrinfo),
                            self._request_serial)
            raise XfrinZoneUptodate

        return XFRIN_OK

    def do_xfrin(self, check_soa, request_type=RRType.AXFR):
        '''Do an xfr session by sending xfr request and parsing responses.'''

        try:
            ret = XFRIN_OK
            self._request_type = request_type
            req_str = request_type.to_text()
            if check_soa:
                self._check_soa_serial()
                self.close()
                self.init_socket()
                if not self.connect_to_master():
                    raise XfrinException('Unable to reconnect to master')

            # start statistics timer
            # Note: If the timer for the zone is already started but
            # not yet stopped due to some error, the last start time
            # is overwritten at this point.
            self._counters.start_timer('zones', self._zone_name.to_text(),
                                       'last_' + req_str.lower() + '_duration')
            logger.info(XFRIN_XFR_TRANSFER_STARTED, req_str, self.zone_str())
            # An AXFR or IXFR is being requested.
            self._counters.inc('zones', self._zone_name.to_text(),
                               req_str.lower() + 'req' + self._get_ipver_str())
            self._send_query(self._request_type)
            self.__state = XfrinInitialSOA()
            self._handle_xfrin_responses()
            # Depending what data was found, we log different status reports
            # (In case of an AXFR-style IXFR, print the 'AXFR' message)
            if self._transfer_stats.axfr_rr_count == 0:
                logger.info(XFRIN_IXFR_TRANSFER_SUCCESS,
                            self.zone_str(),
                            self._transfer_stats.message_count,
                            self._transfer_stats.ixfr_changeset_count,
                            self._transfer_stats.ixfr_deletion_count,
                            self._transfer_stats.ixfr_addition_count,
                            self._transfer_stats.byte_count,
                            "%.3f" % self._transfer_stats.get_running_time(),
                            "%.f" % self._transfer_stats.get_bytes_per_second()
                           )
            else:
                logger.info(XFRIN_TRANSFER_SUCCESS,
                            req_str,
                            self.zone_str(),
                            self._transfer_stats.message_count,
                            self._transfer_stats.axfr_rr_count,
                            self._transfer_stats.byte_count,
                            "%.3f" % self._transfer_stats.get_running_time(),
                            "%.f" % self._transfer_stats.get_bytes_per_second()
                           )
        except XfrinZoneUptodate:
            # Eventually we'll probably have to treat this case as a trigger
            # of trying another primary server, etc, but for now we treat it
            # as "success".
            pass
        except XfrinZoneError:
            # The log message doesn't contain the exception text, since there's
            # only one place where the exception is thrown now and it'd be the
            # same generic message every time.
            logger.error(XFRIN_INVALID_ZONE_DATA, self.zone_str(),
                         format_addrinfo(self._master_addrinfo))
            ret = XFRIN_FAIL
        except XfrinProtocolError as e:
            logger.info(XFRIN_XFR_TRANSFER_PROTOCOL_VIOLATION, req_str,
                        self.zone_str(),
                        format_addrinfo(self._master_addrinfo), str(e))
            ret = XFRIN_FAIL
        except XfrinException as e:
            logger.error(XFRIN_XFR_TRANSFER_FAILURE, req_str,
                         self.zone_str(),
                         format_addrinfo(self._master_addrinfo), str(e))
            ret = XFRIN_FAIL
        except Exception as e:
            # Catching all possible exceptions like this is generally not a
            # good practice, but handling an xfr session could result in
            # so many types of exceptions, including ones from the DNS library
            # or from the data source library.  Eventually we'd introduce a
            # hierarchy for exception classes from a base "ISC exception" and
            # catch it here, but until then we need broadest coverage so that
            # we won't miss anything.

            logger.error(XFRIN_XFR_OTHER_FAILURE, req_str,
                         self.zone_str(), str(e))
            ret = XFRIN_FAIL
        finally:
            # A xfrsuccess or xfrfail counter is incremented depending on
            # the result.
            result = {XFRIN_OK: 'xfrsuccess', XFRIN_FAIL: 'xfrfail'}[ret]
            self._counters.inc('zones', self._zone_name.to_text(), result)
            # The started statistics timer is finally stopped only in
            # a successful case.
            if ret == XFRIN_OK:
                self._counters.stop_timer('zones',
                                          self._zone_name.to_text(),
                                          'last_' + req_str.lower() +
                                          '_duration')
            # Make sure any remaining transaction in the diff is closed
            # (if not yet - possible in case of xfr-level exception) as soon
            # as possible
            self._diff = None
        return ret

    def _check_response_header(self, msg):
        '''Perform minimal validation on responses'''

        # It's not clear how strict we should be about response validation.
        # BIND 9 ignores some cases where it would normally be considered a
        # bogus response.  For example, it accepts a response even if its
        # opcode doesn't match that of the corresponding request.
        # According to an original developer of BIND 9 some of the missing
        # checks are deliberate to be kind to old implementations that would
        # cause interoperability trouble with stricter checks.

        msg_rcode = msg.get_rcode()
        if msg_rcode != Rcode.NOERROR:
            raise XfrinProtocolError('error response: %s' %
                                     msg_rcode.to_text())

        if not msg.get_header_flag(Message.HEADERFLAG_QR):
            raise XfrinProtocolError('response is not a response')

        if msg.get_qid() != self._query_id:
            raise XfrinProtocolError('bad query id')

    def _check_response_status(self, msg):
        '''Check validation of xfr response. '''

        self._check_response_header(msg)

        if msg.get_rr_count(Message.SECTION_QUESTION) > 1:
            raise XfrinProtocolError('query section count greater than 1')

    def _handle_xfrin_responses(self):
        read_next_msg = True
        while read_next_msg:
            data_len = self._get_request_response(2)
            msg_len = socket.htons(struct.unpack('H', data_len)[0])
            self._transfer_stats.byte_count += msg_len + 2
            recvdata = self._get_request_response(msg_len)
            msg = Message(Message.PARSE)
            msg.from_wire(recvdata, Message.PRESERVE_ORDER)
            self._transfer_stats.message_count += 1

            # TSIG related checks, including an unexpected signed response
            self._check_response_tsig(msg, recvdata)

            # Perform response status validation
            self._check_response_status(msg)

            for rr in msg.get_section(Message.SECTION_ANSWER):
                rr_handled = False
                while not rr_handled:
                    rr_handled = self.__state.handle_rr(self, rr)

            read_next_msg = self.__state.finish_message(self)

            if self._shutdown_event.is_set():
                raise XfrinException('xfrin is forced to stop')

    def handle_read(self):
        '''Read query's response from socket. '''

        self._recvd_data = self.recv(self._need_recv_size)
        self._recvd_size = len(self._recvd_data)
        self._recv_time_out = False

    def writable(self):
        '''Ignore the writable socket. '''

        return False

def __get_initial_xfr_type(zone_soa, request_ixfr, zname, zclass, master_addr):
    """Determine the initial xfr request type.

    This is a dedicated subroutine of __process_xfrin.
    """
    if zone_soa is None:
        # This is a kind of special case, so we log it at info level.
        logger.info(XFRIN_INITIAL_AXFR, format_zone_str(zname, zclass),
                    AddressFormatter(master_addr))
        return RRType.AXFR
    if request_ixfr == ZoneInfo.REQUEST_IXFR_DISABLED:
        logger.debug(DBG_XFRIN_TRACE, XFRIN_INITIAL_IXFR_DISABLED,
                     format_zone_str(zname, zclass),
                     AddressFormatter(master_addr))
        return RRType.AXFR

    assert(request_ixfr == ZoneInfo.REQUEST_IXFR_FIRST or
           request_ixfr == ZoneInfo.REQUEST_IXFR_ONLY)
    logger.debug(DBG_XFRIN_TRACE, XFRIN_INITIAL_IXFR,
                     format_zone_str(zname, zclass),
                     AddressFormatter(master_addr))
    return RRType.IXFR

def __process_xfrin(server, zone_name, rrclass, datasrc_client, zone_soa,
                    shutdown_event, master_addrinfo, check_soa, tsig_key,
                    request_ixfr, conn_class):
    conn = None
    exception = None
    ret = XFRIN_FAIL
    try:
        # Determine the initialreuqest type: AXFR or IXFR.
        request_type = __get_initial_xfr_type(zone_soa, request_ixfr,
                                              zone_name, rrclass,
                                              master_addrinfo[2])

        # Create a TCP connection for the XFR session and perform the
        # operation.
        sock_map = {}
        # In case we were asked to do IXFR and that one fails, we try again
        # with AXFR. But only if we could actually connect to the server.
        #
        # So we start with retry as True, which is set to false on each
        # attempt. In the case of connected but failed IXFR, we set it to true
        # once again.
        retry = True
        while retry:
            retry = False
            conn = conn_class(sock_map, zone_name, rrclass, datasrc_client,
                              shutdown_event, master_addrinfo, zone_soa,
                              tsig_key)
            conn.init_socket()
            ret = XFRIN_FAIL
            if conn.connect_to_master():
                ret = conn.do_xfrin(check_soa, request_type)
                if ret == XFRIN_FAIL and request_type == RRType.IXFR:
                    # IXFR failed for some reason. It might mean the server
                    # can't handle it, or we don't have the zone or we are out
                    # of sync or whatever else. So we retry with with AXFR, as
                    # it may succeed in many such cases; if "IXFR only" is
                    # specified in request_ixfr, however, we suppress the
                    # fallback.
                    if request_ixfr == ZoneInfo.REQUEST_IXFR_ONLY:
                        logger.warn(XFRIN_XFR_TRANSFER_FALLBACK_DISABLED,
                                    conn.zone_str())
                    else:
                        retry = True
                        request_type = RRType.AXFR
                        logger.warn(XFRIN_XFR_TRANSFER_FALLBACK,
                                    conn.zone_str())
                        conn.close()
                        conn = None

    except Exception as ex:
        # If exception happens, just remember it here so that we can re-raise
        # after cleaning up things.  We don't log it here because we want
        # eliminate smallest possibility of having an exception in logging
        # itself.
        exception = ex

    # asyncore.dispatcher requires explicit close() unless its lifetime
    # from born to destruction is closed within asyncore.loop, which is not
    # the case for us.  We always close() here, whether or not do_xfrin
    # succeeds, and even when we see an unexpected exception.
    if conn is not None:
        conn.close()

    # Publish the zone transfer result news, so zonemgr can reset the
    # zone timer, and xfrout can notify the zone's slaves if the result
    # is success.
    server.publish_xfrin_news(zone_name, rrclass, ret)

    if exception is not None:
        raise exception

def process_xfrin(server, xfrin_recorder, zone_name, rrclass, datasrc_client,
                  zone_soa, shutdown_event, master_addrinfo, check_soa,
                  tsig_key, request_ixfr, conn_class=XfrinConnection):
    # Even if it should be rare, the main process of xfrin session can
    # raise an exception.  In order to make sure the lock in xfrin_recorder
    # is released in any cases, we delegate the main part to the helper
    # function in the try block, catch any exceptions, then release the lock.
    xfrin_recorder.increment(zone_name)
    exception = None
    try:
        __process_xfrin(server, zone_name, rrclass, datasrc_client, zone_soa,
                        shutdown_event, master_addrinfo, check_soa, tsig_key,
                        request_ixfr, conn_class)
    except Exception as ex:
        # don't log it until we complete decrement().
        exception = ex
    xfrin_recorder.decrement(zone_name)

    if exception is not None:
        if request_ixfr == ZoneInfo.REQUEST_IXFR_DISABLED:
            typestr = "AXFR"
        else:
            typestr = "IXFR"
        logger.error(XFRIN_XFR_PROCESS_FAILURE, typestr, zone_name.to_text(),
                     str(rrclass), str(exception))

class XfrinRecorder:
    def __init__(self):
        self._lock = threading.Lock()
        self._zones = []

    def increment(self, zone_name):
        self._lock.acquire()
        self._zones.append(zone_name)
        self._lock.release()

    def decrement(self, zone_name):
        self._lock.acquire()
        if zone_name in self._zones:
            self._zones.remove(zone_name)
        self._lock.release()

    def xfrin_in_progress(self, zone_name):
        self._lock.acquire()
        ret = zone_name in self._zones
        self._lock.release()
        return ret

    def count(self):
        self._lock.acquire()
        ret = len(self._zones)
        self._lock.release()
        return ret

class ZoneInfo:
    # Internal values corresponding to request_ixfr
    REQUEST_IXFR_FIRST = 0      # request_ixfr=yes, use IXFR 1st then AXFR
    REQUEST_IXFR_ONLY = 1       # request_ixfr=only, use IXFR only
    REQUEST_IXFR_DISABLED = 2   # request_ixfr=no, AXFR-only

    # Map from configuration values for request_ixfr to internal values
    # This is a constant; don't modify.
    REQUEST_IXFR_CFG_TO_VAL = { 'yes': REQUEST_IXFR_FIRST,
                                'only': REQUEST_IXFR_ONLY,
                                'no': REQUEST_IXFR_DISABLED }

    def __init__(self, config_data, module_cc):
        """Creates a zone_info with the config data element as
           specified by the 'zones' list in xfrin.spec. Module_cc is
           needed to get the defaults from the specification"""
        # Handle deprecated config parameter explicitly for the moment.
        if config_data.get('use_ixfr') is not None:
            raise XfrinZoneInfoException('use_ixfr was deprecated.' +
                                         'use rquest_ixfr')

        self._module_cc = module_cc
        self.set_name(config_data.get('name'))
        self.set_master_addr(config_data.get('master_addr'))

        self.set_master_port(config_data.get('master_port'))
        self.set_zone_class(config_data.get('class'))
        self.set_tsig_key_name(config_data.get('tsig_key'))
        self.set_request_ixfr(config_data.get('request_ixfr'))

    @property
    def request_ixfr(self):
        """Policy on the use of IXFR.

        Possible values are REQUEST_IXFR_xxx, internally stored in
        __request_ixfr, read-only outside of the class.

        """
        return self.__request_ixfr

    def set_name(self, name_str):
        """Set the name for this zone given a name string.
           Raises XfrinZoneInfoException if name_str is None or if it
           cannot be parsed."""
        if name_str is None:
            raise XfrinZoneInfoException("Configuration zones list "
                                         "element does not contain "
                                         "'name' attribute")
        else:
            self.name = _check_zone_name(name_str)

    def set_master_addr(self, master_addr_str):
        """Set the master address for this zone given an IP address
           string. Raises XfrinZoneInfoException if master_addr_str is
           None or if it cannot be parsed."""
        if master_addr_str is None:
            raise XfrinZoneInfoException("master address missing from config data")
        else:
            try:
                self.master_addr = isc.net.parse.addr_parse(master_addr_str)
            except ValueError:
                logger.error(XFRIN_BAD_MASTER_ADDR_FORMAT, master_addr_str)
                errmsg = "bad format for zone's master: " + master_addr_str
                raise XfrinZoneInfoException(errmsg)

    def set_master_port(self, master_port_str):
        """Set the master port given a port number string. If
           master_port_str is None, the default from the specification
           for this module will be used. Raises XfrinZoneInfoException if
           the string contains an invalid port number"""
        if master_port_str is None:
            self.master_port = self._module_cc.get_default_value("zones/master_port")
        else:
            try:
                self.master_port = isc.net.parse.port_parse(master_port_str)
            except ValueError:
                logger.error(XFRIN_BAD_MASTER_PORT_FORMAT, master_port_str)
                errmsg = "bad format for zone's master port: " + master_port_str
                raise XfrinZoneInfoException(errmsg)

    def set_zone_class(self, zone_class_str):
        """Set the zone class given an RR class str (e.g. "IN"). If
           zone_class_str is None, it will default to what is specified
           in the specification file for this module. Raises
           XfrinZoneInfoException if the string cannot be parsed."""
        # TODO: remove _str
        self.class_str = zone_class_str or self._module_cc.get_default_value("zones/class")
        if zone_class_str == None:
            #TODO rrclass->zone_class
            self.rrclass = RRClass(self._module_cc.get_default_value("zones/class"))
        else:
            try:
                self.rrclass = RRClass(zone_class_str)
            except InvalidRRClass:
                logger.error(XFRIN_BAD_ZONE_CLASS, zone_class_str)
                errmsg = "invalid zone class: " + zone_class_str
                raise XfrinZoneInfoException(errmsg)

    def set_tsig_key_name(self, tsig_key_str):
        """Set the name of the tsig_key for this zone. If tsig_key_str
           is None, no TSIG key will be used. This name is used to
           find the TSIG key to use for transfers in the global TSIG
           key ring.
           Raises XfrinZoneInfoException if tsig_key_str is not a valid
           (dns) name."""
        if tsig_key_str is None:
            self.tsig_key_name = None
        else:
            # can throw a number of exceptions but it is just one
            # call, so Exception should be OK here
            try:
                self.tsig_key_name = Name(tsig_key_str)
            except Exception as exc:
                raise XfrinZoneInfoException("Bad TSIG key name: " + str(exc))

    def get_tsig_key(self):
        if self.tsig_key_name is None:
            return None
        result, key = get_keyring().find(self.tsig_key_name)
        if result != isc.dns.TSIGKeyRing.SUCCESS:
            raise XfrinZoneInfoException("TSIG key not found in keyring: " +
                                         self.tsig_key_name.to_text())
        else:
            return key

    def set_request_ixfr(self, request_ixfr):
        if request_ixfr is None:
            request_ixfr = \
                self._module_cc.get_default_value("zones/request_ixfr")
        try:
            self.__request_ixfr = self.REQUEST_IXFR_CFG_TO_VAL[request_ixfr]
        except KeyError:
            raise XfrinZoneInfoException('invalid value for request_ixfr: ' +
                                         request_ixfr)

    def get_master_addr_info(self):
        return (self.master_addr.family, socket.SOCK_STREAM,
                (str(self.master_addr), self.master_port))

def _do_auth_loadzone(server, zone_name, zone_class):
    msg = auth_loadzone_command(server._module_cc, zone_name, zone_class)
    if msg is not None:
        param = msg['command'][1]
        logger.debug(DBG_XFRIN_TRACE, XFRIN_AUTH_LOADZONE, param["origin"],
                     param["class"])
        seq = server._send_cc_session.group_sendmsg(msg, AUTH_MODULE_NAME,
                                                    want_answer=True)
        answer, env = server._send_cc_session.group_recvmsg(False, seq)

class Xfrin:
    def __init__(self):
        self._max_transfers_in = 10
        self._zones = {}
        self.recorder = XfrinRecorder()
        self._shutdown_event = threading.Event()
        self._counters = Counters(SPECFILE_LOCATION)
        # This is essentially private, but we allow tests to customize it.
        self._datasrc_clients_mgr = DataSrcClientsMgr()

        # Initial configuration
        self._cc_setup()
        config_data = self._module_cc.get_full_config()
        self.config_handler(config_data)
        # data_sources configuration should be ready with cfgmgr, so this
        # shouldn't fail; if it ever does we simply propagate the exception
        # to terminate the program.
        self._module_cc.add_remote_config_by_name('data_sources',
                                                  self._datasrc_config_handler)
        init_keyring(self._module_cc)

    def _cc_setup(self):
        '''This method is used only as part of initialization, but is
        implemented separately for convenience of unit tests; by letting
        the test code override this method we can test most of this class
        without requiring a command channel.'''
        # Create one session for sending command to other modules, because the
        # listening session will block the send operation.
        self._send_cc_session = isc.cc.Session()
        self._module_cc = isc.config.ModuleCCSession(SPECFILE_LOCATION,
                                                     self.config_handler,
                                                     self.command_handler)
        self._module_cc.start()

    def _cc_check_command(self):
        '''This is a straightforward wrapper for cc.check_command,
        but provided as a separate method for the convenience
        of unit tests.'''
        self._module_cc.check_command(False)

    def _get_zone_info(self, name, rrclass):
        """Returns the ZoneInfo object containing the configured data
           for the given zone name. If the zone name did not have any
           data, returns None"""
        return self._zones.get((name.to_text(), rrclass.to_text()))

    def _add_zone_info(self, zone_info):
        """Add the zone info. Raises a XfrinZoneInfoException if a zone
           with the same name and class is already configured"""
        key = (zone_info.name.to_text(), zone_info.class_str)
        if key in self._zones:
            raise XfrinZoneInfoException("zone " + str(key) +
                                       " configured multiple times")
        self._zones[key] = zone_info

    def _clear_zone_info(self):
        self._zones = {}

    def config_handler(self, new_config):
        # backup all config data (should there be a problem in the new
        # data)
        old_max_transfers_in = self._max_transfers_in
        old_zones = self._zones

        self._max_transfers_in = \
            new_config.get("transfers_in") or self._max_transfers_in

        if 'zones' in new_config:
            self._clear_zone_info()
            for zone_config in new_config.get('zones'):
                try:
                    zone_info = ZoneInfo(zone_config, self._module_cc)
                    self._add_zone_info(zone_info)
                except XfrinZoneInfoException as xce:
                    self._zones = old_zones
                    self._max_transfers_in = old_max_transfers_in
                    return create_answer(1, str(xce))

        return create_answer(0)

    def _datasrc_config_handler(self, new_config, config_data):
        """Configuration handler of the 'data_sources' module.

        The actual handling is deletegated to the DataSrcClientsMgr class;
        this method is a simple wrapper.

        This is essentially private, but implemented as 'protected' so tests
        can refer to it; other external use is prohibited.

        """
        try:
<<<<<<< HEAD
            self._datasrc_clients_mgr.reconfigure(new_config)
=======
            self._datasrc_clients_mgr.reconfigure(new_config, config_data)
>>>>>>> cef64b54
        except isc.server_common.datasrc_clients_mgr.ConfigError as ex:
            logger.error(XFRIN_DATASRC_CONFIG_ERROR, ex)

    def shutdown(self):
        ''' shutdown the xfrin process. the thread which is doing xfrin should be
        terminated.
        '''
        self._module_cc.send_stopping()
        self._shutdown_event.set()
        main_thread = threading.currentThread()
        for th in threading.enumerate():
            if th is main_thread:
                continue
            th.join()

    def __validate_notify_addr(self, notify_addr, zone_str, zone_info):
        """Validate notify source as a destination for xfr source.

        This is called from __handle_xfr_command in case xfr is triggered
        by ZoneMgr either due to incoming Notify or periodic refresh event.

        """
        if zone_info is None:
            # TODO what to do? no info known about zone. defaults?
            errmsg = "Got notification to retransfer unknown zone " + zone_str
            logger.info(XFRIN_RETRANSFER_UNKNOWN_ZONE, zone_str)
            return create_answer(1, errmsg)
        else:
            master_addr = zone_info.get_master_addr_info()
            if (notify_addr[0] != master_addr[0] or
                notify_addr[2] != master_addr[2]):
                notify_addr_str = format_addrinfo(notify_addr)
                master_addr_str = format_addrinfo(master_addr)
                errmsg = "Got notification for " + zone_str\
                    + "from unknown address: " + notify_addr_str;
                logger.info(XFRIN_NOTIFY_UNKNOWN_MASTER, zone_str,
                            notify_addr_str, master_addr_str)
                return create_answer(1, errmsg)

        # Notified address is okay
        return None

    def __get_running_request_ixfr(self, arg_request_ixfr, zone_info):
        """Determine the request_ixfr policy for a specific transfer.

        This is a dedicated subroutine of __handle_xfr_command.

        """
        # If explicitly specified, use it.
        if arg_request_ixfr is not None:
            return arg_request_ixfr
        # Otherwise, if zone info is known, use its value.
        if zone_info is not None:
            return zone_info.request_ixfr
        # Otherwise, use the default value for ZoneInfo
        request_ixfr_def = \
            self._module_cc.get_default_value("zones/request_ixfr")
        return ZoneInfo.REQUEST_IXFR_CFG_TO_VAL[request_ixfr_def]

    def __handle_xfr_command(self, args, check_soa, addr_validator,
                             request_ixfr):
        """Common subroutine for handling transfer commands.

        This helper method unifies both cases of transfer command from
        ZoneMgr or from a user.  Depending on who invokes the transfer,
        details of validation and parameter selection slightly vary.
        These conditions are passed through parameters and handled in the
        unified code of this method accordingly.

        If this is from the ZoneMgr due to incoming notify, zone transfer
        should start from the notify's source address as long as it's
        configured as a master address, according to RFC1996.  The current
        implementation conforms to it in a limited way: we can only set one
        master address. Once we add the ability to have multiple master
        addresses, we should check if it matches one of them, and then use it.

        In case of transfer command from the user, if the command specifies
        the master address, use that one; otherwise try to use a configured
        master address for the zone.

        """
        (zone_name, rrclass) = self._parse_zone_name_and_class(args)
        master_addr = self._parse_master_and_port(args, zone_name, rrclass)
        zone_info = self._get_zone_info(zone_name, rrclass)
        tsig_key = None if zone_info is None else zone_info.get_tsig_key()
        zone_str = format_zone_str(zone_name, rrclass) # for logging
        answer = addr_validator(master_addr, zone_str, zone_info)
        if answer is not None:
            return answer
        request_ixfr = self.__get_running_request_ixfr(request_ixfr, zone_info)
        ret = self.xfrin_start(zone_name, rrclass, master_addr, tsig_key,
                               request_ixfr, check_soa)
        return create_answer(ret[0], ret[1])

    def command_handler(self, command, args):
        logger.debug(DBG_XFRIN_TRACE, XFRIN_RECEIVED_COMMAND, command)
        answer = create_answer(0)
        try:
            if command == 'shutdown':
                self._shutdown_event.set()
            elif command == 'notify' or command == REFRESH_FROM_ZONEMGR:
                # refresh/notify command from zone manager.
                # The address has to be validated and always perform SOA check.
                addr_validator = \
                    lambda x, y, z: self.__validate_notify_addr(x, y, z)
                answer = self.__handle_xfr_command(args, True, addr_validator,
                                                   None)
            elif command == 'retransfer':
                # retransfer from cmdctl (sent by bindctl).
                # No need for address validation, skip SOA check, and always
                # use AXFR.
                answer = self.__handle_xfr_command(
                    args, False, lambda x, y, z: None,
                    ZoneInfo.REQUEST_IXFR_DISABLED)
            elif command == 'refresh':
                # retransfer from cmdctl (sent by bindctl).  similar to
                # retransfer, but do SOA check, and honor request_ixfr config.
                answer = self.__handle_xfr_command(
                    args, True, lambda x, y, z: None, None)
            # return statistics data to the stats daemon
            elif command == "getstats":
                # The log level is here set to debug in order to avoid
                # that a log becomes too verbose. Because the
                # b10-stats daemon is periodically asking to the
                # b10-xfrin daemon.
                answer = create_answer(0, self._counters.get_statistics())

            else:
                answer = create_answer(1, 'unknown command: ' + command)
        except XfrinException as err:
            logger.error(XFRIN_COMMAND_ERROR, command, str(err))
            answer = create_answer(1, str(err))
        return answer

    def _parse_zone_name_and_class(self, args):
        zone_name_str = args.get('zone_name')
        if zone_name_str is None:
            raise XfrinException('zone name should be provided')

        return (_check_zone_name(zone_name_str),
                _check_zone_class(args.get('zone_class')))

    def _parse_master_and_port(self, args, zone_name, zone_class):
        """
        Return tuple (family, socktype, sockaddr) for address and port in given
        args dict.
        IPv4 and IPv6 are the only supported addresses now, so sockaddr will be
        (address, port). The socktype is socket.SOCK_STREAM for now.
        """
        # check if we have configured info about this zone, in case
        # port or master are not specified
        zone_info = self._get_zone_info(zone_name, zone_class)

        addr_str = args.get('master')
        if addr_str is None:
            if zone_info is not None:
                addr = zone_info.master_addr
            else:
                raise XfrinException("Master address not given or "
                                     "configured for " + zone_name.to_text())
        else:
            try:
                addr = isc.net.parse.addr_parse(addr_str)
            except ValueError as err:
                raise XfrinException("failed to resolve master address %s: %s" %
                                     (addr_str, str(err)))

        port_str = args.get('port')
        if port_str is None:
            if zone_info is not None:
                port = zone_info.master_port
            else:
                port = DEFAULT_MASTER_PORT
        else:
            try:
                port = isc.net.parse.port_parse(port_str)
            except ValueError as err:
                raise XfrinException("failed to parse port=%s: %s" %
                                     (port_str, str(err)))

        return (addr.family, socket.SOCK_STREAM, (str(addr), port))

    def publish_xfrin_news(self, zone_name, zone_class, xfr_result):
        '''Send command to xfrout/zone manager module.
        If xfrin has finished successfully for one zone, tell the good
        news(command: zone_new_data_ready) to zone manager and xfrout.
        if xfrin failed, just tell the bad news to zone manager, so that
        it can reset the refresh timer for that zone. '''
        param = {'zone_name': zone_name.to_text(),
                 'zone_class': zone_class.to_text()}
        if xfr_result == XFRIN_OK:
            # FIXME: Due to the hack with two different CC sessions
            # (see the _cc_setup comment) and the fact the rpc_call
            # is a high-level call present only at ModuleCCSession,
            # we are forced to use the primitive way of manually
            # calling group_sendmsg and the group_recvmsg. Also, why
            # do we do group_recvmsg when we don't need the answer?
            # And why is this direct RPC call if a notification would
            # be more appropriate?
            _do_auth_loadzone(self, zone_name, zone_class)
            msg = create_command(notify_out.ZONE_NEW_DATA_READY_CMD, param)
            # catch the exception, in case msgq has been killed.
            try:
                seq = self._send_cc_session.group_sendmsg(msg,
                                                          XFROUT_MODULE_NAME,
                                                          want_answer=True)
                try:
                    answer, env = self._send_cc_session.group_recvmsg(False,
                                                                      seq)
                except isc.cc.session.SessionTimeout:
                    pass        # for now we just ignore the failure
                seq = self._send_cc_session.group_sendmsg(msg,
                                                          ZONE_MANAGER_MODULE_NAME,
                                                          want_answer=True)
                try:
                    answer, env = self._send_cc_session.group_recvmsg(False,
                                                                      seq)
                except isc.cc.session.SessionTimeout:
                    pass        # for now we just ignore the failure
            except socket.error as err:
                logger.error(XFRIN_MSGQ_SEND_ERROR, XFROUT_MODULE_NAME, ZONE_MANAGER_MODULE_NAME)

        else:
            msg = create_command(notify_out.ZONE_XFRIN_FAILED, param)
            # catch the exception, in case msgq has been killed.
            try:
                seq = self._send_cc_session.group_sendmsg(msg, ZONE_MANAGER_MODULE_NAME,
                                                          want_answer=True)
                try:
                    answer, env = self._send_cc_session.group_recvmsg(False,
                                                                      seq)
                except isc.cc.session.SessionTimeout:
                    pass        # for now we just ignore the failure
            except socket.error as err:
                logger.error(XFRIN_MSGQ_SEND_ERROR_ZONE_MANAGER, ZONE_MANAGER_MODULE_NAME)

    def startup(self):
        logger.debug(DBG_PROCESS, XFRIN_STARTED)
        while not self._shutdown_event.is_set():
            self._cc_check_command()

    def xfrin_start(self, zone_name, rrclass, master_addrinfo, tsig_key,
                    request_ixfr, check_soa=True):
        # check max_transfer_in, else return quota error
        if self.recorder.count() >= self._max_transfers_in:
            return (1, 'xfrin quota error')

        if self.recorder.xfrin_in_progress(zone_name):
            return (1, 'zone xfrin is in progress')

        # Identify the data source to which the zone content is transferred,
        # and get the current zone SOA from the data source (if available).
        # Note that we do this before spawning the xfrin session thread.
        # find() on the client list and use of ZoneFinder (in _get_zone_soa())
        # should be completed within the same single thread.
        datasrc_client = None
        clist = self._datasrc_clients_mgr.get_client_list(rrclass)
        if clist is None:
            return (1, 'no data source is configured for class %s' % rrclass)

        try:
            datasrc_client = clist.find(zone_name, True, False)[0]
            if datasrc_client is None: # can happen, so log it separately.
                logger.error(XFRIN_DATASRC_UNKNOWN,
                             format_zone_str(zone_name, rrclass))
                return (1, 'data source to transfer %s to is unknown' %
                        format_zone_str(zone_name, rrclass))
            zone_soa = _get_zone_soa(datasrc_client, zone_name, rrclass)
        except isc.datasrc.Error as ex:
            # rare case error. re-raise as XfrinException so it'll be logged
            # in command_handler().
            raise XfrinException('unexpected failure in datasrc module: ' +
                                 str(ex))

        xfrin_thread = threading.Thread(target=process_xfrin,
                                        args=(self, self.recorder,
                                              zone_name, rrclass,
                                              datasrc_client, zone_soa,
                                              self._shutdown_event,
                                              master_addrinfo, check_soa,
                                              tsig_key, request_ixfr))

        xfrin_thread.start()
        return (0, 'zone xfrin is started')

def _get_zone_soa(datasrc_client, zone_name, zone_class):
    """Retrieve the current SOA RR of the zone to be transferred.

    This function is essentially private to the module, but will also
    be called (or tweaked) from tests; no one else should use this
    function directly.

    The specified zone is expected to exist in the data source referenced
    by the given datasrc_client at the point of the call to this function.
    If this is not met XfrinException exception will be raised.

    It will be used for various purposes in subsequent xfr protocol
    processing.   It is validly possible that the zone is currently
    empty and therefore doesn't have an SOA, so this method doesn't
    consider it an error and returns None in such a case.  It may or
    may not result in failure in the actual processing depending on
    how the SOA is used.

    When the zone has an SOA RR, this method makes sure that it's
    valid, i.e., it has exactly one RDATA; if it is not the case
    this method returns None.

    """
    # get the zone finder.  this must be SUCCESS (not even
    # PARTIALMATCH) because we are specifying the zone origin name.
    result, finder = datasrc_client.find_zone(zone_name)
    if result != DataSourceClient.SUCCESS:
        # The data source doesn't know the zone.  In the context of this
        # function is called, this shouldn't happen.
        raise XfrinException("unexpected result: zone %s doesn't exist" %
                             format_zone_str(zone_name, zone_class))
    result, soa_rrset, _ = finder.find(zone_name, RRType.SOA)
    if result != ZoneFinder.SUCCESS:
        logger.info(XFRIN_ZONE_NO_SOA, format_zone_str(zone_name, zone_class))
        return None
    if soa_rrset.get_rdata_count() != 1:
        logger.warn(XFRIN_ZONE_MULTIPLE_SOA,
                    format_zone_str(zone_name, zone_class),
                    soa_rrset.get_rdata_count())
        return None
    return soa_rrset

xfrind = None

def signal_handler(signal, frame):
    if xfrind:
        xfrind.shutdown()
    sys.exit(0)

def set_signal_handler():
    signal.signal(signal.SIGTERM, signal_handler)
    signal.signal(signal.SIGINT, signal_handler)

def set_cmd_options(parser):
    parser.add_option("-v", "--verbose", dest="verbose", action="store_true",
            help="This option is obsolete and has no effect.")

def main(xfrin_class, use_signal=True):
    """The main loop of the Xfrin daemon.

    @param xfrin_class: A class of the Xfrin object.  This is normally Xfrin,
    but can be a subclass of it for customization.
    @param use_signal: True if this process should catch signals.  This is
    normally True, but may be disabled when this function is called in a
    testing context."""
    global xfrind

    try:
        parser = OptionParser(version = __version__)
        set_cmd_options(parser)
        (options, args) = parser.parse_args()

        if use_signal:
            set_signal_handler()
        xfrind = xfrin_class()
        xfrind.startup()
    except KeyboardInterrupt:
        logger.info(XFRIN_STOPPED_BY_KEYBOARD)
    except isc.cc.session.SessionError as e:
        logger.error(XFRIN_CC_SESSION_ERROR, str(e))
    except Exception as e:
        logger.error(XFRIN_UNKNOWN_ERROR, str(e))

    if xfrind:
        xfrind.shutdown()

    logger.info(XFRIN_EXITING)

if __name__ == '__main__':
    main(Xfrin)<|MERGE_RESOLUTION|>--- conflicted
+++ resolved
@@ -1459,11 +1459,7 @@
 
         """
         try:
-<<<<<<< HEAD
-            self._datasrc_clients_mgr.reconfigure(new_config)
-=======
             self._datasrc_clients_mgr.reconfigure(new_config, config_data)
->>>>>>> cef64b54
         except isc.server_common.datasrc_clients_mgr.ConfigError as ex:
             logger.error(XFRIN_DATASRC_CONFIG_ERROR, ex)
 
