--- conflicted
+++ resolved
@@ -27,11 +27,7 @@
 
 status=0
 
-<<<<<<< HEAD
-for d in `find . -maxdepth 2 -mindepth 1 -type d -print`
-=======
-for d in ./.* ./*
->>>>>>> 625e9b71
+for d in ./.* ./* ./*/*
 do
    case $d in ./.|./..) continue ;; esac
    test -d $d || continue
