ACLOCAL_AMFLAGS = -I m4macros ${ACLOCAL_FLAGS}
# ^^^^^^^^ This has to be the first line and cannot come later in this
# Makefile.am due to some bork in some versions of autotools.

SUBDIRS = compatcheck tools doc . ext src m4macros @PREMIUM_DIR@ @CONTRIB_DIR@

USE_LCOV=@USE_LCOV@
LCOV=@LCOV@
GENHTML=@GENHTML@
DISTCHECK_GTEST_CONFIGURE_FLAG=@DISTCHECK_GTEST_CONFIGURE_FLAG@
DISTCHECK_CRYPTO_CONFIGURE_FLAG=@DISTCHECK_CRYPTO_CONFIGURE_FLAG@
DISTCHECK_BOOST_CONFIGURE_FLAG=@DISTCHECK_BOOST_CONFIGURE_FLAG@
OVERALL_COVERAGE_DIR=$(abs_top_builddir)/coverage-cpp-html
DISTCHECK_LOG4CPLUS_CONFIGURE_FLAG=@DISTCHECK_LOG4CPLUS_CONFIGURE_FLAG@
DISTCHECK_KEA_SHELL_CONFIGURE_FLAG=@DISTCHECK_KEA_SHELL_CONFIGURE_FLAG@

DISTCLEANFILES = config.report

# When running distcheck target, do not install the configurations
DISTCHECK_CONFIGURE_FLAGS = --disable-install-configurations

# Use same --with-gtest flag if set
DISTCHECK_CONFIGURE_FLAGS += $(DISTCHECK_GTEST_CONFIGURE_FLAG)

# Keep the crypto backend config
DISTCHECK_CONFIGURE_FLAGS += $(DISTCHECK_CRYPTO_CONFIGURE_FLAG)

# Keep the Boost configuration which becomes sensible
DISTCHECK_CONFIGURE_FLAGS += $(DISTCHECK_BOOST_CONFIGURE_FLAG)

# Keep the log4cplus path too
DISTCHECK_CONFIGURE_FLAGS += $(DISTCHECK_LOG4CPLUS_CONFIGURE_FLAG)

# Keep kea-shell if enabled
DISTCHECK_CONFIGURE_FLAGS += $(DISTCHECK_KEA_SHELL_CONFIGURE_FLAG)

dist_doc_DATA = AUTHORS COPYING ChangeLog README

.PHONY: check-valgrind check-valgrind-suppress

check-valgrind:
if HAVE_VALGRIND
	@VALGRIND_COMMAND="$(VALGRIND) -q --gen-suppressions=all --track-origins=yes --num-callers=48 --leak-check=full --fullpath-after=" \
	make -C $(abs_top_builddir) check
else
	@echo "*** Valgrind is required for check-valgrind ***"; exit 1;
endif

check-valgrind-suppress:
if HAVE_VALGRIND
	@VALGRIND_COMMAND="$(VALGRIND) -q --gen-suppressions=all --track-origins=yes --error-exitcode=1 --suppressions=$(abs_top_srcdir)/src/valgrind-suppressions --suppressions=$(abs_top_srcdir)/src/valgrind-suppressions.revisit --num-callers=48 --leak-check=full --fullpath-after=" \
	make -C $(abs_top_builddir) check
else
	@echo "*** Valgrind is required for check-valgrind-suppress ***"; exit 1;
endif

clean-cpp-coverage:
	@if [ $(USE_LCOV) = yes ] ; then \
		$(LCOV) --directory . --zerocounters; \
		rm -rf $(OVERALL_COVERAGE_DIR); \
	else \
		echo "C++ code coverage not enabled at configuration time." ; \
		echo "Use: ./configure --with-lcov" ; \
	fi

perform-coverage:
	find src -mindepth 2 -maxdepth 2 -type d | xargs -I{} bash -c "cd {}; make check || true"

report-cpp-coverage:
if HAVE_BOTAN
BOTAN_PATH=botan/\*
else
BOTAN_PATH=
endif
if HAVE_OPENSSL
OPENSSL_PATH=openssl/\*
else
OPENSSL_PATH=
endif
	@if [ $(USE_LCOV) = yes ] ; then \
		$(LCOV) --capture --directory . \
			--ignore-errors gcov,source,graph \
			--output-file all.info; \
		$(LCOV) --remove all.info \
			c++/* \
			boost/\* \
<<<<<<< HEAD
if HAVE_BOTAN
			botan/\* \
endif
=======
			ext/coroutine/\* \
>>>>>>> 8abf4ba7
			gtest/\* \
			include/\* \
			lib/\eval/\* \
			log4cplus/\* \
			unittests/\* \
			tests/\* \
			testutils/\* \
			valgrind/\* \
			$(BOTAN_PATH) \
			$(OPENSSL_PATH) \
			--ignore-errors gcov,source,graph \
			--output report.info; \
		sed --in-place --expression "s|$(abs_top_srcdir)|$(abs_top_builddir)|g" report.info; \
		"$(GENHTML)" --frames --show-details --title 'Kea code coverage report' --legend --function-coverage --ignore-errors source --demangle-cpp --output "$(OVERALL_COVERAGE_DIR)" report.info; \
		printf "Generated C++ code coverage report in HTML at %s.\n" "$(OVERALL_COVERAGE_DIR)"; \
	else \
		echo "C++ code coverage not enabled at configuration time." ; \
		echo "Use: ./configure --with-lcov" ; \
	fi

# for c++ test coverage
.NOTPARALLEL: coverage

coverage: clean-coverage perform-coverage report-coverage

clean-coverage: clean-cpp-coverage

report-coverage: report-cpp-coverage

# for static C++ check using cppcheck (when available)
cppcheck:
	cppcheck -I./src/lib -I./src/bin --enable=all \
		--suppressions-list=src/cppcheck-suppress.lst --inline-suppr \
		--quiet --error-exitcode=1 \
		--template '{file}:{line}: check_fail: {message} ({severity},{id})' \
		src

# These steps are necessary during installation
install-exec-hook:
	mkdir -p $(DESTDIR)${localstatedir}/log/
	mkdir -p $(DESTDIR)${localstatedir}/run/${PACKAGE_NAME}

EXTRA_DIST  = tools/path_replacer.sh
EXTRA_DIST += tools/mk_cfgrpt.sh

pkgconfigdir = $(libdir)/pkgconfig
pkgconfig_DATA = dns++.pc

CLEANFILES = $(abs_top_builddir)/logger_lockfile

# config.h may be included by headers supplied for building user-written
# hooks libraries, so we need to include it in the distribution.
pkginclude_HEADERS = config.h<|MERGE_RESOLUTION|>--- conflicted
+++ resolved
@@ -84,13 +84,9 @@
 		$(LCOV) --remove all.info \
 			c++/* \
 			boost/\* \
-<<<<<<< HEAD
 if HAVE_BOTAN
 			botan/\* \
 endif
-=======
-			ext/coroutine/\* \
->>>>>>> 8abf4ba7
 			gtest/\* \
 			include/\* \
 			lib/\eval/\* \
