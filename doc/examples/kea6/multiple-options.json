// This is an example configuration file for DHCPv6 server in Kea.
// It demonstrates simple configuration of the options for a subnet.

{ "Dhcp6":

{
// Kea is told to listen on ethX interface only.
  "interfaces-config": {
    "interfaces": [ "ethX" ]
  },

// We need to specify the the database used to store leases. As of
// September 2016, four database backends are supported: MySQL,
// PostgreSQL, Cassandra, and the in-memory database, Memfile.
// We'll use memfile  because it doesn't require any prior set up.
  "lease-database": {
    "type": "memfile"
  },

// Addresses will be assigned with preferred and valid lifetimes
// being 3000 and 4000, respectively. Client is told to start
// renewing after 1000 seconds. If the server does not respond
// after 2000 seconds since the lease was granted, client is supposed
// to start REBIND procedure (emergency renewal that allows switching
// to a different server).
  "preferred-lifetime": 3000,
  "valid-lifetime": 4000,
  "renew-timer": 1000,
  "rebind-timer": 2000,

<<<<<<< HEAD
# Defining a subnet. There are 3 DHCP options returned to the
# clients connected to this subnet. The first option is identified
# by the name. The second option is identified by the code.
# There are two address pools defined within this subnet. Pool
# specific value for option 12 is defined for the pool:
# 2001:db8:1::1 - 2001:db8:1::100. Clients obtaining an address
# from this pool will be assigned option 12 with a value of
# 3001:cafe::21. Clients belonging to this subnet but obtaining
# addresses from the other pool, or the clients obtaining
# stateless configuration will be assigned subnet specific value
# of option 12, i.e. 2001:db8:1:0:ff00::1.
# For DHCPv6 subnets can have prefix delegation pools too so
# a pd-pools with an option-data is defined too.
  "subnet6": [
    {
      "option-data": [
        {
            "name": "dns-servers",
            "data": "2001:db8:2::45, 2001:db8:2::100"
        },
        {
            "code": 12,
            "data": "2001:db8:1:0:ff00::1"
        },
        {
            // String options that have a comma in their values need to have
            // it escaped (i.e. each comma is predeced by two backslashes).
            // That's because commas are reserved for separating fields in
            // compound options. At the same time, we need to be conformant
            // with JSON spec, that does not allow "\,". Therefore the
            // slightly uncommon double backslashes notation is needed.
            "name": "new-posix-timezone",
            "data": "EST5EDT4\\,M3.2.0/02:00\\,M11.1.0/02:00"

            // Legal JSON escapes are \ followed by "\/bfnrt character
            // or \u followed by 4 hexa-decimal numbers (currently Kea
            // supports only \u0000 to \u00ff code points).
            // CSV processing translates '\\' into '\' and '\,' into ','
            // only so for instance '\x' is translated into '\x'. But
            // as it works on a JSON string value each of these '\'
            // characters must be doubled on JSON input.
        },
        {
            // A few options are encoded in (length, string) tuples
            // which can be defined using only strings as the CSV
            // processing computes lengths.
            "name": "bootfile-param",
            "data": "root=/dev/sda2, quiet, splash"
        }
=======
// Defining a subnet. There are 2 DHCP options returned to the
// clients connected to this subnet. The first option is identified
// by the name. The second option is identified by the code.
// There are two address pools defined within this subnet. Pool
// specific value for option 12 is defined for the pool:
// 2001:db8:1::1 - 2001:db8:1::100. Clients obtaining an address
// from this pool will be assigned option 12 with a value of
// 3001:cafe::21. Clients belonging to this subnet but obtaining
// addresses from the other pool, or the clients obtaining
// stateless configuration will be assigned subnet specific value
// of option 12, i.e. 2001:db8:1:0:ff00::1.
  "subnet6": [
    {
        // This is how option values are defined for this particular subnet.
        "option-data": [
            // When specifying options, you typically need to specify
            // one of (name or code) and data. The full option specification
            // covers name, code, space, csv-format and data.
            // space defaults to "dhcp6" which is usually correct, unless you
            // use encapsulate options. csv-format defaults to "true", so
            // this is also correct, unless you want to specify the whole
            // option value as long hex string. For example, to specify
            // domain-name-servers you could do this:
            // {
            //     "name": "dns-servers",
            //     "code": 23,
            //     "csv-format": "true",
            //     "space": "dhcp6",
            //     "data": "2001:db8:2::45, 2001:db8:2::100"
            // }
            // but it's a lot of writing, so it's easier to do this instead:
            {
                "name": "dns-servers",
                "data": "2001:db8:2::45, 2001:db8:2::100"
            },

            // Typically people prefer to refer to options by their names, so they
            // don't need to remember the code names. However, some people like
            // to use numerical values. For example, DHCPv6 can optionally use
            // server unicast communication, if extra option is present. Option
            // "unicast" uses option code 12, so you can reference to it either
            // by "name": "unicast" or "code": 12.
            {
                "code": 12,
                "data": "2001:db8:1:0:ff00::1"
            },
            // Options that take integer values can either be specified in
            // dec or hex format. Hex format could be either plain (e.g. abcd)
            // or prefixed with 0x (e.g. 0xabcd).
            {
                "name": "preference",
                "data": "0xf0"
            }
>>>>>>> 8fb51c86
      ],
      "pools": [
        {
            "pool": "2001:db8:1::1 - 2001:db8:1::100",
            "option-data": [
              {
                  "code": 12,
                  "data": "3001:cafe::21"
              }
            ]
        },
        {
            "pool": "2001:db8:1::500 - 2001:db8:1::1000"
        }
      ],
      "pd-pools": [
        {
             "prefix": "2001:2b8:2::",
             "prefix-len": 56,
             "delegated-len": 64,
             "option-data": [
               {
                   "code": 12,
                   "data": "3001:cafe::12:"
               }
             ]
         }
      ],
      "subnet": "2001:db8:1::/64",
      "interface": "ethX"
    }
  ]
},

// The following configures logging. It assumes that messages with at least
// informational level (info, warn, error and fatal) should be logged to stdout.
"Logging": {
    "loggers": [
        {
            "name": "kea-dhcp6",
            "output_options": [
                {
                    "output": "stdout"
                }
            ],
            "debuglevel": 0,
            "severity": "INFO"
        }
    ]
}

}
<|MERGE_RESOLUTION|>--- conflicted
+++ resolved
@@ -28,58 +28,7 @@
   "renew-timer": 1000,
   "rebind-timer": 2000,
 
-<<<<<<< HEAD
-# Defining a subnet. There are 3 DHCP options returned to the
-# clients connected to this subnet. The first option is identified
-# by the name. The second option is identified by the code.
-# There are two address pools defined within this subnet. Pool
-# specific value for option 12 is defined for the pool:
-# 2001:db8:1::1 - 2001:db8:1::100. Clients obtaining an address
-# from this pool will be assigned option 12 with a value of
-# 3001:cafe::21. Clients belonging to this subnet but obtaining
-# addresses from the other pool, or the clients obtaining
-# stateless configuration will be assigned subnet specific value
-# of option 12, i.e. 2001:db8:1:0:ff00::1.
-# For DHCPv6 subnets can have prefix delegation pools too so
-# a pd-pools with an option-data is defined too.
-  "subnet6": [
-    {
-      "option-data": [
-        {
-            "name": "dns-servers",
-            "data": "2001:db8:2::45, 2001:db8:2::100"
-        },
-        {
-            "code": 12,
-            "data": "2001:db8:1:0:ff00::1"
-        },
-        {
-            // String options that have a comma in their values need to have
-            // it escaped (i.e. each comma is predeced by two backslashes).
-            // That's because commas are reserved for separating fields in
-            // compound options. At the same time, we need to be conformant
-            // with JSON spec, that does not allow "\,". Therefore the
-            // slightly uncommon double backslashes notation is needed.
-            "name": "new-posix-timezone",
-            "data": "EST5EDT4\\,M3.2.0/02:00\\,M11.1.0/02:00"
-
-            // Legal JSON escapes are \ followed by "\/bfnrt character
-            // or \u followed by 4 hexa-decimal numbers (currently Kea
-            // supports only \u0000 to \u00ff code points).
-            // CSV processing translates '\\' into '\' and '\,' into ','
-            // only so for instance '\x' is translated into '\x'. But
-            // as it works on a JSON string value each of these '\'
-            // characters must be doubled on JSON input.
-        },
-        {
-            // A few options are encoded in (length, string) tuples
-            // which can be defined using only strings as the CSV
-            // processing computes lengths.
-            "name": "bootfile-param",
-            "data": "root=/dev/sda2, quiet, splash"
-        }
-=======
-// Defining a subnet. There are 2 DHCP options returned to the
+// Defining a subnet. There are some DHCP options returned to the
 // clients connected to this subnet. The first option is identified
 // by the name. The second option is identified by the code.
 // There are two address pools defined within this subnet. Pool
@@ -90,6 +39,8 @@
 // addresses from the other pool, or the clients obtaining
 // stateless configuration will be assigned subnet specific value
 // of option 12, i.e. 2001:db8:1:0:ff00::1.
+// For DHCPv6 subnets can have prefix delegation pools too so
+// a pd-pools with an option-data is defined too.
   "subnet6": [
     {
         // This is how option values are defined for this particular subnet.
@@ -125,14 +76,41 @@
                 "code": 12,
                 "data": "2001:db8:1:0:ff00::1"
             },
+
+            // String options that have a comma in their values need to have
+            // it escaped (i.e. each comma is predeced by two backslashes).
+            // That's because commas are reserved for separating fields in
+            // compound options. At the same time, we need to be conformant
+            // with JSON spec, that does not allow "\,". Therefore the
+            // slightly uncommon double backslashes notation is needed.
+
+            // Legal JSON escapes are \ followed by "\/bfnrt character
+            // or \u followed by 4 hexa-decimal numbers (currently Kea
+            // supports only \u0000 to \u00ff code points).
+            // CSV processing translates '\\' into '\' and '\,' into ','
+            // only so for instance '\x' is translated into '\x'. But
+            // as it works on a JSON string value each of these '\'
+            // characters must be doubled on JSON input.
+            {
+                "name": "new-posix-timezone",
+                "data": "EST5EDT4\\,M3.2.0/02:00\\,M11.1.0/02:00"
+            },
+
             // Options that take integer values can either be specified in
             // dec or hex format. Hex format could be either plain (e.g. abcd)
             // or prefixed with 0x (e.g. 0xabcd).
             {
                 "name": "preference",
                 "data": "0xf0"
+            },
+
+            // A few options are encoded in (length, string) tuples
+            // which can be defined using only strings as the CSV
+            // processing computes lengths.
+            {
+                "name": "bootfile-param",
+                "data": "root=/dev/sda2, quiet, splash"
             }
->>>>>>> 8fb51c86
       ],
       "pools": [
         {
