--- conflicted
+++ resolved
@@ -200,46 +200,6 @@
               packet as text</entry>
             </row>
 -->
-<<<<<<< HEAD
-<row><entry>Option Hex</entry><entry>option[code].hex</entry><entry>The value of the option with code "code" from the packet as hex</entry></row>
-<row><entry>Option Exist</entry><entry>option[code].exist</entry><entry>If the option with code "code" is present in the packet "true" else "false"</entry></row>
-<row><entry>DHCPv4 Relay Agent
-sub-option</entry><entry>relay4[code].hex</entry><entry>The value of
-sub-option with code "code" from the DHCPv4 Relay Agent Information option
-(option 82)</entry></row>
-<row>
-  <entry>DHCPv6 Relay Options</entry>
-  <entry>relay6[nest].option[code].hex</entry>
-<!--  <entry>Value of the option</entry> -->
-  <entry>The value of the option with code "code" from the relay encapsulation "nest"</entry>
-</row>
-<row>
-  <entry>DHCPv6 Relay Peer Address</entry>
-  <entry>relay6[nest].peeraddr</entry>
-<!-- <entry>2001:DB8::1</entry> -->n
-  <entry>The value of the peer address field from the relay encapsulation "nest"</entry>
-</row>
-<row>
-  <entry>DHCPv6 Relay Link Address</entry>
-  <entry>relay6[nest].linkaddr</entry>
-<!-- <entry>2001:DB8::1</entry> -->n
-  <entry>The value of the link address field from the relay encapsulation "nest"</entry>
-</row>
-<row>
-  <entry>Message Type in DHCPv6 packet</entry>
-  <entry>pkt6.msgtype</entry>
-<!--  <entry>1</entry>
--->
-  <entry>The value of the message type field in the DHCPv6 packet.</entry>
-</row>
-<row>
-  <entry>Transaction ID in DHCPv6 packet</entry>
-  <entry>pkt6.transid</entry>
-<!--  <entry>12345</entry>
--->
-  <entry>The value of the transaction id in the DHCPv6 packet.</entry>
-</row>
-=======
             <row>
               <entry>Option existence</entry>
               <entry>option[123].exist</entry>
@@ -255,6 +215,27 @@
               DHCPv4 Relay Agent Information option (option 82)</entry>
             </row>
             <row>
+              <entry>DHCPv6 Relay Options</entry>
+              <entry>relay6[nest].option[code].hex</entry>
+              <!--  <entry>Value of the option</entry> -->
+              <entry>The value of the option with code "code" from the
+              relay encapsulation "nest"</entry>
+            </row>
+            <row>
+              <entry>DHCPv6 Relay Peer Address</entry>
+              <entry>relay6[nest].peeraddr</entry>
+              <!-- <entry>2001:DB8::1</entry> -->n
+              <entry>The value of the peer address field from the
+              relay encapsulation "nest"</entry>
+            </row>
+            <row>
+              <entry>DHCPv6 Relay Link Address</entry>
+              <entry>relay6[nest].linkaddr</entry>
+              <!-- <entry>2001:DB8::1</entry> -->n
+              <entry>The value of the link address field from the
+              relay encapsulation "nest"</entry>
+            </row>
+            <row>
               <entry>Hardware address in DHCPv4 packet</entry>
               <entry>pkt4.mac</entry>
               <entry>0x010203040506</entry>
@@ -296,7 +277,20 @@
               <entry>192.0.2.1</entry>
               <entry>The value of the siaddr field of the DHCPv4 packet (IPv4 address, 4 bytes)</entry>
             </row>
->>>>>>> 0b30f90d
+            <row>
+              <entry>Message Type in DHCPv6 packet</entry>
+              <entry>pkt6.msgtype</entry>
+              <!--  <entry>1</entry> -->
+              <entry>The value of the message type field in the DHCPv6
+              packet.</entry>
+            </row>
+            <row>
+              <entry>Transaction ID in DHCPv6 packet</entry>
+              <entry>pkt6.transid</entry>
+              <!--  <entry>12345</entry> -->
+              <entry>The value of the transaction id in the DHCPv6
+              packet.</entry>
+            </row>
           </tbody>
           </tgroup>
         </table>
@@ -343,7 +337,6 @@
       </para>
 
       <para>
-<<<<<<< HEAD
        "relay6[nest]" allows access to the encapsulations used by any DHCPv6
        relays that forwarded the packet.  The "nest" level specifies the relay
        from which to extract the information, with a value of 0 indicating
@@ -358,14 +351,15 @@
       </para>
 
       <para>
+        Expressions starting with pkt4 can be used only in DHCPv4.
+      </para>
+
+      <para>
        "pkt6" refers to information from the client request.  To access any
        information from an intermediate relay use "relay6".  "pkt6.msgtype"
        and "pkt6.transid" output a 4 byte binary string for the message type
        or transaction id.  For example the message type SOLICIT will be
        "0x00000001" or simply 1 as in "pkt6.msgtype == 1".
-=======
-        Expressions starting with pkt4 can be used only in DHCPv4.
->>>>>>> 0b30f90d
       </para>
 
       <para>
