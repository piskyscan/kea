<!--
 - Copyright (C) 2014-2018 Internet Systems Consortium, Inc. ("ISC")
 -
 - This Source Code Form is subject to the terms of the Mozilla Public
 - License, v. 2.0. If a copy of the MPL was not distributed with this
 - file, You can obtain one at http://mozilla.org/MPL/2.0/.
-->

<!-- Converted by db4-upgrade version 1.1 -->
<chapter xmlns="http://docbook.org/ns/docbook" version="5.0" xml:id="installation">
    <title>Installation</title>

    <section xml:id="packages">
      <title>Packages</title>

      <para>
        Some operating systems or software package vendors may provide
        ready-to-use, pre-built software packages for Kea.  Installing a
        pre-built package means you do not need to install the software
        required only to build Kea and do not need to <emphasis>make</emphasis>
        the software.
      </para>

      <para>
        FreeBSD ports, NetBSD pkgsrc, and Debian
        <emphasis>testing</emphasis> package collections provide all the
        prerequisite packages.
      </para>
    </section>

    <section xml:id="install-hierarchy">
      <title>Installation Hierarchy</title>
      <para>
        The following is the directory layout of the complete Kea installation.
        (All directory paths are relative to the installation directory):
        <itemizedlist>
          <listitem>
          <simpara>
            <filename>bin/</filename> —
            utility programs.
          </simpara>
          </listitem>
          <listitem>
          <simpara>
            <filename>etc/kea/</filename> —
            configuration files.
          </simpara>
          </listitem>
          <listitem>
            <simpara>
              <filename>include/</filename> —
              C++ development header files.
            </simpara>
          </listitem>
          <listitem>
            <simpara>
              <filename>lib/</filename> —
              libraries.
            </simpara>
          </listitem>
          <listitem>
            <simpara>
              <filename>sbin/</filename> —
              server software and commands used by the system administrator.
            </simpara>
          </listitem>
          <listitem>
            <simpara>
              <filename>share/kea/</filename> —
              configuration specifications and examples.
            </simpara>
          </listitem>
          <listitem>
            <simpara>
              <filename>share/doc/kea/</filename> —
              this guide, other supplementary documentation, and examples.
            </simpara>
          </listitem>
          <listitem>
            <simpara>
              <filename>share/man/</filename> —
              manual pages (online documentation).
            </simpara>
          </listitem>
          <listitem>
            <simpara>
              <filename>var/kea/</filename> —
              server identification, lease databases, and log files.
            </simpara>
          </listitem>
        </itemizedlist>
      </para>
    </section>

    <section xml:id="build-requirements">
      <title>Building Requirements</title>

        <para>
          In addition to the run-time requirements (listed in <xref linkend="required-software"/>), building Kea from source code requires
          various development include headers and program development tools.
        </para>

        <note>
          <simpara>
            Some operating systems have split their distribution packages into
            a run-time and a development package.  You will need to install
            the development package versions, which include header files and
            libraries, to build Kea from the source code.
          </simpara>
        </note>

        <para>
          Building from source code requires the following software installed
          on the system:</para>
          <itemizedlist>
            <listitem>
                <para>Boost C++ Libraries
          (<uri xmlns:xlink="http://www.w3.org/1999/xlink" xlink:href="http://www.boost.org/">http://www.boost.org/</uri>).
          The oldest Boost version used for testing is 1.57 (it may work with
          older versions). Boost system library is required.  Building boost
          header only is no longer recommended.
        </para>
        </listitem>

          <listitem>
        <para>
          Botan (at least version 1.8) or OpenSSL (at least version 1.0.1).
        </para>
          </listitem>

          <listitem>
          <para>
            log4cplus (at least version 1.0.3)
          development include headers.
        </para>
        </listitem>

<!--
TODO
Debian and Ubuntu:
 libgmp3-dev and libbz2-dev required for botan too
-->

        <listitem>
        <para>
          A C++ compiler (with C++11 support) and standard development
          headers. Kea builds have been tested with GCC g++ 4.7.2 4.7.3
          4.8.2 4.8.4 4.8.5 4.9.3 4.9.4 5.3.1 5.4.0 6.3.0 6.3.1
          clang-800.0.38 clang-802.0.42 clang-900.0.37
        </para>
        </listitem>

        <listitem>
        <para>
          The development tools automake, libtool, pkg-config.
        </para>
        </listitem>

        <listitem>
        <para>
          The MySQL client and the client development libraries, when using
          the --with-mysql configuration flag to build the Kea MySQL
          database backend. In this case an instance of the MySQL server
          running locally or on a machine reachable over a network
          is required. Note that
          running the unit tests requires a local MySQL server.
        </para>
        </listitem>

        <listitem>
        <para>
          The PostgreSQL client and the client development libraries, when
          using the --with-pgsql configuration flag to build the Kea
          PostgreSQL database backend. In this case an instance of the
          PostgreSQL server running locally or on some other machine,
          reachable over the network from the machine running Kea, is
          required. Note that running the unit tests requires a local
          PostgreSQL server.
        </para>
        </listitem>

        <listitem>
        <para>
          googletest (version 1.8 or later), when using the --with-gtest configuration
          option to build the unit tests.
        </para>
        </listitem>

        <listitem>
          <para>
            The documentation generation tools elinks, docbook-xsl, libxslt and Doxygen,
            if using the --enable-generate-docs configuration option
            to create the documentation.
          </para>
        </listitem>

        </itemizedlist>

        <para>
          Visit the user-contributed wiki at
          <uri xmlns:xlink="http://www.w3.org/1999/xlink" xlink:href="http://kea.isc.org/wiki/Install">http://kea.isc.org/wiki/Install</uri>
          for system-specific installation tips.
        </para>
    </section>

    <section xml:id="install">
      <title>Installation from Source</title>
      <para>
        Kea is open source software written in C++.  It is freely available in
        source code form from ISC as a downloadable tar file.  A copy of the Kea
        source code repository is accessible from Github (<uri xmlns:xlink="http://www.w3.org/1999/xlink" xlink:href="https://github.com/isc-projects/kea">https://github.com/isc-projects/kea</uri>). Kea may also be available
        in pre-compiled ready-to-use packages from operating system vendors.
      </para>

      <section>

        <title>Download Tar File</title>
        <para>
          The Kea release tarballs may be downloaded from:
          <uri xmlns:xlink="http://www.w3.org/1999/xlink" xlink:href="http://ftp.isc.org/isc/kea/">http://ftp.isc.org/isc/kea/</uri> (using FTP or HTTP).
        </para>
      </section>

      <section>
        <title>Retrieve from Git</title>
        <para>
          Downloading this "bleeding edge" code is recommended only for
          developers or advanced users.  Using development code in a production
          environment is not recommended.
        </para>

        <note>
          <para>
            When building from source code retrieved via Git, additional
            software will be required:  automake (v1.11 or later),
            libtoolize, and autoconf (v2.69 or later).
            These may need to be installed.
          </para>
        </note>

        <para>
          The latest development code is available on Github (see
          <uri xmlns:xlink="http://www.w3.org/1999/xlink" xlink:href="https://github.com/isc-projects/kea">https://github.com/isc-projects/kea</uri>). The Kea source
          is public and development is done in the <quote>master</quote>
          branch.
        </para>
        <para>
          The code can be checked out from
          <filename>https://github.com/isc-projects/kea.git</filename>:

        <screen>$ <userinput>git clone https://github.com/isc-projects/kea.git</userinput></screen>
        </para>

        <para>
          The code checked out from the git repository does not include the
          generated configure script, Makefile.in files, nor their
          related build files.
          They can be created by running <command>autoreconf</command>
          with the <option>--install</option> switch.
          This will run <command>autoconf</command>,
          <command>aclocal</command>,
          <command>libtoolize</command>,
          <command>autoheader</command>,
          <command>automake</command>,
          and related commands.
        </para>

        <para>
          Write access to the Kea repository is only granted to ISC staff. If you
          are a developer planning to contribute to Kea, please fork our Github
          repository and use the "pull request" mechanism to request integration of
          your code. Please consult
          <uri xmlns:xlink="http://www.w3.org/1999/xlink" xlink:href="https://help.github.com/articles/fork-a-repo/">https://help.github.com/articles/fork-a-repo/</uri> for help on
          how to fork a Github repository.
          The <link xmlns:xlink="http://www.w3.org/1999/xlink" xlink:href="http://git.kea.isc.org/~tester/kea/doxygen/">Kea
          Developer's Guide</link> contains more information about the process, as
          well as describing the requirements for contributed code to be accepted by ISC.
        </para>

      </section>


      <section xml:id="configure">
        <title>Configure Before the Build</title>
        <para>
          Kea uses the GNU Build System to discover build environment
          details.
          To generate the makefiles using the defaults, simply run:
          <screen>$ <userinput>./configure</userinput></screen>
        </para>
        <para>
          Run <command>./configure</command> with the <option>--help</option>
          switch to view the different options. Some commonly-used options are:

          <variablelist>

          <varlistentry>
            <term>--prefix</term>
            <listitem>
              <simpara>Define the installation location (the
                default is <filename>/usr/local</filename>).
              </simpara>
            </listitem>
          </varlistentry>

          <varlistentry>
            <term>--with-boost-include</term>
            <listitem>
              <simpara>Define the path to find the Boost headers.
              </simpara>
            </listitem>
          </varlistentry>

          <varlistentry>
            <term>--with-botan-config</term>
            <listitem>
              <simpara>Specify the path to the botan-config
                script to build with Botan for cryptographic functions.
              </simpara>
            </listitem>
          </varlistentry>

          <varlistentry>
            <term>--with-mysql</term>
            <listitem>
              <simpara>
                Build Kea with code to allow it to store leases (and access
                host reservations) in a MySQL database.
              </simpara>
            </listitem>
          </varlistentry>

          <varlistentry>
            <term>--with-pgsql</term>
            <listitem>
              <simpara>
                Build Kea with code to allow it to store leases (and access
                host reservations) in a PostgreSQL database.
              </simpara>
            </listitem>
          </varlistentry>

          <varlistentry>
            <term>--with-gtest-source</term>
            <listitem>
              <simpara>Enable the building of the C++ Unit Tests using the
                Google Test framework. This option specifies the path to the
                gtest source. (If the framework
                is not installed on your system, it can be downloaded
                from <uri xmlns:xlink="http://www.w3.org/1999/xlink" xlink:href="https://code.google.com/p/googletest">https://code.google.com/p/googletest</uri>.)
              </simpara>
            </listitem>
          </varlistentry>

          <varlistentry>
            <term>--with-log4cplus</term>
            <listitem>
              <simpara>Define the path to find the Log4cplus headers
                and libraries.
              </simpara>
            </listitem>
          </varlistentry>

          <varlistentry>
            <term>--with-openssl</term>
            <listitem>
              <simpara>Replace Botan by the OpenSSL the cryptographic library.
                By default <command>configure</command> searches for a valid
                Botan installation:
                if one is not found, it searches for OpenSSL.
              </simpara>
            </listitem>
          </varlistentry>

          </variablelist>
          <note>
            <para>
              For instructions concerning the installation and configuration
              of database backends for Kea, see <xref linkend="dhcp-install-configure"/>.
              For information concerning the configuration backends, see
              <xref linkend="dhcp-config-backend"/>.
            </para>
          </note>
        </para>
  <!-- TODO: lcov -->

        <para>
          For example, the following command configures Kea to find the
          Boost headers in /usr/pkg/include, specifies that PostgreSQL
          support should be enabled, and sets the installation location
          to /opt/kea:

          <screen>$ <userinput>./configure \
      --with-boost-include=/usr/pkg/include \
      --with-pgsql=/usr/local/bin/pg_config \
      --prefix=/opt/kea</userinput></screen>
        </para>

        <para>
          If you have some problems with building Kea using the header-only
          Boost code or you'd like to use the Boost system library
          (assumed for the sake of this example to be located in /usr/pkg/lib):

          <screen>$ <userinput>./configure \
      --with-boost-libs=-lboost_system \
      --with-boost-lib-dir=/usr/pkg/lib</userinput></screen>
        </para>

        <para>
          If <command>configure</command> fails, it may be due to missing or old
          dependencies.
        </para>

        <para>
          If <command>configure</command> succeeds, it displays a report
          with the parameters used to build the code. This report is saved into
          the file <filename>config.report</filename> and is also embedded into
          the executable binaries, e.g., <userinput>kea-dhcp4</userinput>.
        </para>

      </section>

      <section>
        <title>Build</title>
        <para>
          After the configure step is complete, build the executables
          from the C++ code and prepare the Python scripts by running the command:
          <screen>$ <userinput>make</userinput></screen>
        </para>
      </section>

      <section>
        <title>Install</title>
        <para>
          To install the Kea executables, support files,
          and documentation, issue the command:
          <screen>$ <userinput>make install</userinput></screen>
        </para>
        <para>
          Do not use any form of parallel or job server options
          (such as GNU make's <command>-j</command> option) when
          performing this step: doing so may cause errors.
        </para>
        <note>
          <para>The install step may require superuser privileges.</para>
        </note>
        <para>
          If required, run <command>ldconfig</command> as root with
          <filename>/usr/local/lib</filename> (or with <replaceable>prefix</replaceable>/lib if
          configured with --prefix) in
          <filename>/etc/ld.so.conf</filename> (or the relevant linker
          cache configuration file for your OS):
          <screen>$ <userinput>ldconfig</userinput></screen>
        </para>
        <note>
          <para>
            If you do not run <command>ldconfig</command> where it is
            required, you may see errors like the following:
            <screen>
              program: error while loading shared libraries: libkea-something.so.1:
              cannot open shared object file: No such file or directory
            </screen>
          </para>
        </note>
      </section>

  <!-- @todo: tests -->

    </section>

    <section xml:id="dhcp-config-backend">
      <title>Selecting the Configuration Backend</title>
      <para>Kea 0.9 introduced configuration backends that are
      switchable during the compilation phase. Only one backend, JSON,
      is currently supported.
      </para>

      <variablelist>

        <varlistentry>
          <term>JSON</term>
          <listitem>
            <simpara>JSON is the default configuration backend
            that allows Kea to read JSON configuration files from
            disk. It does not require any framework and thus is
            considered more lightweight. It allows dynamic on-line
            reconfiguration using Kea API.</simpara>
          </listitem>
        </varlistentry>
      </variablelist>

    </section>

    <section xml:id="dhcp-install-configure">
      <title>DHCP Database Installation and Configuration</title>
      <para>
        Kea stores its leases in a lease database.  The software has been
        written in a way that makes it possible to choose which database product
        should be used to store the lease information.  At present, Kea supports
        four database backends: MySQL, PostgreSQL, Cassandra and Memfile. To
        limit external dependencies, MySQL, PostgreSQL and Cassandra support are
        disabled by default and only Memfile is available. Support for the
        optional external database backend must be explicitly included when Kea
        is built.  This section covers the building of Kea with one of the
        optional backends and the creation of the lease database.
      </para>

      <note>
        <simpara>
          When unit tests are built with Kea (the --with-gtest configuration option is specified),
          the databases must be manually pre-configured for the unit tests to run.
          The details of this configuration can be found in the
          <link xmlns:xlink="http://www.w3.org/1999/xlink" xlink:href="http://git.kea.isc.org/~tester/kea/doxygen">Kea Developer's
          Guide</link>.
        </simpara>
      </note>

      <section>
        <title>Building with MySQL Support</title>
        <para>
          Install MySQL according to the instructions for your system.  The client development
          libraries must be installed.
        </para>
        <para>
          Build and install Kea as described in <xref linkend="installation"/>, with
          the following modification. To enable the MySQL database code, at the
          "configure" step (see <xref linkend="configure"/>), the --with-mysql switch
          should be specified:
<<<<<<< HEAD
          <screen><userinput>./configure [other-options] --with-mysql</userinput></screen>
	      If MySQL was not installed in the default location, the location of the MySQL
=======
          <screen><userinput>./configure [other-options] --with-dhcp-mysql</userinput></screen>
              If MySQL was not installed in the default location, the location of the MySQL
>>>>>>> 198716a9
          configuration program "mysql_config" should be included with the switch, i.e.
          <screen><userinput>./configure [other-options] --with-mysql=<replaceable>path-to-mysql_config</replaceable></userinput></screen>
        </para>
        <para>
          See <xref linkend="mysql-database-create"/> for details regarding
          MySQL database configuration.
        </para>
      </section>

      <section>
        <title>Building with PostgreSQL support</title>
        <para>
          Install PostgreSQL according to the instructions for your system.  The client development
          libraries must be installed. Client development libraries are often packaged as "libpq".
        </para>
        <para>
          Build and install Kea as described in <xref linkend="installation"/>, with
          the following modification. To enable the PostgreSQL database code, at the
          "configure" step (see <xref linkend="configure"/>), the --with-pgsql switch
          should be specified:
<<<<<<< HEAD
          <screen><userinput>./configure [other-options] --with-pgsql</userinput></screen>
	      If PostgreSQL was not installed in the default location, the location of the PostgreSQL
=======
          <screen><userinput>./configure [other-options] --with-dhcp-pgsql</userinput></screen>
              If PostgreSQL was not installed in the default location, the location of the PostgreSQL
>>>>>>> 198716a9
          configuration program "pg_config" should be included with the switch, i.e.
          <screen><userinput>./configure [other-options] --with-pgsql=<replaceable>path-to-pg_config</replaceable></userinput></screen>
        </para>
        <para>
          See <xref linkend="pgsql-database-create"/> for details regarding
          PostgreSQL database configuration.
        </para>
      </section>

      <section>
        <title>Building with CQL (Cassandra) support</title>
        <para>
          Install Cassandra according to the instructions for your system. The
          Cassandra project website contains useful pointers: <uri xmlns:xlink="http://www.w3.org/1999/xlink" xlink:href="http://cassandra.apache.org">http://cassandra.apache.org</uri>.
        </para>
        <para>
          Download and compile cpp-driver from DataStax. For details regarding
          dependencies for building cpp-driver, see the project homepage
          <uri xmlns:xlink="http://www.w3.org/1999/xlink" xlink:href="https://github.com/datastax/cpp-driver">https://github.com/datastax/cpp-driver</uri>. In June
          2016, the following commands were used:
          <screen>
$ <userinput>git clone https://github.com/datastax/cpp-driver</userinput>
$ <userinput>cd cpp-driver</userinput>
$ <userinput>mkdir build</userinput>
$ <userinput>cd build</userinput>
$ <userinput>cmake ..</userinput>
$ <userinput>make</userinput>
</screen>
        </para>
        <para>
          As of June 2016, cpp-driver does not include cql_config script
          yet. Work is in progress to contribute such a script to the
          cpp-driver project but, until that is complete,
          intermediate steps that need to be conducted. A cql_config script is present in the
          tools/ directory of the Kea sources. Before using it, please
          edit cql_config_defines.sh in the same directory and change the
          environment variable CPP_DRIVER_PATH to point to the directory,
          where cpp-driver sources are located. (If the cpp-driver sources already
          provide cql_config script please use that rather than the version
          from Kea sources.)
        </para>
        <para>
          Build and install Kea as described in <xref linkend="installation"/>, with
          the following modification. To enable the Cassandra (CQL) database code, at the
          "configure" step (see <xref linkend="configure"/>), do:
          <screen><userinput>./configure [other-options] --with-cql=<replaceable>path-to-cql_config</replaceable></userinput></screen>
        </para>
      </section>
   </section>

  </chapter><|MERGE_RESOLUTION|>--- conflicted
+++ resolved
@@ -526,13 +526,8 @@
           the following modification. To enable the MySQL database code, at the
           "configure" step (see <xref linkend="configure"/>), the --with-mysql switch
           should be specified:
-<<<<<<< HEAD
           <screen><userinput>./configure [other-options] --with-mysql</userinput></screen>
-	      If MySQL was not installed in the default location, the location of the MySQL
-=======
-          <screen><userinput>./configure [other-options] --with-dhcp-mysql</userinput></screen>
               If MySQL was not installed in the default location, the location of the MySQL
->>>>>>> 198716a9
           configuration program "mysql_config" should be included with the switch, i.e.
           <screen><userinput>./configure [other-options] --with-mysql=<replaceable>path-to-mysql_config</replaceable></userinput></screen>
         </para>
@@ -553,13 +548,8 @@
           the following modification. To enable the PostgreSQL database code, at the
           "configure" step (see <xref linkend="configure"/>), the --with-pgsql switch
           should be specified:
-<<<<<<< HEAD
           <screen><userinput>./configure [other-options] --with-pgsql</userinput></screen>
-	      If PostgreSQL was not installed in the default location, the location of the PostgreSQL
-=======
-          <screen><userinput>./configure [other-options] --with-dhcp-pgsql</userinput></screen>
               If PostgreSQL was not installed in the default location, the location of the PostgreSQL
->>>>>>> 198716a9
           configuration program "pg_config" should be included with the switch, i.e.
           <screen><userinput>./configure [other-options] --with-pgsql=<replaceable>path-to-pg_config</replaceable></userinput></screen>
         </para>
