--- conflicted
+++ resolved
@@ -1,13 +1,21 @@
+<!--
+ - Copyright (C) 2014-2018 Internet Systems Consortium, Inc. ("ISC")
+ -
+ - This Source Code Form is subject to the terms of the Mozilla Public
+ - License, v. 2.0. If a copy of the MPL was not distributed with this
+ - file, You can obtain one at http://mozilla.org/MPL/2.0/.
+-->
+
 <!-- Converted by db4-upgrade version 1.1 -->
 <chapter xmlns="http://docbook.org/ns/docbook" version="5.0" xml:id="dhcp-ddns-server">
     <title>The DHCP-DDNS Server</title>
-<<<<<<< HEAD
+
     <section id="dhcp-ddns-overview">
       <title>Overview</title>
       <para>
       The DHCP-DDNS Server (kea-dhcp-ddns, known informally as D2) conducts
-      the client side of the DDNS protocol (defined in
-        <ulink url="http://tools.ietf.org/html/rfc2136">RFC 2136</ulink>)
+      the client side of the DDNS protocol (defined in  <link
+      xmlns:xlink="http://www.w3.org/1999/xlink" xlink:href="http://tools.ietf.org/html/rfc2136">RFC 2136</link>)
       on behalf of the DHCPv4 and DHCPv6 servers (kea-dhcp4 and kea-dhcp6
       respectively). The DHCP servers construct DDNS update requests, known
       as NameChangeRequests (NCRs), based upon DHCP lease change events and
@@ -51,7 +59,7 @@
       simply disregard the reverse update portion of requests.
       </para>
     </section>
-    <section id="dhcp-ddns-conflict-resolution">
+    <section xml:id="dhcp-ddns-conflict-resolution">
       <title>Conflict Resolution</title>
         <para>
         D2 implements the conflict resolution strategy prescribed by
@@ -93,52 +101,6 @@
     </section>
     </section>
     <section id="dhcp-ddns-server-start-stop">
-=======
-    <para>
-    The DHCP-DDNS Server (kea-dhcp-ddns, known informally as D2) conducts the client side of
-    the DDNS protocol (defined in <link xmlns:xlink="http://www.w3.org/1999/xlink" xlink:href="http://tools.ietf.org/html/rfc2136">RFC 2136</link>)
-    on behalf of the DHCPv4 and DHCPv6
-    servers (kea-dhcp4 and kea-dhcp6 respectively). The DHCP servers construct
-    DDNS update requests, known as NameChangeRequests (NCRs), based upon DHCP
-    lease change events and then post these to D2. D2 attempts to match
-    each such request to the appropriate DNS server(s) and carry out the
-    necessary conversation with those servers to update the DNS data.
-    </para>
-    <para>
-    In order to match a request to the appropriate DNS servers, D2 must have a
-    catalog of servers from which to select. In fact, D2 has two such catalogs,
-    one for forward DNS and one for reverse DNS; these catalogs are referred
-    to as DDNS Domain Lists.  Each list consists of one or more named DDNS
-    Domains. Further, each DDNS Domain has a list of one or more DNS
-    servers that publish the DNS data for that domain.
-    </para>
-    <para>
-    When conducting forward domain matching, D2 will compare the FQDN in
-    the request against the name of each forward DDNS Domain. The domain
-    whose name matches the longest portion of the FQDN is considered the
-    best match.  For example, if the FQDN is "myhost.sample.example.com.",
-    and there are two forward domains in the catalog: "sample.example.com."
-    and "example.com.", the former is regarded as the best match.  In some
-    cases, it may not be possible to find a suitable match. Given the same two
-    forward domains there would be no match for the FQDN, "bogus.net", so the
-    request would be rejected.   Finally, if there are no forward DDNS Domains
-    defined, D2 will simply disregard the forward update portion of requests.
-    </para>
-    <para>
-    When conducting reverse domain matching, D2 constructs a reverse
-    FQDN from the lease address in the request and compare that against
-    the name of each reverse DDNS Domain. Again, the domain whose name matches
-    the longest portion of the FQDN is considered the best match. For instance,
-    if the lease address is "172.16.1.40" and there are two reverse domains in
-    the catalog: "1.16.172.in-addr.arpa." and "16.172.in-addr.arpa", the
-    former is the best match.  As with forward matching, it is possible to not
-    find a suitable match.  Given the same two domains, there would be no
-    match for the lease address, "192.168.1.50", and the request would be
-    rejected. Finally, if there are no reverse DDNS Domains defined, D2 will
-    simply disregard the reverse update portion of requests.
-    </para>
-    <section xml:id="dhcp-ddns-server-start-stop">
->>>>>>> 00f4b5b0
       <title>Starting and Stopping the DHCP-DDNS Server</title>
 
       <para>
