# generated documentation
HTMLDOCS = kea-guide.html kea-messages.html
DOCS = kea-guide.txt

dist_doc_DATA = $(DOCS)
dist_html_DATA = $(HTMLDOCS) kea-guide.css kea-logo-100x70.png

DOCBOOK = kea-guide.xml intro.xml quickstart.xml install.xml admin.xml config.xml
DOCBOOK += keactrl.xml dhcp4-srv.xml dhcp6-srv.xml lease-expiration.xml logging.xml
<<<<<<< HEAD
DOCBOOK += ddns.xml hooks.xml hooks-ha.xml hooks-host-cache.xml hooks-radius.xml
DOCBOOK += libdhcp.xml lfc.xml stats.xml ctrl-channel.xml faq.xml classify.xml
DOCBOOK += shell.xml agent.xml
=======
DOCBOOK += ddns.xml hooks.xml libdhcp.xml lfc.xml stats.xml ctrl-channel.xml faq.xml
DOCBOOK += hooks-host-cache.xml hooks-radius.xml hooks-stat-cmds.xml
DOCBOOK += classify.xml shell.xml agent.xml
>>>>>>> 71131063

EXTRA_DIST = $(DOCBOOK)

DISTCLEANFILES = $(HTMLDOCS) $(DOCS) kea-messages.xml

kea-messages.xml:
	$(top_builddir)/tools/system_messages -o $@ \
	`find $(top_srcdir) -name "*.mes" -print`

# This is not a "man" manual, but reuse this for now for docbook.
if GENERATE_DOCS

kea-guide.html: $(DOCBOOK)
	@XSLTPROC@ --novalid --xinclude --nonet \
		--path $(top_builddir)/doc \
		-o $@ \
		--stringparam section.autolabel 1 \
		--stringparam section.label.includes.component.label 1 \
		--stringparam html.stylesheet kea-guide.css \
		http://docbook.sourceforge.net/release/xsl/current/html/docbook.xsl \
		$(srcdir)/kea-guide.xml

kea-guide.txt: kea-guide.html
	@ELINKS@ -dump -no-numbering -no-references kea-guide.html > $@

kea-messages.html: kea-messages.xml
	@XSLTPROC@ --novalid --xinclude --nonet \
		--path $(top_builddir)/doc \
		-o $@ \
		--stringparam generate.toc "book toc" \
		--stringparam html.stylesheet kea-guide.css \
		http://docbook.sourceforge.net/release/xsl/current/html/docbook.xsl \
		kea-messages.xml

else

$(HTMLDOCS) $(DOCS):
	@echo Doc generation disabled.  Creating dummy $@.  Configure with --enable-generate-docs to enable it.
	@echo Doc generation disabled.  Remove this file, configure with --enable-generate-docs, and rebuild Kea > $@

endif

if HAVE_DBLATEX

CLEANFILES = kea-guide.pdf kea-messages.pdf

DBLATEX_FLAGS = --xslt-opts=--path --xslt-opts=$(abs_top_builddir)/doc \
	-P doc.collab.show=0 -P latex.output.revhistory=0 \
	-P term.breakline=1 -P filename.as.url=0 \
	-P imagedata.default.scale="maxwidth=50px,maxheight=35px"

pdf: kea-guide.pdf kea-messages.pdf

kea-guide.pdf: $(DOCBOOK)
	@DBLATEX@ $(DBLATEX_FLAGS) kea-guide.xml

kea-messages.pdf: kea-messages.xml
	@DBLATEX@ $(DBLATEX_FLAGS) kea-messages.xml

else

pdf kea-guide.pdf kea-messages.pdf:
	@echo Install dblatex tool and rerun ./configure to be able to generate documentation in PDF format.

endif<|MERGE_RESOLUTION|>--- conflicted
+++ resolved
@@ -7,15 +7,9 @@
 
 DOCBOOK = kea-guide.xml intro.xml quickstart.xml install.xml admin.xml config.xml
 DOCBOOK += keactrl.xml dhcp4-srv.xml dhcp6-srv.xml lease-expiration.xml logging.xml
-<<<<<<< HEAD
 DOCBOOK += ddns.xml hooks.xml hooks-ha.xml hooks-host-cache.xml hooks-radius.xml
-DOCBOOK += libdhcp.xml lfc.xml stats.xml ctrl-channel.xml faq.xml classify.xml
-DOCBOOK += shell.xml agent.xml
-=======
-DOCBOOK += ddns.xml hooks.xml libdhcp.xml lfc.xml stats.xml ctrl-channel.xml faq.xml
-DOCBOOK += hooks-host-cache.xml hooks-radius.xml hooks-stat-cmds.xml
-DOCBOOK += classify.xml shell.xml agent.xml
->>>>>>> 71131063
+DOCBOOK += hooks-stat-cmds.xml libdhcp.xml lfc.xml stats.xml ctrl-channel.xml 
+DOCBOOK += faq.xml classify.xml shell.xml agent.xml
 
 EXTRA_DIST = $(DOCBOOK)
 
